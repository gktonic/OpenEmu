/*
 Copyright (c) 2011, OpenEmu Team
 
 Redistribution and use in source and binary forms, with or without
 modification, are permitted provided that the following conditions are met:
     * Redistributions of source code must retain the above copyright
       notice, this list of conditions and the following disclaimer.
     * Redistributions in binary form must reproduce the above copyright
       notice, this list of conditions and the following disclaimer in the
       documentation and/or other materials provided with the distribution.
     * Neither the name of the OpenEmu Team nor the
       names of its contributors may be used to endorse or promote products
       derived from this software without specific prior written permission.
 
 THIS SOFTWARE IS PROVIDED BY OpenEmu Team ''AS IS'' AND ANY
 EXPRESS OR IMPLIED WARRANTIES, INCLUDING, BUT NOT LIMITED TO, THE IMPLIED
 WARRANTIES OF MERCHANTABILITY AND FITNESS FOR A PARTICULAR PURPOSE ARE
 DISCLAIMED. IN NO EVENT SHALL OpenEmu Team BE LIABLE FOR ANY
 DIRECT, INDIRECT, INCIDENTAL, SPECIAL, EXEMPLARY, OR CONSEQUENTIAL DAMAGES
 (INCLUDING, BUT NOT LIMITED TO, PROCUREMENT OF SUBSTITUTE GOODS OR SERVICES;
  LOSS OF USE, DATA, OR PROFITS; OR BUSINESS INTERRUPTION) HOWEVER CAUSED AND
 ON ANY THEORY OF LIABILITY, WHETHER IN CONTRACT, STRICT LIABILITY, OR TORT
 (INCLUDING NEGLIGENCE OR OTHERWISE) ARISING IN ANY WAY OUT OF THE USE OF THIS
  SOFTWARE, EVEN IF ADVISED OF THE POSSIBILITY OF SUCH DAMAGE.
 */

#import "OELibraryController.h"
#import "OELibraryDatabase.h"

#import "OESidebarItem.h"
#import "OESidebarController.h"
#import "OELibrarySplitView.h"

<<<<<<< HEAD
#import "OELibrarySubviewController.h"
=======
#import "OEBackgroundColorView.h"

#import "OEGameView.h"

>>>>>>> 3ad8695b
#import "OEROMImporter.h"

#import "OEDBGame.h"
#import "OESystemPlugin.h"
#import "OEDBSmartCollection.h"

#import "NSViewController+OEAdditions.h"
#import "NSArray+OEAdditions.h"

NSString * const OESidebarVisibleKey = @"isSidebarVisible";
NSString * const OESidebarWidthKey = @"lastSidebarWidth";
NSString * const OELastCollectionSelectedKey = @"lastCollectionSelected";

extern NSString * const OESidebarSelectionDidChangeNotificationName;
extern NSString * const OESidebarSelectionDidChangeSelectedItemUserInfoKey;

@interface OELibraryController ()
- (void)OE_showFullscreen:(BOOL)fsFlag animated:(BOOL)animatedFlag;

@property NSMutableDictionary *subviewControllers;
- (NSViewController <OELibrarySubviewController>*)viewControllerWithClassName:(NSString*)className;
@end

@implementation OELibraryController
@synthesize database;
@synthesize sidebarChangesWindowSize;
@synthesize currentViewController;
@synthesize sidebarController, mainSplitView, mainContentPlaceholderView;
@synthesize toolbarFlowViewButton, toolbarGridViewButton, toolbarListViewButton;
@synthesize toolbarSearchField, toolbarSidebarButton, toolbarAddToSidebarButton, toolbarSlider;
@synthesize cachedSnapshot;
@synthesize delegate;
@synthesize subviewControllers;

+ (void)initialize
{
    if(self == [OELibraryController class])
    {
        [[NSUserDefaults standardUserDefaults] registerDefaults:@{ OESidebarVisibleKey : @YES }];
    }
}

- (void)dealloc
{
    [[NSNotificationCenter defaultCenter] removeObject:self];
}

#pragma mark -
#pragma mark NSViewController stuff
- (NSString *)nibName
{
    return @"Library";
}

- (void)loadView
{
    [super loadView];

    [self setSubviewControllers:[NSMutableDictionary dictionary]];

    if([self database] == nil) [self setDatabase:[OELibraryDatabase defaultDatabase]];
    
    [[self sidebarController] view];
    
    NSUserDefaults *defaults = [NSUserDefaults standardUserDefaults];
    
    // setup sidebar controller
    OESidebarController *sidebarCtrl = [self sidebarController];
    [[NSNotificationCenter defaultCenter] addObserver:self selector:@selector(sidebarSelectionDidChange:) name:OESidebarSelectionDidChangeNotificationName object:sidebarCtrl];
    
    [sidebarCtrl setDatabase:[self database]];
    [self setSidebarChangesWindowSize:YES];

    // setup splitview
    OELibrarySplitView *splitView = [self mainSplitView];
    [splitView setMinWidth:[defaults doubleForKey:OESidebarMinWidth]];
    [splitView setMainViewMinWidth:[defaults doubleForKey:OEMainViewMinWidth]];
    [splitView setSidebarMaxWidth:[defaults doubleForKey:OESidebarMaxWidth]];
    
    [splitView adjustSubviews];
    
<<<<<<< HEAD
    [[self toolbarSidebarButton] setImage:[NSImage imageNamed:@"toolbar_sidebar_button_close"]];
    
    // Setup Toolbar Buttons
    [[self toolbarGridViewButton] setImage:[NSImage imageNamed:@"toolbar_view_button_grid"]];
    [[self toolbarFlowViewButton] setImage:[NSImage imageNamed:@"toolbar_view_button_flow"]];
    [[self toolbarListViewButton] setImage:[NSImage imageNamed:@"toolbar_view_button_list"]];
    
    [[self toolbarAddToSidebarButton] setImage:[NSImage imageNamed:@"toolbar_add_button"]];
=======
    [collectionVC viewDidAppear];
>>>>>>> 3ad8695b
}

- (void)viewDidAppear
{
    [super viewDidAppear];
    
    [self layoutToolbarItems];
    
    [[self sidebarController] reloadData];
    
    
    NSUserDefaults *standardUserDefaults = [NSUserDefaults standardUserDefaults];
    
    CGFloat splitterPos = 0;
    if([self isSidebarVisible]) splitterPos = [standardUserDefaults doubleForKey:OESidebarWidthKey];
    
    OELibrarySplitView *splitView = [self mainSplitView];
    [splitView setResizesLeftView:YES];
    [splitView setSplitterPosition:splitterPos animated:NO];
    [splitView setResizesLeftView:NO];
}

- (void)viewWillDisappear
{
    [super viewWillDisappear];
    
    NSView *toolbarItemContainer = [[self toolbarSearchField] superview];
    
    [toolbarItemContainer setAutoresizingMask:NSViewWidthSizable];
}

#pragma mark -
#pragma mark Toolbar
- (IBAction)toggleSidebar:(id)sender
{
    NSUserDefaults *standardDefaults = [NSUserDefaults standardUserDefaults];
    OELibrarySplitView *mainSplit = [self mainSplitView];
    
    BOOL opening = ![self isSidebarVisible];
    
    CGFloat widthCorrection = 0;
    if(opening)
    {
        widthCorrection = [standardDefaults doubleForKey:OESidebarWidthKey];
    }
    else
    {
        CGFloat lastWidth = [mainSplit splitterPosition];
        [standardDefaults setDouble:lastWidth forKey:OESidebarWidthKey];
        widthCorrection = -lastWidth;
    }
    
    if([self sidebarChangesWindowSize])
    {
        NSWindow *window = [[self view] window];
        NSRect frameRect = [window frame];
        
        frameRect.origin.x -= widthCorrection;
        frameRect.size.width += widthCorrection;
        NSRect splitViewRect = [mainSplit frame];
        splitViewRect.size.width += widthCorrection;
        
        [mainSplit setResizesLeftView:YES];
        [window setFrame:frameRect display:YES animate:YES];
        [mainSplit setResizesLeftView:NO];
    }
    else
    {
        widthCorrection = MAX(widthCorrection, 0);
        [mainSplit setSplitterPosition:widthCorrection animated:YES];
    }
    
<<<<<<< HEAD
    if(!opening) [standardDefaults setDouble:abs(widthCorrection) forKey:OESidebarWidthKey];
    
    NSImage *image = [NSImage imageNamed:
                      ([self sidebarChangesWindowSize] == opening
                       ? @"toolbar_sidebar_button_close"
                       : @"toolbar_sidebar_button_open")];
    
    [[self toolbarSidebarButton] setImage:image];
    
=======
    if(!opening) [standardDefaults setDouble:abs(widthCorrection) forKey:UDSidebarWidthKey];

>>>>>>> 3ad8695b
    [self setSidebarVisible:opening];
}

- (IBAction)switchToGridView:(id)sender
{
    if([[self currentViewController] respondsToSelector:@selector(switchToGridView:)])
       [[self currentViewController] performSelector:@selector(switchToGridView:) withObject:sender];
}

- (IBAction)switchToListView:(id)sender
{
    if([[self currentViewController] respondsToSelector:@selector(switchToListView:)])
        [[self currentViewController] performSelector:@selector(switchToListView:) withObject:sender];
}

- (IBAction)switchToFlowView:(id)sender
{
    if([[self currentViewController] respondsToSelector:@selector(switchToFlowView:)])
        [[self currentViewController] performSelector:@selector(switchToFlowView:) withObject:sender];
}

- (IBAction)search:(id)sender
{
    if([[self currentViewController] respondsToSelector:@selector(search:)])
        [[self currentViewController] performSelector:@selector(search:) withObject:sender];
}

- (IBAction)changeGridSize:(id)sender
{
    if([[self currentViewController] respondsToSelector:@selector(changeGridSize:)])
        [[self currentViewController] performSelector:@selector(changeGridSize:) withObject:sender];
}

- (IBAction)addCollectionAction:(id)sender
{
    [[self sidebarController] addCollectionAction:sender];
}

#pragma mark FileMenu Actions
- (IBAction)newCollection:(id)sender
{
    [[self database] addNewCollection:nil];
    
    [[self sidebarController] reloadData];
}

- (IBAction)newSmartCollection:(id)sender
{
    [[self database] addNewSmartCollection:nil];
    
    [[self sidebarController] reloadData];
}

- (IBAction)newCollectionFolder:(id)sender
{
    [[self database] addNewCollectionFolder:nil];
    
    [[self sidebarController] reloadData];
}

- (IBAction)editSmartCollection:(id)sender
{
    NSLog(@"Edit smart collection: ");
}
#pragma mark Edit Menu
- (IBAction)find:(id)sender
{
	[[[self view] window] makeFirstResponder:toolbarSearchField];
}
#pragma mark -
#pragma mark Menu Items
- (BOOL)validateMenuItem:(NSMenuItem *)menuItem
{
    if([menuItem action] == @selector(newCollectionFolder:)) return NO;
    
    if([menuItem action] == @selector(editSmartCollection:))
        return [(id)[[self sidebarController] selectedCollection] isKindOfClass:[OEDBSmartCollection class]];
    
    if([menuItem action] == @selector(startGame:))
        return [[self currentViewController] respondsToSelector:@selector(selectedGames)] && [[[self currentViewController] selectedGames] count] != 0;
    
    if([menuItem action] == @selector(find:))
    {
        return [[self toolbarSearchField] isEnabled];
    }
    
    NSButton *button = nil;
    if([menuItem action] == @selector(switchToGridView:))
        button = [self toolbarGridViewButton];
    else if([menuItem action] == @selector(switchToFlowView:))
        button = [self toolbarFlowViewButton];
    else if([menuItem action] == @selector(switchToListView:))
        button = [self toolbarListViewButton];
    else return YES;
    
    [menuItem setState:[button state]];
     return [button isEnabled];
}

#pragma mark -
#pragma mark Import
- (IBAction)addToLibrary:(id)sender
{
    NSOpenPanel *openPanel = [NSOpenPanel openPanel];
    [openPanel setAllowsMultipleSelection:YES];
    [openPanel setCanChooseFiles:YES];
    [openPanel setCanCreateDirectories:NO];
    [openPanel setCanChooseDirectories:YES];
    
    NSWindow *win = [[self view] window];
    
    [openPanel beginSheetModalForWindow:win completionHandler:
     ^(NSInteger result)
     {
         if(result == NSFileHandlingPanelOKButton)
         {
             // exit our initial open panels completion handler
             //[self performSelector:@selector(startImportSheet:) withObject:[openPanel URLs] afterDelay:0.0];
             OEROMImporter *romImporter = [[self database] importer];
             [romImporter importItemsAtURLs:[openPanel URLs]];
         }
     }];
}

#pragma mark -
- (IBAction)startGame:(id)sender
{
    NSAssert([(id)[self currentViewController] respondsToSelector:@selector(selectedGames)], @"Attempt to start a game from a view controller that doesn't announc selectedGames");
    id selectedGame = [[(id <OELibrarySubviewController>)[self currentViewController] selectedGames] lastObject];
    NSAssert(selectedGame != nil, @"Attempt to start a game while the selection is empty");

    if([[self delegate] respondsToSelector:@selector(libraryController:didSelectGame:)])
        [[self delegate] libraryController:self didSelectGame:selectedGame];
}

- (void)startSelectedGameWithSaveState:(id)stateItem
{
    OEDBSaveState *saveState = [stateItem representedObject];
    
    NSAssert(saveState != nil, @"Attempt to start a save state without valid item");

    if([[self delegate] respondsToSelector:@selector(libraryController:didSelectGame:)])
        [[self delegate] libraryController:self didSelectSaveState:saveState];
}

#pragma mark -
#pragma mark Sidebar Helpers
- (void)showViewController:(NSViewController <OELibrarySubviewController>*)nextViewController
{
    NSViewController <OELibrarySubviewController> *oldViewController = [self currentViewController];
    if(nextViewController == oldViewController) return;
    
    if([nextViewController respondsToSelector:@selector(setLibraryController:)])
        [nextViewController setLibraryController:self];
    
    [oldViewController viewWillDisappear];
    [nextViewController viewWillAppear];
    
    NSView *newView    = [nextViewController view];
    if(oldViewController)
    {
        NSView *superView = [[oldViewController view] superview];
        NSView *oldView   = [oldViewController view];
        
        [newView setFrame:[oldView frame]];
        [newView setAutoresizingMask:[oldView autoresizingMask]];
        
        [superView replaceSubview:oldView with:newView];
    }
    else
    {
        NSView *mainContentView = [self mainContentPlaceholderView];
        [newView setFrame:[mainContentView bounds]];
        [mainContentView addSubview:newView];
    }
    [self setCurrentViewController:nextViewController];
    
    [nextViewController viewDidAppear];
    [oldViewController viewDidDisappear];
    if([oldViewController respondsToSelector:@selector(setLibraryController:)])
        [oldViewController setLibraryController:nil];
}

- (void)sidebarSelectionDidChange:(NSNotification *)notification
{
    // Save Current State
    id lastState = [(id <OELibrarySubviewController>)[self currentViewController] encodeCurrentState];
    id itemID    = [[[self currentViewController] representedObject] sidebarID];
    [self OE_storeState:lastState forSidebarItemWithID:itemID];

    // Set new item
    NSObject <OESidebarItem> *selectedItem = (NSObject <OESidebarItem> *)[[notification userInfo] objectForKey:OESidebarSelectionDidChangeSelectedItemUserInfoKey];
    
    NSString *viewControllerClasName = [selectedItem viewControllerClassName];
    NSViewController <OELibrarySubviewController> *viewController = [self viewControllerWithClassName:viewControllerClasName];
    [viewController setRepresentedObject:selectedItem];

    [self showViewController:viewController];
    
    
    itemID = [selectedItem sidebarID];
    [viewController restoreState:[self OE_storedStateForSidebarItemWithID:itemID]];
}

- (void)OE_storeState:(id)state forSidebarItemWithID:(NSString*)itemID
{
    if(!itemID || !state) return;
    
    NSUserDefaults      *standardUserDefaults = [NSUserDefaults standardUserDefaults];
    NSDictionary        *libraryStates        = [standardUserDefaults valueForKey:@"Library States"];
    NSMutableDictionary *mutableLibraryStates = libraryStates ? [libraryStates mutableCopy] : [NSMutableDictionary dictionary];
    
    [mutableLibraryStates setObject:state forKey:itemID];
    [standardUserDefaults setObject:mutableLibraryStates forKey:@"Library States"];
}

- (id)OE_storedStateForSidebarItemWithID:(NSString*)itemID
{
    if(!itemID) return nil;
    
    NSUserDefaults      *standardUserDefaults = [NSUserDefaults standardUserDefaults];
    NSDictionary        *libraryStates        = [standardUserDefaults valueForKey:@"Library States"];
    
    return [libraryStates objectForKey:itemID];
}
#pragma mark -
#pragma mark Properties
- (void)setSidebarChangesWindowSize:(BOOL)flag
{
    flag = !!flag;
    
    if(sidebarChangesWindowSize != flag)
    {
        sidebarChangesWindowSize = flag;
        
<<<<<<< HEAD
        NSImage *image = [NSImage imageNamed:
                          (flag == ([[self mainSplitView] splitterPosition] == 0)
                           ? @"toolbar_sidebar_button_open"
                                     : @"toolbar_sidebar_button_close")];
        
        [[self toolbarSidebarButton] setImage:image];
=======
        [[self toolbarSidebarButton] setState:(flag == ([[self mainSplitView] splitterPosition] == 0) ? NSOffState : NSOnState)];
>>>>>>> 3ad8695b
        [[self toolbarSidebarButton] display];
    }
}

- (BOOL)sidebarChangesWindowSize
{
    return sidebarChangesWindowSize;
}

- (BOOL)isSidebarVisible
{
    return [[NSUserDefaults standardUserDefaults] boolForKey:OESidebarVisibleKey];
}
- (void)setSidebarVisible:(BOOL)value
{
    [[NSUserDefaults standardUserDefaults] setBool:value forKey:OESidebarVisibleKey];
}

#pragma mark -
#pragma mark Private
- (void)OE_showFullscreen:(BOOL)fsFlag animated:(BOOL)animatedFlag
{
    [self setSidebarChangesWindowSize:!fsFlag];
    [[self mainSplitView] setDrawsWindowResizer:!fsFlag];
    
    [NSApp setPresentationOptions:(fsFlag ? NSApplicationPresentationAutoHideDock | NSApplicationPresentationAutoHideToolbar : NSApplicationPresentationDefault)];
}

- (NSViewController <OELibrarySubviewController>*)viewControllerWithClassName:(NSString*)className
{
    if(![subviewControllers valueForKey:className])
    {
        Class viewControllerClass = NSClassFromString(className);
        if(viewControllerClass)
        {
            NSViewController <OELibrarySubviewController>*viewController = [[viewControllerClass alloc] init];
            [subviewControllers setObject:viewController forKey:className];
        }
    }
    return [subviewControllers valueForKey:className];
}
#pragma mark -
- (void)layoutToolbarItems
{
    OELibrarySplitView *splitView = [self mainSplitView];
    NSView *toolbarItemContainer = [[self toolbarSearchField] superview];
    
    CGFloat splitterPosition = [splitView splitterPosition];
    
    if(splitterPosition != 0) [[NSUserDefaults standardUserDefaults] setDouble:splitterPosition forKey:OESidebarWidthKey];
    
    [toolbarItemContainer setFrame:NSMakeRect(splitterPosition, 0.0, NSWidth([[toolbarItemContainer superview] bounds]) - splitterPosition, 44.0)];
}
@end
<|MERGE_RESOLUTION|>--- conflicted
+++ resolved
@@ -31,14 +31,7 @@
 #import "OESidebarController.h"
 #import "OELibrarySplitView.h"
 
-<<<<<<< HEAD
 #import "OELibrarySubviewController.h"
-=======
-#import "OEBackgroundColorView.h"
-
-#import "OEGameView.h"
-
->>>>>>> 3ad8695b
 #import "OEROMImporter.h"
 
 #import "OEDBGame.h"
@@ -120,18 +113,7 @@
     
     [splitView adjustSubviews];
     
-<<<<<<< HEAD
-    [[self toolbarSidebarButton] setImage:[NSImage imageNamed:@"toolbar_sidebar_button_close"]];
-    
-    // Setup Toolbar Buttons
-    [[self toolbarGridViewButton] setImage:[NSImage imageNamed:@"toolbar_view_button_grid"]];
-    [[self toolbarFlowViewButton] setImage:[NSImage imageNamed:@"toolbar_view_button_flow"]];
-    [[self toolbarListViewButton] setImage:[NSImage imageNamed:@"toolbar_view_button_list"]];
-    
-    [[self toolbarAddToSidebarButton] setImage:[NSImage imageNamed:@"toolbar_add_button"]];
-=======
     [collectionVC viewDidAppear];
->>>>>>> 3ad8695b
 }
 
 - (void)viewDidAppear
@@ -204,20 +186,8 @@
         [mainSplit setSplitterPosition:widthCorrection animated:YES];
     }
     
-<<<<<<< HEAD
-    if(!opening) [standardDefaults setDouble:abs(widthCorrection) forKey:OESidebarWidthKey];
-    
-    NSImage *image = [NSImage imageNamed:
-                      ([self sidebarChangesWindowSize] == opening
-                       ? @"toolbar_sidebar_button_close"
-                       : @"toolbar_sidebar_button_open")];
-    
-    [[self toolbarSidebarButton] setImage:image];
-    
-=======
     if(!opening) [standardDefaults setDouble:abs(widthCorrection) forKey:UDSidebarWidthKey];
 
->>>>>>> 3ad8695b
     [self setSidebarVisible:opening];
 }
 
@@ -453,16 +423,7 @@
     {
         sidebarChangesWindowSize = flag;
         
-<<<<<<< HEAD
-        NSImage *image = [NSImage imageNamed:
-                          (flag == ([[self mainSplitView] splitterPosition] == 0)
-                           ? @"toolbar_sidebar_button_open"
-                                     : @"toolbar_sidebar_button_close")];
-        
-        [[self toolbarSidebarButton] setImage:image];
-=======
         [[self toolbarSidebarButton] setState:(flag == ([[self mainSplitView] splitterPosition] == 0) ? NSOffState : NSOnState)];
->>>>>>> 3ad8695b
         [[self toolbarSidebarButton] display];
     }
 }
