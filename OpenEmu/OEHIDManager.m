--- conflicted
+++ resolved
@@ -71,13 +71,7 @@
 		IOHIDManagerUnscheduleFromRunLoop(hidManager, CFRunLoopGetMain(), kCFRunLoopDefaultMode);
 		CFRelease(hidManager);
     }
-	
-<<<<<<< HEAD
-=======
-	[super dealloc];
->>>>>>> b919e52e
 }
-
 - (void)registerDeviceTypes:(NSArray*)matchingTypes
 {
     IOHIDManagerSetDeviceMatchingMultiple(hidManager, (__bridge CFArrayRef)matchingTypes);
