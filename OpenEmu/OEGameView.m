/*
 Copyright (c) 2010, OpenEmu Team
 
 
 Redistribution and use in source and binary forms, with or without
 modification, are permitted provided that the following conditions are met:
     * Redistributions of source code must retain the above copyright
       notice, this list of conditions and the following disclaimer.
     * Redistributions in binary form must reproduce the above copyright
       notice, this list of conditions and the following disclaimer in the
       documentation and/or other materials provided with the distribution.
     * Neither the name of the OpenEmu Team nor the
       names of its contributors may be used to endorse or promote products
       derived from this software without specific prior written permission.
 
 THIS SOFTWARE IS PROVIDED BY OpenEmu Team ''AS IS'' AND ANY
 EXPRESS OR IMPLIED WARRANTIES, INCLUDING, BUT NOT LIMITED TO, THE IMPLIED
 WARRANTIES OF MERCHANTABILITY AND FITNESS FOR A PARTICULAR PURPOSE ARE
 DISCLAIMED. IN NO EVENT SHALL OpenEmu Team BE LIABLE FOR ANY
 DIRECT, INDIRECT, INCIDENTAL, SPECIAL, EXEMPLARY, OR CONSEQUENTIAL DAMAGES
 (INCLUDING, BUT NOT LIMITED TO, PROCUREMENT OF SUBSTITUTE GOODS OR SERVICES;
  LOSS OF USE, DATA, OR PROFITS; OR BUSINESS INTERRUPTION) HOWEVER CAUSED AND
 ON ANY THEORY OF LIABILITY, WHETHER IN CONTRACT, STRICT LIABILITY, OR TORT
 (INCLUDING NEGLIGENCE OR OTHERWISE) ARISING IN ANY WAY OUT OF THE USE OF THIS
  SOFTWARE, EVEN IF ADVISED OF THE POSSIBILITY OF SUCH DAMAGE.
 */

#import "OEGameView.h"
#import "OEGameCore.h"
#import "OEGameLayer.h"
#import "OEGameCoreHelper.h"
#import "OESystemResponder.h"

static void OE_bindGameLayer(OEGameLayer *gameLayer)
{
    NSUserDefaultsController *ctrl = [NSUserDefaultsController sharedUserDefaultsController];
    [gameLayer bind:@"filterName"   toObject:ctrl withKeyPath:@"values.filterName" options:nil];
    [gameLayer bind:@"vSyncEnabled" toObject:ctrl withKeyPath:@"values.vsync"      options:nil];
}

@implementation OEGameView

@synthesize gameLayer, gameResponder;

- (id)initWithFrame:(NSRect)frame
{
    self = [super initWithFrame:frame];
    if(self != nil)
    {
        frame.origin = NSZeroPoint;
        gameView = [[[NSView alloc] initWithFrame:frame] autorelease];
        
        [self addSubview:gameView];
        
        CALayer *rootLayer = [CALayer layer];
        
        [rootLayer setLayoutManager:[CAConstraintLayoutManager layoutManager]];
        
        CGColorRef color = CGColorCreateGenericRGB(0.0, 0.0, 0.0, 1.0);
        [rootLayer setBackgroundColor:color];
        CGColorRelease(color);
        
        //Show the layer
        [gameView setLayer:rootLayer];
        [gameView setWantsLayer:YES];
        
        gameLayer = [OEGameLayer layer];
        OE_bindGameLayer(gameLayer);
        [gameLayer setDelegate:self];
        [gameLayer setOwnerView:self];
        [gameLayer setAsynchronous:YES];
        
        // fix to make sure gameLayer resizes its texture attachment and reports the right bounds to QC
        [gameLayer setNeedsDisplayOnBoundsChange:YES];

        [gameLayer setName:@"gameLayer"];
        [gameLayer setConstraints:
         [NSArray arrayWithObjects:
          [CAConstraint constraintWithAttribute:kCAConstraintMidX   relativeTo:@"superlayer" attribute:kCAConstraintMidX],
          [CAConstraint constraintWithAttribute:kCAConstraintMidY   relativeTo:@"superlayer" attribute:kCAConstraintMidY],
          [CAConstraint constraintWithAttribute:kCAConstraintWidth  relativeTo:@"superlayer" attribute:kCAConstraintWidth],
          [CAConstraint constraintWithAttribute:kCAConstraintHeight relativeTo:@"superlayer" attribute:kCAConstraintHeight],
          nil]];
        
        [rootLayer addSublayer:gameLayer];
    }
    return self;
}

- (void)dealloc
{
    [gameLayer unbind:@"filterName"];
    [gameLayer unbind:@"vSyncEnabled"];
    [super dealloc];
}

- (id<CAAction>)actionForLayer:(CALayer *)layer forKey:(NSString *)event
{
    return (id<CAAction>) [NSNull null];
}

- (void)drawRect:(NSRect)dirtyRect
{
    [[NSColor blackColor] set];
    NSRectFill([self bounds]);
}

- (BOOL)acceptsFirstResponder
{
    return YES;
}

- (id<OEGameCoreHelper>)rootProxy                { return [gameLayer rootProxy];   }
- (void)setRootProxy:(id<OEGameCoreHelper>)value { [gameLayer setRootProxy:value]; }

- (OESystemResponder *)gameResponder { return gameResponder; }
- (void)setGameResponder:(OESystemResponder *)value
{
    if(gameResponder != value)
    {
        id next = (gameResponder == nil
                   ? [super nextResponder]
                   : [gameResponder nextResponder]);
        
        gameResponder = value;
        
        [value setNextResponder:next];
        if(value == nil) value = next;
        [super setNextResponder:value];
    }
}

- (void)setNextResponder:(NSResponder *)aResponder
{
<<<<<<< HEAD
    NSLog(@"setNextResponder: %@ | gamecore: %@", aResponder, gameCore);
    if(gameCore != nil)
        [gameCore setNextResponder:aResponder];
=======
    if(gameResponder != nil)
        [gameResponder setNextResponder:aResponder];
>>>>>>> 49618e7c
    else
        [super setNextResponder:aResponder];
}

#if CGFLOAT_IS_DOUBLE
#define CGFLOAT_EPSILON DBL_EPSILON
#else
#define CGFLOAT_EPSILON FLT_EPSILON
#endif

- (void)resizeSubviewsWithOldSize:(NSSize)oldBoundsSize
{
    id<OEGameCoreHelper> rootProxy = [self rootProxy];
    
    NSRect bounds = [self bounds];
    OEIntSize maxScreenSize = rootProxy.screenSize;
    NSRect frame  = NSMakeRect(0.0, 0.0, maxScreenSize.width, maxScreenSize.height);
    
    CGFloat factor     = NSWidth(frame) / NSHeight(frame);
    CGFloat selfFactor = NSWidth(bounds) / NSHeight(bounds);
    
    if(selfFactor - CGFLOAT_EPSILON < factor && factor < selfFactor + CGFLOAT_EPSILON)
        frame = bounds;
    else
    {
        CGFloat scale = MIN(NSWidth(bounds) / NSWidth(frame), NSHeight(bounds) / NSHeight(frame));
        
        frame.size.width  *= scale;
        frame.size.height *= scale;
        frame.origin.x = NSMidX(bounds) - NSWidth(frame)  / 2.0;
        frame.origin.y = NSMidY(bounds) - NSHeight(frame) / 2.0;
    }
    
    [gameView setFrame:frame];
}

- (CGFloat)preferredWindowScale
{
    return [gameLayer preferredWindowScale];
}

- (void)captureScreenshotUsingBlock:(void(^)(NSImage *img))block
{
    [gameLayer setScreenshotHandler:block];
}

@end<|MERGE_RESOLUTION|>--- conflicted
+++ resolved
@@ -132,14 +132,8 @@
 
 - (void)setNextResponder:(NSResponder *)aResponder
 {
-<<<<<<< HEAD
-    NSLog(@"setNextResponder: %@ | gamecore: %@", aResponder, gameCore);
-    if(gameCore != nil)
-        [gameCore setNextResponder:aResponder];
-=======
     if(gameResponder != nil)
         [gameResponder setNextResponder:aResponder];
->>>>>>> 49618e7c
     else
         [super setNextResponder:aResponder];
 }
