--- conflicted
+++ resolved
@@ -63,17 +63,10 @@
 
 - (void)dealloc 
 {
-<<<<<<< HEAD
-    mainContentView = nil;
     currentContentController = nil;
-=======
-    [currentContentController release], currentContentController = nil;
-    
     [self setDefaultContentController:nil];
     [self setLibraryController:nil];
-    [self setPlaceholderView:nil];
->>>>>>> b919e52e
-    
+    [self setPlaceholderView:nil];    
 }
 
 - (void)windowDidLoad
