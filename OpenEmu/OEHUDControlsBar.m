--- conflicted
+++ resolved
@@ -260,12 +260,7 @@
     OEMenu *oemenu = [menu convertToOEMenu];
     [oemenu setDelegate:self];
     oemenu.itemsAboveScroller = 2;
-<<<<<<< HEAD
     oemenu.maxSize = NSMakeSize(230, 256);
-=======
-    oemenu.maxSize = NSMakeSize(192, 256);
-    
->>>>>>> 0bf1c898
     NSRect buttonRect = [sender frame];
     NSPoint menuPoint = NSMakePoint(NSMidX(buttonRect)+[self frame].origin.x-4, NSMaxY(buttonRect)+[self frame].origin.y-7);
     [oemenu openOnEdge:NSMinYEdge atPoint:menuPoint ofWindow:self];
@@ -332,12 +327,7 @@
     OEMenu *oemenu = [menu convertToOEMenu];
     [oemenu setDelegate:self];
     oemenu.itemsAboveScroller = 2;
-<<<<<<< HEAD
     oemenu.maxSize = NSMakeSize(230, 256);
-=======
-    oemenu.maxSize = NSMakeSize(192, 256);
-    
->>>>>>> 0bf1c898
     NSRect buttonRect = [sender frame];
     NSPoint menuPoint = NSMakePoint(NSMidX(buttonRect)+[self frame].origin.x-4, NSMaxY(buttonRect)+[self frame].origin.y-7);
     [oemenu openOnEdge:NSMinYEdge atPoint:menuPoint ofWindow:self];
