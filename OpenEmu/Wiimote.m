/*
 Copyright (c) 2012, OpenEmu Team
 
 Redistribution and use in source and binary forms, with or without
 modification, are permitted provided that the following conditions are met:
 * Redistributions of source code must retain the above copyright
 notice, this list of conditions and the following disclaimer.
 * Redistributions in binary form must reproduce the above copyright
 notice, this list of conditions and the following disclaimer in the
 documentation and/or other materials provided with the distribution.
 * Neither the name of the OpenEmu Team nor the
 names of its contributors may be used to endorse or promote products
 derived from this software without specific prior written permission.
 
 THIS SOFTWARE IS PROVIDED BY OpenEmu Team ''AS IS'' AND ANY
 EXPRESS OR IMPLIED WARRANTIES, INCLUDING, BUT NOT LIMITED TO, THE IMPLIED
 WARRANTIES OF MERCHANTABILITY AND FITNESS FOR A PARTICULAR PURPOSE ARE
 DISCLAIMED. IN NO EVENT SHALL OpenEmu Team BE LIABLE FOR ANY
 DIRECT, INDIRECT, INCIDENTAL, SPECIAL, EXEMPLARY, OR CONSEQUENTIAL DAMAGES
 (INCLUDING, BUT NOT LIMITED TO, PROCUREMENT OF SUBSTITUTE GOODS OR SERVICES;
 LOSS OF USE, DATA, OR PROFITS; OR BUSINESS INTERRUPTION) HOWEVER CAUSED AND
 ON ANY THEORY OF LIABILITY, WHETHER IN CONTRACT, STRICT LIABILITY, OR TORT
 (INCLUDING NEGLIGENCE OR OTHERWISE) ARISING IN ANY WAY OUT OF THE USE OF THIS
 SOFTWARE, EVEN IF ADVISED OF THE POSSIBILITY OF SUCH DAMAGE.
 */
#import "Wiimote.h"
// this type is used a lot (data array):
typedef unsigned char darr[];
typedef enum {
	kWiiRemoteTwoButton					= 0x0001,
	kWiiRemoteOneButton					= 0x0002,
	kWiiRemoteBButton					= 0x0004,
	kWiiRemoteAButton					= 0x0008,
	kWiiRemoteMinusButton				= 0x0010,
	kWiiRemoteHomeButton				= 0x0080,
	kWiiRemoteLeftButton				= 0x0100,
	kWiiRemoteRightButton				= 0x0200,
	kWiiRemoteDownButton				= 0x0400,
	kWiiRemoteUpButton					= 0x0800,
	kWiiRemotePlusButton				= 0x1000,
	
	kWiiNunchukZButton					= 0x01,
	kWiiNunchukCButton					= 0x02,
	
	kWiiClassicControllerUpButton		= 0x0001,
	kWiiClassicControllerLeftButton		= 0x0002,
	kWiiClassicControllerZRButton		= 0x0004,
	kWiiClassicControllerXButton		= 0x0008,
	kWiiClassicControllerAButton		= 0x0010,
	kWiiClassicControllerYButton		= 0x0020,
	kWiiClassicControllerBButton		= 0x0040,
	kWiiClassicControllerZLButton		= 0x0080,
    // 0x0100 is unsued
	kWiiClassicControllerRButton		= 0x0200,
	kWiiClassicControllerPlusButton		= 0x0400,
	kWiiClassicControllerHomeButton		= 0x0800,
	kWiiClassicControllerMinusButton	= 0x1000,
	kWiiClassicControllerLButton		= 0x2000,
	kWiiClassicControllerDownButton		= 0x4000,
	kWiiClassicControllerRightButton	= 0x8000
} WiiButtonBitMask;

typedef enum {
	kWiiExpansionNunchuck = 0x0000,
	kWiiExpansionClassicController = 0x0101,
} WiiExpansionIdentifier;

@interface Wiimote ()
@property BOOL statusReportRequested;
@property float batteryLevel;
@property WiiExpansionType expansionType;
- (IOBluetoothL2CAPChannel *) openL2CAPChannelWithPSM:(BluetoothL2CAPPSM) psm delegate:(id) delegate;
@end

@implementation Wiimote

# pragma mark -
- (Wiimote*) init{
	self = [super init];
	
	if (self != nil) {
		_LED1Illuminated = YES;
		_LED2Illuminated = YES;
		_LED3Illuminated = YES;
		_LED4Illuminated = YES;
		
		_rumbleActivated = NO;
		_irSensorEnabled = NO;
		_motionSensorEnabled = NO;
		
		_expansionPortEnabled = YES;
		_expansionPortAttached  = NO;
        self.expansionType = WiiExpansionNotConnected;
        
		_speakerEnabled = NO;	// sound is not implemented yet
		_speakerMuted = NO;		// sound is not implemented yet
        
        lastWiimoteButtonReport = 0;
        lastNunchuckButtonReport = 0;
        lastClassicControllerButtonReport = 0;
	}
	
	return self;
}

- (Wiimote*)initWithDelegate:(id)newDelegate{
	self = [self init];
	
	if(self!=nil){
		[self setDelegate:newDelegate];
	}
	
	return self;
}

- (Wiimote*)initWithDevice:(IOBluetoothDevice*)newDevice{
	self = [self init];
	
	if(self!=nil){
		[self setDevice:newDevice];
	}
	
	return self;
}
- (Wiimote*)initWithDevice:(IOBluetoothDevice*)newDevice andDelegate:(id)newDelegate{
	self = [self init];
	
	if(self!=nil){
		[self setDevice:_btDevice];
	}
	
	return self;
}
# pragma mark -
@synthesize delegate;
# pragma mark - Connection
- (void)setDevice:(IOBluetoothDevice*)newDev{	
	if(_connected) // disconnect when changing device
		[self disconnect];
	
	_btDevice = newDev;	
}

- (void)connect{
	if(_connected || _btDevice==nil)
		return;
	
	_connected = YES;
	
	// Open Channels and
	// Allow bluetooth stack to 'settle', wait few milliseconds
	_cchan = [self openL2CAPChannelWithPSM:kBluetoothL2CAPPSMHIDControl delegate:self];
	usleep (20000);
	_ichan = [self openL2CAPChannelWithPSM:kBluetoothL2CAPPSMHIDInterrupt delegate:self];
	usleep (20000);
	
	if(_cchan!=nil && _ichan!=nil)
    {
		if([[self delegate] respondsToSelector:@selector(wiimoteDidConnect:)])
			[[self delegate] performSelector:@selector(wiimoteDidConnect:) withObject:self];
    }
	else {
		[_cchan closeChannel];
		[_ichan closeChannel];
	
		if([[self delegate] respondsToSelector:@selector(wiimote:didNotConnect:)])
			[[self delegate] performSelector:@selector(wiimote:didNotConnect:) withObject:self withObject:nil]; // actually we want to post our error instead of nil!
		
		_connected = NO;
	}
	
	[self requestStatus];
	usleep (10000);
	
	[self syncConfig];
	[self syncLEDAndRumble];
}

- (BOOL)isConnected{
	return _connected;
}

- (void)disconnect{
	if(!_connected)
		return;
	
	_connected = NO;
	
	// Close Channel
	[_cchan closeChannel];
	[_ichan closeChannel];
		
    [_btDevice closeConnection];
	
	if([[self delegate] respondsToSelector:@selector(wiimoteDidDisconnect:)])
		[[self delegate] performSelector:@selector(wiimoteDidDisconnect:) withObject:self];
}
# pragma mark -
- (void)requestStatus{
	unsigned char cmd[] = {0x15, 0x00};
	[self sendCommand:cmd length:2];
    self.statusReportRequested = YES;
}

# pragma mark -
# pragma mark Wiimote Configuration
- (void)syncConfig{
	// Set the report type the Wiimote should send.
	unsigned char cmd[] = {0x12, 0x02, 0x30}; // Just buttons.
	
	if (_irSensorEnabled) {
		cmd[2] = _expansionPortEnabled ? 0x36 : 0x33;	// Buttons, 10 IR Bytes, 9 Extension Bytes
		irMode = _expansionPortEnabled ? kWiiIRModeBasic : kWiiIRModeExtended;
		
		// Set IR Mode
		// I don't think it should be here ...		
		[self writeData:(darr){ irMode } at:0x04B00033 length:1];
		usleep(10000);
	} else {
		cmd[2] = _expansionPortEnabled ? 0x34 : 0x30;	// Buttons, 19 Extension Bytes	 
	}
    	
	[self sendCommand:cmd length:3];
}
- (void)syncLEDAndRumble
{
	unsigned char cmd[] = {0x11, 0x00};
	if (_rumbleActivated)     cmd[1] |= 0x01;
	if (_LED1Illuminated)	cmd[1] |= 0x10;
	if (_LED2Illuminated)	cmd[1] |= 0x20;
	if (_LED3Illuminated)	cmd[1] |= 0x40;
	if (_LED4Illuminated)	cmd[1] |= 0x80;
	
	[self sendCommand:cmd length:2];
}
# pragma mark -
- (BOOL)motionSensorEnabled{
	return _motionSensorEnabled;
}
- (void)setMotionSensorEnabled:(BOOL)flag{
	_motionSensorEnabled = flag;
}

- (BOOL)irSensorEnabled{
	return _irSensorEnabled;
}
- (void)setIrSensorEnabled:(BOOL)flag{
	_irSensorEnabled = flag;
}

# pragma mark -
- (void)setRumbleActivated:(BOOL)flag{
	_rumbleActivated = flag;
}
- (BOOL)rumbleActivated{
	return _rumbleActivated;
}
#pragma mark - LEDs
- (void)setLED1:(BOOL)flag1 LED2:(BOOL)flag2 LED3:(BOOL)flag3 LED4:(BOOL)flag4{
	_LED1Illuminated = flag1;
	_LED2Illuminated = flag2;
	_LED3Illuminated = flag3;
	_LED4Illuminated = flag4;
}
- (BOOL)LED1Illuminted{
	return _LED1Illuminated;
}
- (BOOL)LED2Illuminted{
	return _LED2Illuminated;
}
- (BOOL)LED3Illuminted{
	return _LED3Illuminated;
}
- (BOOL)LED4Illuminted{
	return _LED4Illuminated;
}
#pragma mark -
@synthesize batteryLevel;
#pragma mark - Expansion
- (BOOL)expansionPortEnabled{
	return _expansionPortEnabled;
}
- (void)setExpansionPortEnabled:(BOOL)flag{
	_expansionPortEnabled = flag;
}

- (BOOL)expansionPortAttached{
	return _expansionPortAttached;
}

- (void)initializeExpansionPort
{
    // Initializing expansion port based on http://wiibrew.org/wiki/Wiimote/Extension_Controllers#The_New_Way
   /*
    unsigned char data = 0x55;
    [self writeData:&data at:0x04A400F0 length:1];
    usleep(1000);
    
    data = 0x00;
    [self writeData:&data at:0x04A400FB length:1];
    usleep(1000);
    
     [self readData:0x04A400FE length:2]; // read expansion type
    */
    unsigned char data = 0x00;
    [self writeData:&data at:0x04A40040 length:1];
    usleep(1000);
    
    NSLog(@"Trying unencrypted");
    
    [self readData:0x04A400FE length:2]; // read expansion type
    usleep(1000);
    data = 0x55;
    [self writeData:&data at:0x04A400F0 length:1];
    usleep(1000);
    
    data = 0x00;
    [self writeData:&data at:0x04A400FB length:1];
    usleep(1000);
    
    [self readData:0x04A400FE length:2]; 
   
}
@synthesize expansionType;
# pragma mark - Sound
- (void)playSound:(NSSound*)theSound{
	DLog(@"playSound: Sound is not implemented yet!");
}
- (void)setSpeakerEnabled:(BOOL)flag{
	DLog(@"setSpeakerEnabled: Sound is not implemented yet!");
	_speakerEnabled = flag;	
}
- (void)setSpeakerMute:(BOOL)flag{
	DLog(@"setSpeakerMute: Sound is not implemented yet!");
	_speakerMuted = flag;
}

- (BOOL)speakerEnabled{
	DLog(@"speakerEnabled: Sound is not implemented yet!");
	return _speakerEnabled;
}

- (void)toggleMute{
	DLog(@"toggleMute: Sound is not implemented yet!");
	_speakerMuted = !_speakerMuted;
}

- (BOOL)speakerMuted{
	DLog(@"speakerMuted: Sound is not implemented yet!");
	return _speakerMuted;
}

# pragma mark -
# pragma mark Data Handling
- (void)writeData:(const unsigned char*)data at:(unsigned long)address length:(size_t)length{
	unsigned char cmd [22];
	
	if (length > 16)
		DLog (@"Error! Trying to write more than 16 bytes of data (length=%lu)", length);
	
	memset (cmd, 0, 22);
	memcpy (cmd + 6, data, length);
	
	// register write header
	cmd[0] = 0x16;
	
	// write address
	cmd[1] = (address >> 24) & 0xFF;
	cmd[2] = (address >> 16) & 0xFF;
	cmd[3] = (address >>  8) & 0xFF;
	cmd[4] = (address >>  0) & 0xFF;
	
	// data length
	cmd[5] = length;
	
	// and of course the vibration flag, as usual
	if (_rumbleActivated)
		cmd[1] |= 0x01;
	
	[self sendCommand:cmd length:22];
}
- (void)readData:(unsigned long)address length:(unsigned short)length{
	unsigned char cmd[7];
	unsigned long addr = address;
	unsigned short len = length;
	
	cmd[0] = 0x17; // read memory
	
	// address
	cmd[1] = (addr >> 24) & 0xFF;  // bit 2 being set indicates read from control registers, 0 indicates EEPROM Memory
	cmd[2] = (addr >> 16) & 0xFF;
	cmd[3] = (addr >>  8) & 0xFF;
	cmd[4] = (addr >>  0) & 0xFF;
	
	// Number of bytes to read
	cmd[5] = (len >> 8) & 0xFF;
	cmd[6] = (len >> 0) & 0xFF;
	
	if (_rumbleActivated)
		cmd[1] |= 0x01;
	
	[self sendCommand:cmd length:7];
}
- (void)sendCommand:(const unsigned char*)data length:(size_t)length{
	if(!_connected)
		return;
	
	unsigned char buf[40];
	memset (buf, 0, 40);
	
	buf[0] = 0x52;
	memcpy (buf+1, data, length);
	if (buf[1] == 0x16) length = 23;
	else length++;

	// cam: i think there is no need to do the loop many times in order to see there is an error
	// if there's an error it must be managed right away
	int i;
	IOReturn ret = kIOReturnSuccess;
	for (i=0; i<10 ; i++) {
		ret = [_cchan writeSync:buf length:length];	
		if (ret != kIOReturnSuccess)
        {
            DLog(@"send command needed a another try");
            usleep (10000);
        }
		else break;
	}
	
	if(ret != kIOReturnSuccess){
		DLog(@"Could not send command!");
		DLog(@"Did Wiimote Disconnect? - we might need to disconnect");
	}
}

@synthesize statusReportRequested;
# pragma mark -
- (void)handleDataReport:(unsigned char *) dp length:(size_t) dataLength
{
	// wiimote buttons
    if(dp[1] != 0x3d)
    {
        UInt16 buttonData = ((short)dp[2] << 8) + dp[3];
        [self parseWiiRemoteButtonData:buttonData];
    }
    
    // Expansion Port
    switch (dp[1]) {
		case 0x34:
			[self handleExtensionReport:dp length:dataLength startByte:4];
			break;
		case 0x35:
			[self handleExtensionReport:dp length:dataLength startByte:7];
			break;
		case 0x36:
			[self handleExtensionReport:dp length:dataLength startByte:14];
			break;
		case 0x37:
			[self handleExtensionReport:dp length:dataLength startByte:17];
			break;
        case 0x3d:
			[self handleExtensionReport:dp length:dataLength startByte:2];
			break;
	}
}
- (void)handleExtensionReport:(unsigned char *) dp length:(size_t)dataLength startByte:(char)startByte
{
    if(![self expansionPortEnabled] || ![self expansionPortAttached])
        return;
    
    switch ([self expansionType]) {
        case WiiExpansionNunchuck:
            [self parseNunchuckButtonData: dp[startByte+5]];
            break;
        case WiiExpansionClassicController:;
            UInt16 data = ((short)dp[startByte+4] << 8) + dp[startByte+5];
            [self parseClassicControllerButtonData:data];
            break;
        default:
            break;
    }
}

- (void)parseWiiRemoteButtonData:(UInt16) data {
    UInt16 buttonChanges = data ^ lastWiimoteButtonReport;
    lastWiimoteButtonReport = data;
    
    if(![self delegate] || ![[self delegate] respondsToSelector:@selector(wiimote:reportsButtonChanged:isPressed:)])
        return;
    
    if((buttonChanges & kWiiRemoteHomeButton) && (data & kWiiRemoteHomeButton))
        [self readData:0x04a400fe length:2]; // read expansion type
    
    // One, Two, A, B Buttons:
	if (buttonChanges & kWiiRemoteOneButton){
        [[self delegate] wiimote:self reportsButtonChanged:WiiRemoteOneButton isPressed:(data & kWiiRemoteOneButton)!=0];
	}
    
    if (buttonChanges & kWiiRemoteTwoButton){
        [[self delegate] wiimote:self reportsButtonChanged:WiiRemoteTwoButton isPressed:(data & kWiiRemoteTwoButton)!=0];
	}
    
    if (buttonChanges & kWiiRemoteAButton){
        [[self delegate] wiimote:self reportsButtonChanged:WiiRemoteAButton isPressed:(data & kWiiRemoteAButton)!=0];
	}
    
    if (buttonChanges & kWiiRemoteBButton){
        [[self delegate] wiimote:self reportsButtonChanged:WiiRemoteBButton isPressed:(data & kWiiRemoteBButton)!=0];
	}
    
    // +, -, Home Buttons:
    if (buttonChanges & kWiiRemoteMinusButton){
        [[self delegate] wiimote:self reportsButtonChanged:WiiRemoteMinusButton isPressed:(data & kWiiRemoteMinusButton)!=0];
	}
    
    if (buttonChanges & kWiiRemoteHomeButton){
        [[self delegate] wiimote:self reportsButtonChanged:WiiRemoteHomeButton isPressed:(data & kWiiRemoteHomeButton)!=0];
	}
    
    if (buttonChanges & kWiiRemotePlusButton){
        [[self delegate] wiimote:self reportsButtonChanged:WiiRemotePlusButton isPressed:(data & kWiiRemotePlusButton)!=0];
	}
    
    // D-Pad Buttons:
    if (buttonChanges & kWiiRemoteUpButton){
        [[self delegate] wiimote:self reportsButtonChanged:WiiRemoteUpButton isPressed:(data & kWiiRemoteUpButton)!=0];
	}
    
    if (buttonChanges & kWiiRemoteDownButton){
        [[self delegate] wiimote:self reportsButtonChanged:WiiRemoteDownButton isPressed:(data & kWiiRemoteDownButton)!=0];
	}
    
    if (buttonChanges & kWiiRemoteLeftButton){
        [[self delegate] wiimote:self reportsButtonChanged:WiiRemoteLeftButton isPressed:(data & kWiiRemoteLeftButton)!=0];
	}
    
    if (buttonChanges & kWiiRemoteRightButton){
        [[self delegate] wiimote:self reportsButtonChanged:WiiRemoteRightButton isPressed:(data & kWiiRemoteRightButton)!=0];
	}
}

- (void)parseNunchuckButtonData:(UInt8)data
{
    if(![self delegate] || ![[self delegate] respondsToSelector:@selector(wiimote:reportsButtonChanged:isPressed:)])
        return;
    
    UInt8 buttonChanges = data ^ lastNunchuckButtonReport;
    lastNunchuckButtonReport = data;
    
    if (buttonChanges & kWiiNunchukCButton){
        [[self delegate] wiimote:self reportsButtonChanged:WiiNunchukCButton isPressed:(data & kWiiNunchukCButton)!=0];
	}
    
    if (buttonChanges & kWiiNunchukZButton){
        [[self delegate] wiimote:self reportsButtonChanged:WiiNunchukZButton isPressed:(data & kWiiNunchukZButton)!=0];
	}
}

- (void)parseClassicControllerButtonData:(UInt16)data
{
    if(![self delegate] || ![[self delegate] respondsToSelector:@selector(wiimote:reportsButtonChanged:isPressed:)])
        return;
    
    UInt16 buttonChanges = data ^ lastClassicControllerButtonReport;
    lastClassicControllerButtonReport = data;
    
    if (buttonChanges & kWiiClassicControllerXButton){
        [[self delegate] wiimote:self reportsButtonChanged:WiiClassicControllerXButton isPressed:(data & kWiiClassicControllerXButton)!=0];
	}
    
    if (buttonChanges & kWiiClassicControllerYButton){
        [[self delegate] wiimote:self reportsButtonChanged:WiiClassicControllerYButton isPressed:(data & kWiiClassicControllerYButton)!=0];
	}
    
    if (buttonChanges & kWiiClassicControllerAButton){
        [[self delegate] wiimote:self reportsButtonChanged:WiiClassicControllerAButton isPressed:(data & kWiiClassicControllerAButton)!=0];
	}
    
	if (buttonChanges & kWiiClassicControllerBButton){
		[[self delegate] wiimote:self reportsButtonChanged:WiiClassicControllerBButton isPressed:(data & kWiiClassicControllerBButton)!=0];
	}
    
    
	if (buttonChanges & kWiiClassicControllerLButton){
		[[self delegate] wiimote:self reportsButtonChanged:WiiClassicControllerLButton isPressed:(data & kWiiClassicControllerLButton)!=0];
	}
    
	if (buttonChanges & kWiiClassicControllerRButton){
		[[self delegate] wiimote:self reportsButtonChanged:WiiClassicControllerRButton isPressed:(data & kWiiClassicControllerRButton)!=0];
	}
    
    
	if (buttonChanges & kWiiClassicControllerRButton){
		[[self delegate] wiimote:self reportsButtonChanged:WiiClassicControllerRButton isPressed:(data & kWiiClassicControllerRButton)!=0];
	}
    
	if (buttonChanges & kWiiClassicControllerZRButton){
		[[self delegate] wiimote:self reportsButtonChanged:WiiClassicControllerZRButton isPressed:(data & kWiiClassicControllerZRButton)!=0];
	}
    
    
    // +, -, Home Buttons:
    if (buttonChanges & kWiiClassicControllerMinusButton){
        [[self delegate] wiimote:self reportsButtonChanged:WiiClassicControllerMinusButton isPressed:(data & kWiiClassicControllerMinusButton)!=0];
    }
    
    if (buttonChanges & kWiiClassicControllerHomeButton){
        [[self delegate] wiimote:self reportsButtonChanged:WiiClassicControllerHomeButton isPressed:(data & kWiiClassicControllerHomeButton)!=0];
    }
    
    if (buttonChanges & kWiiClassicControllerPlusButton){
        [[self delegate] wiimote:self reportsButtonChanged:WiiClassicControllerPlusButton isPressed:(data & kWiiClassicControllerPlusButton)!=0];
    }
    
    
    // D-Pad Buttons:
    if (buttonChanges & kWiiClassicControllerUpButton){
        [[self delegate] wiimote:self reportsButtonChanged:WiiClassicControllerUpButton isPressed:(data & kWiiClassicControllerUpButton)!=0];
    }
    
    if (buttonChanges & kWiiClassicControllerDownButton){
        [[self delegate] wiimote:self reportsButtonChanged:WiiClassicControllerDownButton isPressed:(data & kWiiClassicControllerDownButton)!=0];
    }
    
    if (buttonChanges & kWiiClassicControllerLeftButton){
        [[self delegate] wiimote:self reportsButtonChanged:WiiClassicControllerLeftButton isPressed:(data & kWiiClassicControllerLeftButton)!=0];
    }
    
    if (buttonChanges & kWiiClassicControllerRightButton){
        [[self delegate] wiimote:self reportsButtonChanged:WiiClassicControllerRightButton isPressed:(data & kWiiClassicControllerRightButton)!=0];
    }
}

# pragma mark -
# pragma mark Response Handler
- (void)handleWriteResponse:(unsigned char *)dp length:(size_t)dataLength{
    if(dataLength > 5) switch (dp[5]) {
                                case 0x00:
                                    DLog(@"Write %0x - Success", dp[4]);
                                    break;
                                case 0x03:
                                    DLog(@"Write %0x - Error", dp[4]);
                                    break;
                                default:
                                    DLog(@"Write %0x - Unkown", dp[4]);
                                    break;
    }
}

- (void)handleRAMData:(unsigned char *)dp length:(size_t)dataLength{
    unsigned short addr = (dp[5] * 256) + dp[6];
    if (addr == 0x00FE) { // Response to expansion type request
<<<<<<< HEAD
        UInt16 identifier = (dp[7] << 2)+dp[8];
=======
#ifdef DLog
        NSMutableString *output = [NSMutableString stringWithFormat:@"Expansion type: 0x"];
        for( int i=0; i < dataLength; i++)
        {
            [output appendFormat:@"%0x ", (dp[i]&0xFF)];
        }
        DLog(@"%@", output);
#endif
        
        UInt16 identifier = (dp[21] << 2)+dp[22];
>>>>>>> 51e8cbcf
        WiiExpansionType connectedExpansion = WiiExpansionNotConnected;
        if(!(dp[4] & 0x0F)) switch (identifier) {
            case kWiiExpansionNunchuck:
                connectedExpansion = WiiExpansionNunchuck;
                break;
            case kWiiExpansionClassicController:
                connectedExpansion = WiiExpansionClassicController;
                break;
            default:
                connectedExpansion = WiiExpansionUnkown;
                break;
        }
        if (connectedExpansion != self.expansionType) {
            self.expansionType = connectedExpansion;
            _expansionPortAttached = (connectedExpansion != WiiExpansionNotConnected);
            if([[self delegate] respondsToSelector:@selector(wiimoteReportsExpansionPortChanged:)])
                [[self delegate] wiimoteReportsExpansionPortChanged:self];
            [self syncConfig];
        }
    }
}

- (void)handleStatusReport:(unsigned char *) dp length:(size_t)dataLength{
	if(!self.statusReportRequested) [self syncConfig];
    else
        self.statusReportRequested = NO;

	self.batteryLevel =  (double) dp[7]/(double) 0xC0; // C0 = fully charged.
    
    if ((dp[4] & 0x02) && !_expansionPortAttached) {    // Expansion port changed
        self.expansionType = WiiExpansionNotInitialized;
        if([[self delegate] respondsToSelector:@selector(wiimoteReportsExpansionPortChanged:)])
            [[self delegate] wiimoteReportsExpansionPortChanged:self];
        [self initializeExpansionPort];
    }
    else if(_expansionPortAttached)
    {
        _expansionPortAttached = NO;
        if([[self delegate] respondsToSelector:@selector(wiimoteReportsExpansionPortChanged:)])
           [[self delegate] wiimoteReportsExpansionPortChanged:self];
    }
}
# pragma mark -
# pragma mark BluetoothChannel Delegate methods
- (void) l2capChannelClosed:(IOBluetoothL2CAPChannel*) l2capChannel{	
	if (l2capChannel == _cchan)
		_cchan = nil;
	
	if (l2capChannel == _ichan)
		_ichan = nil;
	
	[self disconnect];
}

- (void)l2capChannelData:(IOBluetoothL2CAPChannel*) l2capChannel data:(void *) dataPointer length:(size_t) dataLength	{			
	unsigned char * dp = (unsigned char *) dataPointer;

	if (dp[1] == 0x20 && dataLength >= 8) {
		[self handleStatusReport:dp length:dataLength];
	} else if (dp[1] == 0x21) { // read data response
		[self handleRAMData:dp length:dataLength];
        [self handleDataReport:dp length:dataLength];
	} else if (dp[1] == 0x22) { // Write data response
		[self handleWriteResponse:dp length:dataLength];
        [self handleDataReport:dp length:dataLength];
	} else if ((dp[1] & 0xF0) == 0x30) { // report contains button info
        [self handleDataReport:dp length:dataLength];
	}
}

- (IOBluetoothL2CAPChannel *)openL2CAPChannelWithPSM:(BluetoothL2CAPPSM)psm delegate:(id)aDelegate{
	IOBluetoothL2CAPChannel * channel = nil;
	
	DLog(@"Open channel (PSM:%i) ...", psm);
	if ([_btDevice openL2CAPChannelSync:&channel withPSM:psm delegate:aDelegate] != kIOReturnSuccess) {
		DLog (@"Could not open L2CAP channel (psm:%i)", psm);
		
		channel = nil;
		[self disconnect];
	} else {
		[channel setDelegate:self];
	}
	
	return channel;
}

@end<|MERGE_RESOLUTION|>--- conflicted
+++ resolved
@@ -291,7 +291,6 @@
 - (void)initializeExpansionPort
 {
     // Initializing expansion port based on http://wiibrew.org/wiki/Wiimote/Extension_Controllers#The_New_Way
-   /*
     unsigned char data = 0x55;
     [self writeData:&data at:0x04A400F0 length:1];
     usleep(1000);
@@ -300,26 +299,7 @@
     [self writeData:&data at:0x04A400FB length:1];
     usleep(1000);
     
-     [self readData:0x04A400FE length:2]; // read expansion type
-    */
-    unsigned char data = 0x00;
-    [self writeData:&data at:0x04A40040 length:1];
-    usleep(1000);
-    
-    NSLog(@"Trying unencrypted");
-    
     [self readData:0x04A400FE length:2]; // read expansion type
-    usleep(1000);
-    data = 0x55;
-    [self writeData:&data at:0x04A400F0 length:1];
-    usleep(1000);
-    
-    data = 0x00;
-    [self writeData:&data at:0x04A400FB length:1];
-    usleep(1000);
-    
-    [self readData:0x04A400FE length:2]; 
-   
 }
 @synthesize expansionType;
 # pragma mark - Sound
@@ -650,20 +630,7 @@
 - (void)handleRAMData:(unsigned char *)dp length:(size_t)dataLength{
     unsigned short addr = (dp[5] * 256) + dp[6];
     if (addr == 0x00FE) { // Response to expansion type request
-<<<<<<< HEAD
         UInt16 identifier = (dp[7] << 2)+dp[8];
-=======
-#ifdef DLog
-        NSMutableString *output = [NSMutableString stringWithFormat:@"Expansion type: 0x"];
-        for( int i=0; i < dataLength; i++)
-        {
-            [output appendFormat:@"%0x ", (dp[i]&0xFF)];
-        }
-        DLog(@"%@", output);
-#endif
-        
-        UInt16 identifier = (dp[21] << 2)+dp[22];
->>>>>>> 51e8cbcf
         WiiExpansionType connectedExpansion = WiiExpansionNotConnected;
         if(!(dp[4] & 0x0F)) switch (identifier) {
             case kWiiExpansionNunchuck:
