--- conflicted
+++ resolved
@@ -55,37 +55,6 @@
     [self setBackgroundColor:[NSColor clearColor]];
 }
 
-<<<<<<< HEAD
-- (void)setMainContentView:(NSView *)value
-{
-    if(mainContentView != value)
-    {
-        NSView *contentView = [self contentView];
-        
-        if(mainContentView)
-        {
-            [value setFrame:[mainContentView frame]];
-            [value setAutoresizingMask:[mainContentView autoresizingMask]];
-            [[contentView animator] replaceSubview:mainContentView with:value];
-        }
-        else
-        {
-            [value setAutoresizingMask:NSViewWidthSizable|NSViewHeightSizable];
-            [value setFrame:(NSRect){ { 0.0, 45.0 }, {contentView.frame.size.width, contentView.frame.size.height - 45.0 } }];
-            [contentView addSubview:value];
-        }
-        
-        mainContentView = value;
-    }
-}
-
-- (NSView *)mainContentView
-{
-    return mainContentView;
-}
-
-=======
->>>>>>> b919e52e
 #pragma mark -
 #pragma mark Custom Theme Drawing
 
