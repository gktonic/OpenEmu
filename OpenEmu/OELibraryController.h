--- conflicted
+++ resolved
@@ -90,10 +90,4 @@
 @property(strong) IBOutlet OECollectionViewController *collectionViewController;
 @property(strong) IBOutlet OELibrarySplitView         *mainSplitView;
 
-<<<<<<< HEAD
-// spotlight search results.
-@property (readwrite, strong) NSMutableArray *searchResults;
-
-=======
->>>>>>> b919e52e
 @end