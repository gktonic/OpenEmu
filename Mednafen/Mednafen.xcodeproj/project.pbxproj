// !$*UTF8*$!
{
	archiveVersion = 1;
	classes = {
	};
	objectVersion = 46;
	objects = {

/* Begin PBXAggregateTarget section */
		82408A730FFDEB3F00F0FE7D /* Build & Install Mednafen */ = {
			isa = PBXAggregateTarget;
			buildConfigurationList = 82408A980FFDEB5700F0FE7D /* Build configuration list for PBXAggregateTarget "Build & Install Mednafen" */;
			buildPhases = (
				82408A720FFDEB3F00F0FE7D /* ShellScript */,
			);
			dependencies = (
				82408A770FFDEB4D00F0FE7D /* PBXTargetDependency */,
			);
			name = "Build & Install Mednafen";
			productName = "Build & Install";
		};
/* End PBXAggregateTarget section */

/* Begin PBXBuildFile section */
		3DE8D22A104256CF0007C7E7 /* DiskArbitration.framework in Frameworks */ = {isa = PBXBuildFile; fileRef = 3DE8D229104256CF0007C7E7 /* DiskArbitration.framework */; };
		3DE8D235104256E30007C7E7 /* IOKit.framework in Frameworks */ = {isa = PBXBuildFile; fileRef = 3DE8D234104256E30007C7E7 /* IOKit.framework */; };
		8240861B0FFDD64600F0FE7D /* libz.dylib in Frameworks */ = {isa = PBXBuildFile; fileRef = 8240861A0FFDD64600F0FE7D /* libz.dylib */; };
		824088360FFDDCF400F0FE7D /* MednafenGameCore.mm in Sources */ = {isa = PBXBuildFile; fileRef = 824088350FFDDCF400F0FE7D /* MednafenGameCore.mm */; };
		824088D30FFDE05900F0FE7D /* OpenEmuBase.framework in Frameworks */ = {isa = PBXBuildFile; fileRef = 824088D20FFDE05400F0FE7D /* OpenEmuBase.framework */; };
		8296617D1042474500F30B74 /* libcdio.a in Frameworks */ = {isa = PBXBuildFile; fileRef = 8296617C1042474500F30B74 /* libcdio.a */; };
		829661C410424C2000F30B74 /* libsndfile.a in Frameworks */ = {isa = PBXBuildFile; fileRef = 829661C310424C1F00F30B74 /* libsndfile.a */; };
		82CFBC520FFEF432002B6C7C /* Mednafen.icns in Resources */ = {isa = PBXBuildFile; fileRef = 82CFBC510FFEF432002B6C7C /* Mednafen.icns */; };
		8D5B49B0048680CD000E48DA /* InfoPlist.strings in Resources */ = {isa = PBXBuildFile; fileRef = 089C167DFE841241C02AAC07 /* InfoPlist.strings */; };
		8D5B49B4048680CD000E48DA /* Cocoa.framework in Frameworks */ = {isa = PBXBuildFile; fileRef = 1058C7ADFEA557BF11CA2CBB /* Cocoa.framework */; };
		C62954BF1369241300F94899 /* desa68.c in Sources */ = {isa = PBXBuildFile; fileRef = C6294EB11369241200F94899 /* desa68.c */; };
		C62954C31369241300F94899 /* cdplay.cpp in Sources */ = {isa = PBXBuildFile; fileRef = C6294EC81369241200F94899 /* cdplay.cpp */; };
		C62954C41369241300F94899 /* audioreader.cpp in Sources */ = {isa = PBXBuildFile; fileRef = C6294ECA1369241200F94899 /* audioreader.cpp */; };
		C62954C51369241300F94899 /* cdromfile.cpp in Sources */ = {isa = PBXBuildFile; fileRef = C6294ECD1369241200F94899 /* cdromfile.cpp */; };
		C62954C61369241300F94899 /* cdromif.cpp in Sources */ = {isa = PBXBuildFile; fileRef = C6294ECF1369241200F94899 /* cdromif.cpp */; };
		C62954C71369241300F94899 /* crc32.cpp in Sources */ = {isa = PBXBuildFile; fileRef = C6294ED11369241200F94899 /* crc32.cpp */; };
		C62954C81369241300F94899 /* galois.cpp in Sources */ = {isa = PBXBuildFile; fileRef = C6294ED41369241200F94899 /* galois.cpp */; };
		C62954C91369241300F94899 /* l-ec.cpp in Sources */ = {isa = PBXBuildFile; fileRef = C6294ED51369241200F94899 /* l-ec.cpp */; };
		C62954CA1369241300F94899 /* lec.cpp in Sources */ = {isa = PBXBuildFile; fileRef = C6294ED61369241200F94899 /* lec.cpp */; };
		C62954CC1369241300F94899 /* pcecd.cpp in Sources */ = {isa = PBXBuildFile; fileRef = C6294ED91369241200F94899 /* pcecd.cpp */; };
		C62954CD1369241300F94899 /* recover-raw.cpp in Sources */ = {isa = PBXBuildFile; fileRef = C6294EDB1369241200F94899 /* recover-raw.cpp */; };
		C62954CF1369241300F94899 /* scsicd.cpp in Sources */ = {isa = PBXBuildFile; fileRef = C6294EDD1369241200F94899 /* scsicd.cpp */; };
		C62954D01369241300F94899 /* SimpleFIFO.cpp in Sources */ = {isa = PBXBuildFile; fileRef = C6294EDF1369241200F94899 /* SimpleFIFO.cpp */; };
		C62954D11369241300F94899 /* blz.c in Sources */ = {isa = PBXBuildFile; fileRef = C6294EE31369241200F94899 /* blz.c */; };
		C62954D21369241300F94899 /* ioapi.c in Sources */ = {isa = PBXBuildFile; fileRef = C6294EE51369241200F94899 /* ioapi.c */; };
		C62954D41369241300F94899 /* minilzo.c in Sources */ = {isa = PBXBuildFile; fileRef = C6294EEA1369241200F94899 /* minilzo.c */; };
		C62954D51369241300F94899 /* quicklz.c in Sources */ = {isa = PBXBuildFile; fileRef = C6294EEC1369241200F94899 /* quicklz.c */; };
		C62954D61369241300F94899 /* unzip.c in Sources */ = {isa = PBXBuildFile; fileRef = C6294EEE1369241200F94899 /* unzip.c */; };
		C62954D71369241300F94899 /* cputest.cpp in Sources */ = {isa = PBXBuildFile; fileRef = C6294EF01369241200F94899 /* cputest.cpp */; };
		C62954D81369241300F94899 /* debug.cpp in Sources */ = {isa = PBXBuildFile; fileRef = C6294EF21369241200F94899 /* debug.cpp */; };
		C62954D91369241300F94899 /* demo.cpp in Sources */ = {isa = PBXBuildFile; fileRef = C6294EF51369241200F94899 /* demo.cpp */; };
		C62954DF1369241300F94899 /* dis6280.cpp in Sources */ = {isa = PBXBuildFile; fileRef = C6294EFD1369241200F94899 /* dis6280.cpp */; };
		C62954E01369241300F94899 /* dis6502.cpp in Sources */ = {isa = PBXBuildFile; fileRef = C6294EFF1369241200F94899 /* dis6502.cpp */; };
		C62954FD1369241300F94899 /* scale2x.c in Sources */ = {isa = PBXBuildFile; fileRef = C6294F381369241200F94899 /* scale2x.c */; };
		C62954FE1369241300F94899 /* scale3x.c in Sources */ = {isa = PBXBuildFile; fileRef = C6294F3A1369241200F94899 /* scale3x.c */; };
		C62954FF1369241300F94899 /* scalebit.c in Sources */ = {isa = PBXBuildFile; fileRef = C6294F3C1369241200F94899 /* scalebit.c */; };
		C62955041369241300F94899 /* endian.cpp in Sources */ = {isa = PBXBuildFile; fileRef = C6294F461369241200F94899 /* endian.cpp */; };
		C62955051369241300F94899 /* error.cpp in Sources */ = {isa = PBXBuildFile; fileRef = C6294F481369241200F94899 /* error.cpp */; };
		C62955061369241300F94899 /* file.cpp in Sources */ = {isa = PBXBuildFile; fileRef = C6294F4A1369241200F94899 /* file.cpp */; };
		C62955071369241300F94899 /* FileWrapper.cpp in Sources */ = {isa = PBXBuildFile; fileRef = C6294F4C1369241200F94899 /* FileWrapper.cpp */; };
		C62955081369241300F94899 /* gb.cpp in Sources */ = {isa = PBXBuildFile; fileRef = C6294F4F1369241200F94899 /* gb.cpp */; };
		C62955091369241300F94899 /* gbGlobals.cpp in Sources */ = {isa = PBXBuildFile; fileRef = C6294F531369241200F94899 /* gbGlobals.cpp */; };
		C629550A1369241300F94899 /* gfx.cpp in Sources */ = {isa = PBXBuildFile; fileRef = C6294F551369241200F94899 /* gfx.cpp */; };
		C629550D1369241300F94899 /* memory.cpp in Sources */ = {isa = PBXBuildFile; fileRef = C6294F581369241200F94899 /* memory.cpp */; };
		C629550E1369241300F94899 /* sound.cpp in Sources */ = {isa = PBXBuildFile; fileRef = C6294F5A1369241200F94899 /* sound.cpp */; };
		C629550F1369241300F94899 /* z80.cpp in Sources */ = {isa = PBXBuildFile; fileRef = C6294F5C1369241200F94899 /* z80.cpp */; };
		C62955101369241300F94899 /* arm.cpp in Sources */ = {isa = PBXBuildFile; fileRef = C6294F5F1369241200F94899 /* arm.cpp */; };
		C62955111369241300F94899 /* bios.cpp in Sources */ = {isa = PBXBuildFile; fileRef = C6294F611369241200F94899 /* bios.cpp */; };
		C62955121369241300F94899 /* eeprom.cpp in Sources */ = {isa = PBXBuildFile; fileRef = C6294F631369241200F94899 /* eeprom.cpp */; };
		C62955131369241300F94899 /* flash.cpp in Sources */ = {isa = PBXBuildFile; fileRef = C6294F651369241200F94899 /* flash.cpp */; };
		C62955141369241300F94899 /* GBA.cpp in Sources */ = {isa = PBXBuildFile; fileRef = C6294F671369241200F94899 /* GBA.cpp */; };
		C62955151369241300F94899 /* GBAinline.cpp in Sources */ = {isa = PBXBuildFile; fileRef = C6294F691369241200F94899 /* GBAinline.cpp */; };
		C62955161369241300F94899 /* Gfx.cpp in Sources */ = {isa = PBXBuildFile; fileRef = C6294F6C1369241200F94899 /* Gfx.cpp */; };
		C62955171369241300F94899 /* Globals.cpp in Sources */ = {isa = PBXBuildFile; fileRef = C6294F6E1369241200F94899 /* Globals.cpp */; };
		C629551A1369241300F94899 /* Mode0.cpp in Sources */ = {isa = PBXBuildFile; fileRef = C6294F721369241200F94899 /* Mode0.cpp */; };
		C629551B1369241300F94899 /* Mode1.cpp in Sources */ = {isa = PBXBuildFile; fileRef = C6294F731369241200F94899 /* Mode1.cpp */; };
		C629551C1369241300F94899 /* Mode2.cpp in Sources */ = {isa = PBXBuildFile; fileRef = C6294F741369241200F94899 /* Mode2.cpp */; };
		C629551D1369241300F94899 /* Mode3.cpp in Sources */ = {isa = PBXBuildFile; fileRef = C6294F751369241200F94899 /* Mode3.cpp */; };
		C629551E1369241300F94899 /* Mode4.cpp in Sources */ = {isa = PBXBuildFile; fileRef = C6294F761369241200F94899 /* Mode4.cpp */; };
		C629551F1369241300F94899 /* Mode5.cpp in Sources */ = {isa = PBXBuildFile; fileRef = C6294F771369241200F94899 /* Mode5.cpp */; };
		C62955201369241300F94899 /* RTC.cpp in Sources */ = {isa = PBXBuildFile; fileRef = C6294F7A1369241200F94899 /* RTC.cpp */; };
		C62955211369241300F94899 /* Sound.cpp in Sources */ = {isa = PBXBuildFile; fileRef = C6294F7C1369241200F94899 /* Sound.cpp */; };
		C62955221369241300F94899 /* sram.cpp in Sources */ = {isa = PBXBuildFile; fileRef = C6294F7E1369241200F94899 /* sram.cpp */; };
		C62955231369241300F94899 /* thumb.cpp in Sources */ = {isa = PBXBuildFile; fileRef = C6294F801369241200F94899 /* thumb.cpp */; };
		C62955241369241300F94899 /* general.cpp in Sources */ = {isa = PBXBuildFile; fileRef = C6294F821369241200F94899 /* general.cpp */; };
		C62955251369241300F94899 /* c68k.c in Sources */ = {isa = PBXBuildFile; fileRef = C6294F891369241200F94899 /* c68k.c */; };
		C62955371369241300F94899 /* c68kexec.c in Sources */ = {isa = PBXBuildFile; fileRef = C6294F9C1369241200F94899 /* c68kexec.c */; };
		C62955391369241300F94899 /* gen68k.c in Sources */ = {isa = PBXBuildFile; fileRef = C6294F9E1369241200F94899 /* gen68k.c */; };
		C629553B1369241300F94899 /* huc6280.cpp in Sources */ = {isa = PBXBuildFile; fileRef = C6294FA21369241200F94899 /* huc6280.cpp */; };
		C62955421369241300F94899 /* softfloat.c in Sources */ = {isa = PBXBuildFile; fileRef = C6294FAE1369241200F94899 /* softfloat.c */; };
		C62955431369241300F94899 /* timesoftfloat.c in Sources */ = {isa = PBXBuildFile; fileRef = C6294FB01369241200F94899 /* timesoftfloat.c */; };
		C62955441369241300F94899 /* v810_cpu.cpp in Sources */ = {isa = PBXBuildFile; fileRef = C6294FB11369241200F94899 /* v810_cpu.cpp */; };
		C62955451369241300F94899 /* v810_cpuD.cpp in Sources */ = {isa = PBXBuildFile; fileRef = C6294FB31369241200F94899 /* v810_cpuD.cpp */; };
		C629554A1369241300F94899 /* z80.cpp in Sources */ = {isa = PBXBuildFile; fileRef = C6294FBC1369241200F94899 /* z80.cpp */; };
		C629554F1369241300F94899 /* z80_ops.cpp in Sources */ = {isa = PBXBuildFile; fileRef = C6294FC31369241200F94899 /* z80_ops.cpp */; };
		C62955501369241300F94899 /* arcade_card.cpp in Sources */ = {isa = PBXBuildFile; fileRef = C6294FC61369241200F94899 /* arcade_card.cpp */; };
		C62955531369241300F94899 /* Gb_Apu.cpp in Sources */ = {isa = PBXBuildFile; fileRef = C6294FCF1369241200F94899 /* Gb_Apu.cpp */; };
		C62955541369241300F94899 /* Gb_Apu_State.cpp in Sources */ = {isa = PBXBuildFile; fileRef = C6294FD11369241200F94899 /* Gb_Apu_State.cpp */; };
		C62955551369241300F94899 /* Gb_Oscs.cpp in Sources */ = {isa = PBXBuildFile; fileRef = C6294FD21369241200F94899 /* Gb_Oscs.cpp */; };
		C62955581369241300F94899 /* pce_psg.cpp in Sources */ = {isa = PBXBuildFile; fileRef = C6294FD71369241200F94899 /* pce_psg.cpp */; };
		C62955591369241300F94899 /* Sms_Apu.cpp in Sources */ = {isa = PBXBuildFile; fileRef = C6294FDA1369241200F94899 /* Sms_Apu.cpp */; };
		C629555A1369241300F94899 /* emu2413.cpp in Sources */ = {isa = PBXBuildFile; fileRef = C6294FDF1369241200F94899 /* emu2413.cpp */; };
		C629555B1369241300F94899 /* Ym2612_Emu.cpp in Sources */ = {isa = PBXBuildFile; fileRef = C6294FE21369241200F94899 /* Ym2612_Emu.cpp */; };
		C629555C1369241300F94899 /* vdc.cpp in Sources */ = {isa = PBXBuildFile; fileRef = C6294FE61369241200F94899 /* vdc.cpp */; };
		C629555F1369241300F94899 /* c65c02.cpp in Sources */ = {isa = PBXBuildFile; fileRef = C6294FED1369241200F94899 /* c65c02.cpp */; };
		C62955601369241300F94899 /* cart.cpp in Sources */ = {isa = PBXBuildFile; fileRef = C6294FEF1369241200F94899 /* cart.cpp */; };
		C62955641369241300F94899 /* memmap.cpp in Sources */ = {isa = PBXBuildFile; fileRef = C6294FF71369241200F94899 /* memmap.cpp */; };
		C62955651369241300F94899 /* mikie.cpp in Sources */ = {isa = PBXBuildFile; fileRef = C6294FF91369241200F94899 /* mikie.cpp */; };
		C62955661369241300F94899 /* ram.cpp in Sources */ = {isa = PBXBuildFile; fileRef = C6294FFB1369241200F94899 /* ram.cpp */; };
		C62955671369241300F94899 /* rom.cpp in Sources */ = {isa = PBXBuildFile; fileRef = C6294FFD1369241200F94899 /* rom.cpp */; };
		C62955681369241300F94899 /* susie.cpp in Sources */ = {isa = PBXBuildFile; fileRef = C6294FFF1369241200F94899 /* susie.cpp */; };
		C62955691369241300F94899 /* system.cpp in Sources */ = {isa = PBXBuildFile; fileRef = C62950021369241200F94899 /* system.cpp */; };
		C629556C1369241300F94899 /* math_ops.cpp in Sources */ = {isa = PBXBuildFile; fileRef = C62950061369241200F94899 /* math_ops.cpp */; };
		C629556D1369241300F94899 /* cart.cpp in Sources */ = {isa = PBXBuildFile; fileRef = C629500A1369241200F94899 /* cart.cpp */; };
		C629556E1369241300F94899 /* map_eeprom.cpp in Sources */ = {isa = PBXBuildFile; fileRef = C629500C1369241200F94899 /* map_eeprom.cpp */; };
		C629556F1369241300F94899 /* map_ff.cpp in Sources */ = {isa = PBXBuildFile; fileRef = C629500E1369241200F94899 /* map_ff.cpp */; };
		C62955701369241300F94899 /* map_realtec.cpp in Sources */ = {isa = PBXBuildFile; fileRef = C62950101369241200F94899 /* map_realtec.cpp */; };
		C62955711369241300F94899 /* map_rmx3.cpp in Sources */ = {isa = PBXBuildFile; fileRef = C62950121369241200F94899 /* map_rmx3.cpp */; };
		C62955721369241300F94899 /* map_rom.cpp in Sources */ = {isa = PBXBuildFile; fileRef = C62950141369241200F94899 /* map_rom.cpp */; };
		C62955731369241300F94899 /* map_sbb.cpp in Sources */ = {isa = PBXBuildFile; fileRef = C62950161369241200F94899 /* map_sbb.cpp */; };
		C62955741369241300F94899 /* map_sram.cpp in Sources */ = {isa = PBXBuildFile; fileRef = C62950181369241200F94899 /* map_sram.cpp */; };
		C62955751369241300F94899 /* map_ssf2.cpp in Sources */ = {isa = PBXBuildFile; fileRef = C629501A1369241200F94899 /* map_ssf2.cpp */; };
		C62955761369241300F94899 /* map_yase.cpp in Sources */ = {isa = PBXBuildFile; fileRef = C629501C1369241200F94899 /* map_yase.cpp */; };
		C62955771369241300F94899 /* cd.cpp in Sources */ = {isa = PBXBuildFile; fileRef = C629501F1369241200F94899 /* cd.cpp */; };
		C62955781369241300F94899 /* cdc_cdd.cpp in Sources */ = {isa = PBXBuildFile; fileRef = C62950211369241200F94899 /* cdc_cdd.cpp */; };
		C62955791369241300F94899 /* interrupt.cpp in Sources */ = {isa = PBXBuildFile; fileRef = C62950231369241200F94899 /* interrupt.cpp */; };
		C629557A1369241300F94899 /* pcm.cpp in Sources */ = {isa = PBXBuildFile; fileRef = C62950251369241200F94899 /* pcm.cpp */; };
		C629557B1369241300F94899 /* timer.cpp in Sources */ = {isa = PBXBuildFile; fileRef = C62950271369241200F94899 /* timer.cpp */; };
		C629557C1369241300F94899 /* debug.cpp in Sources */ = {isa = PBXBuildFile; fileRef = C629502A1369241200F94899 /* debug.cpp */; };
		C629557D1369241300F94899 /* genesis.cpp in Sources */ = {isa = PBXBuildFile; fileRef = C629502C1369241200F94899 /* genesis.cpp */; };
		C629557E1369241300F94899 /* genio.cpp in Sources */ = {isa = PBXBuildFile; fileRef = C629502E1369241200F94899 /* genio.cpp */; };
		C629557F1369241300F94899 /* header.cpp in Sources */ = {isa = PBXBuildFile; fileRef = C62950311369241200F94899 /* header.cpp */; };
		C62955801369241300F94899 /* gamepad.cpp in Sources */ = {isa = PBXBuildFile; fileRef = C62950351369241200F94899 /* gamepad.cpp */; };
		C62955811369241300F94899 /* mouse.cpp in Sources */ = {isa = PBXBuildFile; fileRef = C62950371369241200F94899 /* mouse.cpp */; };
		C62955841369241300F94899 /* mem68k.cpp in Sources */ = {isa = PBXBuildFile; fileRef = C629503C1369241200F94899 /* mem68k.cpp */; };
		C62955851369241300F94899 /* membnk.cpp in Sources */ = {isa = PBXBuildFile; fileRef = C629503E1369241200F94899 /* membnk.cpp */; };
		C62955861369241300F94899 /* memvdp.cpp in Sources */ = {isa = PBXBuildFile; fileRef = C62950401369241200F94899 /* memvdp.cpp */; };
		C62955871369241300F94899 /* memz80.cpp in Sources */ = {isa = PBXBuildFile; fileRef = C62950421369241200F94899 /* memz80.cpp */; };
		C62955881369241300F94899 /* sound.cpp in Sources */ = {isa = PBXBuildFile; fileRef = C62950461369241200F94899 /* sound.cpp */; };
		C62955891369241300F94899 /* system.cpp in Sources */ = {isa = PBXBuildFile; fileRef = C62950481369241200F94899 /* system.cpp */; };
		C629558A1369241300F94899 /* vdp.cpp in Sources */ = {isa = PBXBuildFile; fileRef = C629504B1369241200F94899 /* vdp.cpp */; };
		C629558C1369241400F94899 /* md5.cpp in Sources */ = {isa = PBXBuildFile; fileRef = C629504E1369241200F94899 /* md5.cpp */; };
		C629558D1369241400F94899 /* mednafen.cpp in Sources */ = {isa = PBXBuildFile; fileRef = C62950511369241200F94899 /* mednafen.cpp */; };
		C629558E1369241400F94899 /* memory.cpp in Sources */ = {isa = PBXBuildFile; fileRef = C62950531369241200F94899 /* memory.cpp */; };
		C629558F1369241400F94899 /* mempatcher.cpp in Sources */ = {isa = PBXBuildFile; fileRef = C62950561369241200F94899 /* mempatcher.cpp */; };
		C62955901369241400F94899 /* movie.cpp in Sources */ = {isa = PBXBuildFile; fileRef = C62950591369241200F94899 /* movie.cpp */; };
		C62955931369241400F94899 /* huffsv46.c in Sources */ = {isa = PBXBuildFile; fileRef = C629505E1369241200F94899 /* huffsv46.c */; };
		C62955941369241400F94899 /* huffsv7.c in Sources */ = {isa = PBXBuildFile; fileRef = C629505F1369241200F94899 /* huffsv7.c */; };
		C62955951369241400F94899 /* idtag.c in Sources */ = {isa = PBXBuildFile; fileRef = C62950601369241200F94899 /* idtag.c */; };
		C62955981369241400F94899 /* mpc_decoder.c in Sources */ = {isa = PBXBuildFile; fileRef = C62950631369241200F94899 /* mpc_decoder.c */; };
		C62955991369241400F94899 /* mpc_reader.c in Sources */ = {isa = PBXBuildFile; fileRef = C62950641369241200F94899 /* mpc_reader.c */; };
		C629559A1369241400F94899 /* requant.c in Sources */ = {isa = PBXBuildFile; fileRef = C62950651369241200F94899 /* requant.c */; };
		C629559B1369241400F94899 /* streaminfo.c in Sources */ = {isa = PBXBuildFile; fileRef = C62950661369241200F94899 /* streaminfo.c */; };
		C629559C1369241400F94899 /* synth_filter.c in Sources */ = {isa = PBXBuildFile; fileRef = C62950671369241200F94899 /* synth_filter.c */; };
		C629559D1369241400F94899 /* 107.cpp in Sources */ = {isa = PBXBuildFile; fileRef = C629506A1369241200F94899 /* 107.cpp */; };
		C629559E1369241400F94899 /* 112.cpp in Sources */ = {isa = PBXBuildFile; fileRef = C629506B1369241200F94899 /* 112.cpp */; };
		C629559F1369241400F94899 /* 113.cpp in Sources */ = {isa = PBXBuildFile; fileRef = C629506C1369241200F94899 /* 113.cpp */; };
		C62955A01369241400F94899 /* 114.cpp in Sources */ = {isa = PBXBuildFile; fileRef = C629506D1369241200F94899 /* 114.cpp */; };
		C62955A11369241400F94899 /* 117.cpp in Sources */ = {isa = PBXBuildFile; fileRef = C629506E1369241200F94899 /* 117.cpp */; };
		C62955A21369241400F94899 /* 140.cpp in Sources */ = {isa = PBXBuildFile; fileRef = C629506F1369241200F94899 /* 140.cpp */; };
		C62955A31369241400F94899 /* 15.cpp in Sources */ = {isa = PBXBuildFile; fileRef = C62950701369241200F94899 /* 15.cpp */; };
		C62955A41369241400F94899 /* 151.cpp in Sources */ = {isa = PBXBuildFile; fileRef = C62950711369241200F94899 /* 151.cpp */; };
		C62955A51369241400F94899 /* 152.cpp in Sources */ = {isa = PBXBuildFile; fileRef = C62950721369241200F94899 /* 152.cpp */; };
		C62955A61369241400F94899 /* 156.cpp in Sources */ = {isa = PBXBuildFile; fileRef = C62950731369241200F94899 /* 156.cpp */; };
		C62955A71369241400F94899 /* 16.cpp in Sources */ = {isa = PBXBuildFile; fileRef = C62950741369241200F94899 /* 16.cpp */; };
		C62955A81369241400F94899 /* 163.cpp in Sources */ = {isa = PBXBuildFile; fileRef = C62950751369241200F94899 /* 163.cpp */; };
		C62955A91369241400F94899 /* 18.cpp in Sources */ = {isa = PBXBuildFile; fileRef = C62950761369241200F94899 /* 18.cpp */; };
		C62955AA1369241400F94899 /* 180.cpp in Sources */ = {isa = PBXBuildFile; fileRef = C62950771369241200F94899 /* 180.cpp */; };
		C62955AB1369241400F94899 /* 182.cpp in Sources */ = {isa = PBXBuildFile; fileRef = C62950781369241200F94899 /* 182.cpp */; };
		C62955AC1369241400F94899 /* 184.cpp in Sources */ = {isa = PBXBuildFile; fileRef = C62950791369241200F94899 /* 184.cpp */; };
		C62955AD1369241400F94899 /* 185.cpp in Sources */ = {isa = PBXBuildFile; fileRef = C629507A1369241200F94899 /* 185.cpp */; };
		C62955AE1369241400F94899 /* 187.cpp in Sources */ = {isa = PBXBuildFile; fileRef = C629507B1369241200F94899 /* 187.cpp */; };
		C62955AF1369241400F94899 /* 189.cpp in Sources */ = {isa = PBXBuildFile; fileRef = C629507C1369241200F94899 /* 189.cpp */; };
		C62955B01369241400F94899 /* 193.cpp in Sources */ = {isa = PBXBuildFile; fileRef = C629507D1369241200F94899 /* 193.cpp */; };
		C62955B11369241400F94899 /* 208.cpp in Sources */ = {isa = PBXBuildFile; fileRef = C629507E1369241200F94899 /* 208.cpp */; };
		C62955B21369241400F94899 /* 21.cpp in Sources */ = {isa = PBXBuildFile; fileRef = C629507F1369241200F94899 /* 21.cpp */; };
		C62955B31369241400F94899 /* 22.cpp in Sources */ = {isa = PBXBuildFile; fileRef = C62950801369241200F94899 /* 22.cpp */; };
		C62955B41369241400F94899 /* 222.cpp in Sources */ = {isa = PBXBuildFile; fileRef = C62950811369241200F94899 /* 222.cpp */; };
		C62955B51369241400F94899 /* 228.cpp in Sources */ = {isa = PBXBuildFile; fileRef = C62950821369241200F94899 /* 228.cpp */; };
		C62955B61369241400F94899 /* 23.cpp in Sources */ = {isa = PBXBuildFile; fileRef = C62950831369241200F94899 /* 23.cpp */; };
		C62955B71369241400F94899 /* 232.cpp in Sources */ = {isa = PBXBuildFile; fileRef = C62950841369241200F94899 /* 232.cpp */; };
		C62955B81369241400F94899 /* 234.cpp in Sources */ = {isa = PBXBuildFile; fileRef = C62950851369241200F94899 /* 234.cpp */; };
		C62955B91369241400F94899 /* 240.cpp in Sources */ = {isa = PBXBuildFile; fileRef = C62950861369241200F94899 /* 240.cpp */; };
		C62955BA1369241400F94899 /* 241.cpp in Sources */ = {isa = PBXBuildFile; fileRef = C62950871369241200F94899 /* 241.cpp */; };
		C62955BB1369241400F94899 /* 242.cpp in Sources */ = {isa = PBXBuildFile; fileRef = C62950881369241200F94899 /* 242.cpp */; };
		C62955BC1369241400F94899 /* 244.cpp in Sources */ = {isa = PBXBuildFile; fileRef = C62950891369241200F94899 /* 244.cpp */; };
		C62955BD1369241400F94899 /* 246.cpp in Sources */ = {isa = PBXBuildFile; fileRef = C629508A1369241200F94899 /* 246.cpp */; };
		C62955BE1369241400F94899 /* 248.cpp in Sources */ = {isa = PBXBuildFile; fileRef = C629508B1369241200F94899 /* 248.cpp */; };
		C62955BF1369241400F94899 /* 25.cpp in Sources */ = {isa = PBXBuildFile; fileRef = C629508C1369241200F94899 /* 25.cpp */; };
		C62955C01369241400F94899 /* 32.cpp in Sources */ = {isa = PBXBuildFile; fileRef = C629508D1369241200F94899 /* 32.cpp */; };
		C62955C11369241400F94899 /* 33.cpp in Sources */ = {isa = PBXBuildFile; fileRef = C629508E1369241200F94899 /* 33.cpp */; };
		C62955C21369241400F94899 /* 34.cpp in Sources */ = {isa = PBXBuildFile; fileRef = C629508F1369241200F94899 /* 34.cpp */; };
		C62955C31369241400F94899 /* 38.cpp in Sources */ = {isa = PBXBuildFile; fileRef = C62950901369241200F94899 /* 38.cpp */; };
		C62955C41369241400F94899 /* 41.cpp in Sources */ = {isa = PBXBuildFile; fileRef = C62950911369241200F94899 /* 41.cpp */; };
		C62955C51369241400F94899 /* 42.cpp in Sources */ = {isa = PBXBuildFile; fileRef = C62950921369241200F94899 /* 42.cpp */; };
		C62955C61369241400F94899 /* 46.cpp in Sources */ = {isa = PBXBuildFile; fileRef = C62950931369241200F94899 /* 46.cpp */; };
		C62955C71369241400F94899 /* 51.cpp in Sources */ = {isa = PBXBuildFile; fileRef = C62950941369241200F94899 /* 51.cpp */; };
		C62955C81369241400F94899 /* 65.cpp in Sources */ = {isa = PBXBuildFile; fileRef = C62950951369241200F94899 /* 65.cpp */; };
		C62955C91369241400F94899 /* 67.cpp in Sources */ = {isa = PBXBuildFile; fileRef = C62950961369241200F94899 /* 67.cpp */; };
		C62955CA1369241400F94899 /* 68.cpp in Sources */ = {isa = PBXBuildFile; fileRef = C62950971369241200F94899 /* 68.cpp */; };
		C62955CB1369241400F94899 /* 70.cpp in Sources */ = {isa = PBXBuildFile; fileRef = C62950981369241200F94899 /* 70.cpp */; };
		C62955CC1369241400F94899 /* 72.cpp in Sources */ = {isa = PBXBuildFile; fileRef = C62950991369241200F94899 /* 72.cpp */; };
		C62955CD1369241400F94899 /* 73.cpp in Sources */ = {isa = PBXBuildFile; fileRef = C629509A1369241200F94899 /* 73.cpp */; };
		C62955CE1369241400F94899 /* 75.cpp in Sources */ = {isa = PBXBuildFile; fileRef = C629509B1369241200F94899 /* 75.cpp */; };
		C62955CF1369241400F94899 /* 76.cpp in Sources */ = {isa = PBXBuildFile; fileRef = C629509C1369241200F94899 /* 76.cpp */; };
		C62955D01369241400F94899 /* 77.cpp in Sources */ = {isa = PBXBuildFile; fileRef = C629509D1369241200F94899 /* 77.cpp */; };
		C62955D11369241400F94899 /* 78.cpp in Sources */ = {isa = PBXBuildFile; fileRef = C629509E1369241200F94899 /* 78.cpp */; };
		C62955D21369241400F94899 /* 8.cpp in Sources */ = {isa = PBXBuildFile; fileRef = C629509F1369241200F94899 /* 8.cpp */; };
		C62955D31369241400F94899 /* 80.cpp in Sources */ = {isa = PBXBuildFile; fileRef = C62950A01369241200F94899 /* 80.cpp */; };
		C62955D41369241400F94899 /* 82.cpp in Sources */ = {isa = PBXBuildFile; fileRef = C62950A11369241200F94899 /* 82.cpp */; };
		C62955D51369241400F94899 /* 8237.cpp in Sources */ = {isa = PBXBuildFile; fileRef = C62950A21369241200F94899 /* 8237.cpp */; };
		C62955D61369241400F94899 /* 86.cpp in Sources */ = {isa = PBXBuildFile; fileRef = C62950A31369241200F94899 /* 86.cpp */; };
		C62955D71369241400F94899 /* 87.cpp in Sources */ = {isa = PBXBuildFile; fileRef = C62950A41369241200F94899 /* 87.cpp */; };
		C62955D81369241400F94899 /* 88.cpp in Sources */ = {isa = PBXBuildFile; fileRef = C62950A51369241200F94899 /* 88.cpp */; };
		C62955D91369241400F94899 /* 89.cpp in Sources */ = {isa = PBXBuildFile; fileRef = C62950A61369241200F94899 /* 89.cpp */; };
		C62955DA1369241400F94899 /* 90.cpp in Sources */ = {isa = PBXBuildFile; fileRef = C62950A71369241200F94899 /* 90.cpp */; };
		C62955DB1369241400F94899 /* 92.cpp in Sources */ = {isa = PBXBuildFile; fileRef = C62950A81369241200F94899 /* 92.cpp */; };
		C62955DC1369241400F94899 /* 93.cpp in Sources */ = {isa = PBXBuildFile; fileRef = C62950A91369241200F94899 /* 93.cpp */; };
		C62955DD1369241400F94899 /* 94.cpp in Sources */ = {isa = PBXBuildFile; fileRef = C62950AA1369241200F94899 /* 94.cpp */; };
		C62955DE1369241400F94899 /* 95.cpp in Sources */ = {isa = PBXBuildFile; fileRef = C62950AB1369241200F94899 /* 95.cpp */; };
		C62955DF1369241400F94899 /* 96.cpp in Sources */ = {isa = PBXBuildFile; fileRef = C62950AC1369241200F94899 /* 96.cpp */; };
		C62955E01369241400F94899 /* 97.cpp in Sources */ = {isa = PBXBuildFile; fileRef = C62950AD1369241200F94899 /* 97.cpp */; };
		C62955E11369241400F94899 /* 99.cpp in Sources */ = {isa = PBXBuildFile; fileRef = C62950AE1369241200F94899 /* 99.cpp */; };
		C62955E21369241400F94899 /* codemasters.cpp in Sources */ = {isa = PBXBuildFile; fileRef = C62950AF1369241200F94899 /* codemasters.cpp */; };
		C62955E31369241400F94899 /* colordreams.cpp in Sources */ = {isa = PBXBuildFile; fileRef = C62950B01369241200F94899 /* colordreams.cpp */; };
		C62955E41369241400F94899 /* deirom.cpp in Sources */ = {isa = PBXBuildFile; fileRef = C62950B11369241200F94899 /* deirom.cpp */; };
		C62955E51369241400F94899 /* emu2413.cpp in Sources */ = {isa = PBXBuildFile; fileRef = C62950B21369241200F94899 /* emu2413.cpp */; };
		C62955E61369241400F94899 /* ffe.cpp in Sources */ = {isa = PBXBuildFile; fileRef = C62950B51369241200F94899 /* ffe.cpp */; };
		C62955E71369241400F94899 /* fme7.cpp in Sources */ = {isa = PBXBuildFile; fileRef = C62950B61369241200F94899 /* fme7.cpp */; };
		C62955E81369241400F94899 /* h2288.cpp in Sources */ = {isa = PBXBuildFile; fileRef = C62950B71369241200F94899 /* h2288.cpp */; };
		C62955EA1369241400F94899 /* malee.cpp in Sources */ = {isa = PBXBuildFile; fileRef = C62950B91369241200F94899 /* malee.cpp */; };
		C62955EB1369241400F94899 /* maxicart.cpp in Sources */ = {isa = PBXBuildFile; fileRef = C62950BB1369241200F94899 /* maxicart.cpp */; };
		C62955EC1369241400F94899 /* mmc1.cpp in Sources */ = {isa = PBXBuildFile; fileRef = C62950BC1369241200F94899 /* mmc1.cpp */; };
		C62955ED1369241400F94899 /* mmc2and4.cpp in Sources */ = {isa = PBXBuildFile; fileRef = C62950BD1369241200F94899 /* mmc2and4.cpp */; };
		C62955EE1369241400F94899 /* mmc3.cpp in Sources */ = {isa = PBXBuildFile; fileRef = C62950BE1369241200F94899 /* mmc3.cpp */; };
		C62955EF1369241400F94899 /* mmc5.cpp in Sources */ = {isa = PBXBuildFile; fileRef = C62950BF1369241200F94899 /* mmc5.cpp */; };
		C62955F01369241400F94899 /* n106.cpp in Sources */ = {isa = PBXBuildFile; fileRef = C62950C01369241200F94899 /* n106.cpp */; };
		C62955F11369241400F94899 /* nina06.cpp in Sources */ = {isa = PBXBuildFile; fileRef = C62950C11369241200F94899 /* nina06.cpp */; };
		C62955F21369241400F94899 /* novel.cpp in Sources */ = {isa = PBXBuildFile; fileRef = C62950C21369241200F94899 /* novel.cpp */; };
		C62955F31369241400F94899 /* sachen.cpp in Sources */ = {isa = PBXBuildFile; fileRef = C62950C31369241200F94899 /* sachen.cpp */; };
		C62955F41369241400F94899 /* simple.cpp in Sources */ = {isa = PBXBuildFile; fileRef = C62950C41369241200F94899 /* simple.cpp */; };
		C62955F51369241400F94899 /* super24.cpp in Sources */ = {isa = PBXBuildFile; fileRef = C62950C51369241200F94899 /* super24.cpp */; };
		C62955F61369241400F94899 /* supervision.cpp in Sources */ = {isa = PBXBuildFile; fileRef = C62950C61369241200F94899 /* supervision.cpp */; };
		C62955F71369241400F94899 /* tengen.cpp in Sources */ = {isa = PBXBuildFile; fileRef = C62950C71369241200F94899 /* tengen.cpp */; };
		C62955F81369241400F94899 /* vrc6.cpp in Sources */ = {isa = PBXBuildFile; fileRef = C62950C81369241200F94899 /* vrc6.cpp */; };
		C62955F91369241400F94899 /* vrc7.cpp in Sources */ = {isa = PBXBuildFile; fileRef = C62950C91369241200F94899 /* vrc7.cpp */; };
		C62955FA1369241400F94899 /* cart.cpp in Sources */ = {isa = PBXBuildFile; fileRef = C62950CB1369241200F94899 /* cart.cpp */; };
		C62955FB1369241400F94899 /* debug.cpp in Sources */ = {isa = PBXBuildFile; fileRef = C62950CE1369241200F94899 /* debug.cpp */; };
		C62955FC1369241400F94899 /* fds-sound.cpp in Sources */ = {isa = PBXBuildFile; fileRef = C62950D11369241200F94899 /* fds-sound.cpp */; };
		C62955FD1369241400F94899 /* fds.cpp in Sources */ = {isa = PBXBuildFile; fileRef = C62950D31369241200F94899 /* fds.cpp */; };
		C62955FE1369241400F94899 /* filter.cpp in Sources */ = {isa = PBXBuildFile; fileRef = C62950D51369241200F94899 /* filter.cpp */; };
		C62955FF1369241400F94899 /* ines.cpp in Sources */ = {isa = PBXBuildFile; fileRef = C62950D91369241200F94899 /* ines.cpp */; };
		C62956001369241400F94899 /* arkanoid.cpp in Sources */ = {isa = PBXBuildFile; fileRef = C62950DC1369241200F94899 /* arkanoid.cpp */; };
		C62956011369241400F94899 /* bworld.cpp in Sources */ = {isa = PBXBuildFile; fileRef = C62950DD1369241200F94899 /* bworld.cpp */; };
		C62956021369241400F94899 /* cursor.cpp in Sources */ = {isa = PBXBuildFile; fileRef = C62950DE1369241200F94899 /* cursor.cpp */; };
		C62956031369241400F94899 /* fkb.cpp in Sources */ = {isa = PBXBuildFile; fileRef = C62950DF1369241200F94899 /* fkb.cpp */; };
		C62956041369241400F94899 /* ftrainer.cpp in Sources */ = {isa = PBXBuildFile; fileRef = C62950E11369241200F94899 /* ftrainer.cpp */; };
		C62956051369241400F94899 /* hypershot.cpp in Sources */ = {isa = PBXBuildFile; fileRef = C62950E21369241200F94899 /* hypershot.cpp */; };
		C62956061369241400F94899 /* mahjong.cpp in Sources */ = {isa = PBXBuildFile; fileRef = C62950E31369241200F94899 /* mahjong.cpp */; };
		C62956081369241400F94899 /* oekakids.cpp in Sources */ = {isa = PBXBuildFile; fileRef = C62950E51369241200F94899 /* oekakids.cpp */; };
		C62956091369241400F94899 /* partytap.cpp in Sources */ = {isa = PBXBuildFile; fileRef = C62950E61369241200F94899 /* partytap.cpp */; };
		C629560A1369241400F94899 /* powerpad.cpp in Sources */ = {isa = PBXBuildFile; fileRef = C62950E71369241200F94899 /* powerpad.cpp */; };
		C629560B1369241400F94899 /* shadow.cpp in Sources */ = {isa = PBXBuildFile; fileRef = C62950E81369241200F94899 /* shadow.cpp */; };
		C629560C1369241400F94899 /* suborkb.cpp in Sources */ = {isa = PBXBuildFile; fileRef = C62950EA1369241200F94899 /* suborkb.cpp */; };
		C629560D1369241400F94899 /* toprider.cpp in Sources */ = {isa = PBXBuildFile; fileRef = C62950EC1369241200F94899 /* toprider.cpp */; };
		C629560E1369241400F94899 /* zapper.cpp in Sources */ = {isa = PBXBuildFile; fileRef = C62950ED1369241200F94899 /* zapper.cpp */; };
		C629560F1369241400F94899 /* input.cpp in Sources */ = {isa = PBXBuildFile; fileRef = C62950EE1369241200F94899 /* input.cpp */; };
		C62956121369241400F94899 /* nes.cpp in Sources */ = {isa = PBXBuildFile; fileRef = C62950F21369241200F94899 /* nes.cpp */; };
		C62956131369241400F94899 /* nsf.cpp in Sources */ = {isa = PBXBuildFile; fileRef = C62950F41369241200F94899 /* nsf.cpp */; };
		C62956141369241400F94899 /* nsfe.cpp in Sources */ = {isa = PBXBuildFile; fileRef = C62950F61369241200F94899 /* nsfe.cpp */; };
		C629561A1369241400F94899 /* nes_ntsc.cpp in Sources */ = {isa = PBXBuildFile; fileRef = C62950FE1369241200F94899 /* nes_ntsc.cpp */; };
		C629561E1369241400F94899 /* palette.cpp in Sources */ = {isa = PBXBuildFile; fileRef = C62951061369241200F94899 /* palette.cpp */; };
		C629561F1369241400F94899 /* ppu.cpp in Sources */ = {isa = PBXBuildFile; fileRef = C62951111369241200F94899 /* ppu.cpp */; };
		C62956201369241400F94899 /* sound.cpp in Sources */ = {isa = PBXBuildFile; fileRef = C62951131369241200F94899 /* sound.cpp */; };
		C62956221369241400F94899 /* vsuni.cpp in Sources */ = {isa = PBXBuildFile; fileRef = C62951171369241200F94899 /* vsuni.cpp */; };
		C62956231369241400F94899 /* x6502.cpp in Sources */ = {isa = PBXBuildFile; fileRef = C62951191369241200F94899 /* x6502.cpp */; };
		C62956241369241400F94899 /* netplay.cpp in Sources */ = {isa = PBXBuildFile; fileRef = C629511D1369241200F94899 /* netplay.cpp */; };
		C62956251369241400F94899 /* bios.cpp in Sources */ = {isa = PBXBuildFile; fileRef = C62951201369241200F94899 /* bios.cpp */; };
		C62956261369241400F94899 /* biosHLE.cpp in Sources */ = {isa = PBXBuildFile; fileRef = C62951221369241200F94899 /* biosHLE.cpp */; };
		C62956271369241400F94899 /* dma.cpp in Sources */ = {isa = PBXBuildFile; fileRef = C62951231369241200F94899 /* dma.cpp */; };
		C62956281369241400F94899 /* flash.cpp in Sources */ = {isa = PBXBuildFile; fileRef = C62951251369241200F94899 /* flash.cpp */; };
		C62956291369241400F94899 /* gfx.cpp in Sources */ = {isa = PBXBuildFile; fileRef = C62951271369241200F94899 /* gfx.cpp */; };
		C629562A1369241400F94899 /* gfx_scanline_colour.cpp in Sources */ = {isa = PBXBuildFile; fileRef = C62951291369241200F94899 /* gfx_scanline_colour.cpp */; };
		C629562B1369241400F94899 /* gfx_scanline_mono.cpp in Sources */ = {isa = PBXBuildFile; fileRef = C629512A1369241200F94899 /* gfx_scanline_mono.cpp */; };
		C629562C1369241400F94899 /* interrupt.cpp in Sources */ = {isa = PBXBuildFile; fileRef = C629512B1369241200F94899 /* interrupt.cpp */; };
		C629562F1369241400F94899 /* mem.cpp in Sources */ = {isa = PBXBuildFile; fileRef = C629512F1369241200F94899 /* mem.cpp */; };
		C62956301369241400F94899 /* neopop.cpp in Sources */ = {isa = PBXBuildFile; fileRef = C62951311369241200F94899 /* neopop.cpp */; };
		C62956311369241400F94899 /* rom.cpp in Sources */ = {isa = PBXBuildFile; fileRef = C62951331369241200F94899 /* rom.cpp */; };
		C62956321369241400F94899 /* rtc.cpp in Sources */ = {isa = PBXBuildFile; fileRef = C62951341369241200F94899 /* rtc.cpp */; };
		C62956331369241400F94899 /* sound.cpp in Sources */ = {isa = PBXBuildFile; fileRef = C62951361369241200F94899 /* sound.cpp */; };
		C62956341369241400F94899 /* T6W28_Apu.cpp in Sources */ = {isa = PBXBuildFile; fileRef = C62951381369241200F94899 /* T6W28_Apu.cpp */; };
		C62956351369241400F94899 /* TLCS900h_disassemble.cpp in Sources */ = {isa = PBXBuildFile; fileRef = C629513C1369241200F94899 /* TLCS900h_disassemble.cpp */; };
		C62956361369241400F94899 /* TLCS900h_disassemble_dst.cpp in Sources */ = {isa = PBXBuildFile; fileRef = C629513E1369241200F94899 /* TLCS900h_disassemble_dst.cpp */; };
		C62956371369241400F94899 /* TLCS900h_disassemble_extra.cpp in Sources */ = {isa = PBXBuildFile; fileRef = C629513F1369241200F94899 /* TLCS900h_disassemble_extra.cpp */; };
		C62956381369241400F94899 /* TLCS900h_disassemble_reg.cpp in Sources */ = {isa = PBXBuildFile; fileRef = C62951401369241200F94899 /* TLCS900h_disassemble_reg.cpp */; };
		C62956391369241400F94899 /* TLCS900h_disassemble_src.cpp in Sources */ = {isa = PBXBuildFile; fileRef = C62951411369241200F94899 /* TLCS900h_disassemble_src.cpp */; };
		C629563A1369241400F94899 /* TLCS900h_interpret.cpp in Sources */ = {isa = PBXBuildFile; fileRef = C62951421369241200F94899 /* TLCS900h_interpret.cpp */; };
		C629563B1369241400F94899 /* TLCS900h_interpret_dst.cpp in Sources */ = {isa = PBXBuildFile; fileRef = C62951441369241200F94899 /* TLCS900h_interpret_dst.cpp */; };
		C629563C1369241400F94899 /* TLCS900h_interpret_reg.cpp in Sources */ = {isa = PBXBuildFile; fileRef = C62951461369241200F94899 /* TLCS900h_interpret_reg.cpp */; };
		C629563D1369241400F94899 /* TLCS900h_interpret_single.cpp in Sources */ = {isa = PBXBuildFile; fileRef = C62951481369241200F94899 /* TLCS900h_interpret_single.cpp */; };
		C629563E1369241400F94899 /* TLCS900h_interpret_src.cpp in Sources */ = {isa = PBXBuildFile; fileRef = C629514A1369241200F94899 /* TLCS900h_interpret_src.cpp */; };
		C629563F1369241400F94899 /* TLCS900h_registers.cpp in Sources */ = {isa = PBXBuildFile; fileRef = C629514C1369241200F94899 /* TLCS900h_registers.cpp */; };
		C62956401369241400F94899 /* Z80_interface.cpp in Sources */ = {isa = PBXBuildFile; fileRef = C629515D1369241200F94899 /* Z80_interface.cpp */; };
		C62956411369241400F94899 /* okiadpcm.cpp in Sources */ = {isa = PBXBuildFile; fileRef = C62951601369241200F94899 /* okiadpcm.cpp */; };
		C62956421369241400F94899 /* okiadpcm_generate.cpp in Sources */ = {isa = PBXBuildFile; fileRef = C62951621369241200F94899 /* okiadpcm_generate.cpp */; };
		C62956431369241400F94899 /* debug.cpp in Sources */ = {isa = PBXBuildFile; fileRef = C62951641369241200F94899 /* debug.cpp */; };
		C62956451369241400F94899 /* hes.cpp in Sources */ = {isa = PBXBuildFile; fileRef = C62951671369241200F94899 /* hes.cpp */; };
		C62956461369241400F94899 /* huc.cpp in Sources */ = {isa = PBXBuildFile; fileRef = C62951691369241200F94899 /* huc.cpp */; };
		C62956471369241400F94899 /* gamepad.cpp in Sources */ = {isa = PBXBuildFile; fileRef = C629516C1369241200F94899 /* gamepad.cpp */; };
		C62956481369241400F94899 /* mouse.cpp in Sources */ = {isa = PBXBuildFile; fileRef = C629516E1369241200F94899 /* mouse.cpp */; };
		C62956491369241400F94899 /* tsushinkb.cpp in Sources */ = {isa = PBXBuildFile; fileRef = C62951701369241200F94899 /* tsushinkb.cpp */; };
		C629564A1369241400F94899 /* input.cpp in Sources */ = {isa = PBXBuildFile; fileRef = C62951721369241200F94899 /* input.cpp */; };
		C629564D1369241400F94899 /* pce.cpp in Sources */ = {isa = PBXBuildFile; fileRef = C62951761369241200F94899 /* pce.cpp */; };
		C629564E1369241400F94899 /* tsushin.cpp in Sources */ = {isa = PBXBuildFile; fileRef = C62951781369241200F94899 /* tsushin.cpp */; };
		C629564F1369241400F94899 /* vce.cpp in Sources */ = {isa = PBXBuildFile; fileRef = C629517A1369241200F94899 /* vce.cpp */; };
		C62956511369241400F94899 /* hes.cpp in Sources */ = {isa = PBXBuildFile; fileRef = C629517E1369241200F94899 /* hes.cpp */; };
		C62956521369241400F94899 /* huc.cpp in Sources */ = {isa = PBXBuildFile; fileRef = C62951801369241200F94899 /* huc.cpp */; };
		C62956531369241400F94899 /* huc6280.cpp in Sources */ = {isa = PBXBuildFile; fileRef = C62951821369241200F94899 /* huc6280.cpp */; };
		C62956551369241400F94899 /* input.cpp in Sources */ = {isa = PBXBuildFile; fileRef = C62951851369241200F94899 /* input.cpp */; };
		C62956591369241400F94899 /* pce.cpp in Sources */ = {isa = PBXBuildFile; fileRef = C629518A1369241200F94899 /* pce.cpp */; };
		C629565A1369241400F94899 /* tsushin.cpp in Sources */ = {isa = PBXBuildFile; fileRef = C629518C1369241200F94899 /* tsushin.cpp */; };
		C629565B1369241400F94899 /* vdc.cpp in Sources */ = {isa = PBXBuildFile; fileRef = C629518E1369241200F94899 /* vdc.cpp */; };
		C629565D1369241400F94899 /* debug.cpp in Sources */ = {isa = PBXBuildFile; fileRef = C62951921369241200F94899 /* debug.cpp */; };
		C629565E1369241400F94899 /* fxscsi.cpp in Sources */ = {isa = PBXBuildFile; fileRef = C62951941369241200F94899 /* fxscsi.cpp */; };
		C62956601369241400F94899 /* huc6273.cpp in Sources */ = {isa = PBXBuildFile; fileRef = C62951971369241200F94899 /* huc6273.cpp */; };
		C62956611369241400F94899 /* gamepad.cpp in Sources */ = {isa = PBXBuildFile; fileRef = C629519A1369241200F94899 /* gamepad.cpp */; };
		C62956621369241400F94899 /* mouse.cpp in Sources */ = {isa = PBXBuildFile; fileRef = C629519C1369241200F94899 /* mouse.cpp */; };
		C62956631369241400F94899 /* input.cpp in Sources */ = {isa = PBXBuildFile; fileRef = C629519E1369241200F94899 /* input.cpp */; };
		C62956641369241400F94899 /* interrupt.cpp in Sources */ = {isa = PBXBuildFile; fileRef = C62951A01369241200F94899 /* interrupt.cpp */; };
		C62956661369241400F94899 /* jrevdct.cpp in Sources */ = {isa = PBXBuildFile; fileRef = C62951A31369241200F94899 /* jrevdct.cpp */; };
		C62956691369241400F94899 /* king.cpp in Sources */ = {isa = PBXBuildFile; fileRef = C62951A71369241200F94899 /* king.cpp */; };
		C629566E1369241400F94899 /* pcfx.cpp in Sources */ = {isa = PBXBuildFile; fileRef = C62951AD1369241200F94899 /* pcfx.cpp */; };
		C629566F1369241400F94899 /* rainbow.cpp in Sources */ = {isa = PBXBuildFile; fileRef = C62951AF1369241200F94899 /* rainbow.cpp */; };
		C62956701369241400F94899 /* soundbox.cpp in Sources */ = {isa = PBXBuildFile; fileRef = C62951B11369241200F94899 /* soundbox.cpp */; };
		C62956711369241400F94899 /* timer.cpp in Sources */ = {isa = PBXBuildFile; fileRef = C62951B31369241200F94899 /* timer.cpp */; };
		C62956721369241400F94899 /* player.cpp in Sources */ = {isa = PBXBuildFile; fileRef = C62951B51369241200F94899 /* player.cpp */; };
		C62956731369241400F94899 /* psf.cpp in Sources */ = {isa = PBXBuildFile; fileRef = C62951B71369241200F94899 /* psf.cpp */; };
		C62956741369241400F94899 /* qtrecord.cpp in Sources */ = {isa = PBXBuildFile; fileRef = C62951B91369241200F94899 /* qtrecord.cpp */; };
		C62956751369241400F94899 /* settings.cpp in Sources */ = {isa = PBXBuildFile; fileRef = C62951BD1369241200F94899 /* settings.cpp */; };
		C62956821369241400F94899 /* cart.cpp in Sources */ = {isa = PBXBuildFile; fileRef = C62951D01369241200F94899 /* cart.cpp */; };
		C629568B1369241400F94899 /* memz80.cpp in Sources */ = {isa = PBXBuildFile; fileRef = C62951DB1369241200F94899 /* memz80.cpp */; };
		C629568C1369241400F94899 /* pio.cpp in Sources */ = {isa = PBXBuildFile; fileRef = C62951DD1369241200F94899 /* pio.cpp */; };
		C629568D1369241400F94899 /* render.cpp in Sources */ = {isa = PBXBuildFile; fileRef = C62951DF1369241200F94899 /* render.cpp */; };
		C629568E1369241400F94899 /* romdb.cpp in Sources */ = {isa = PBXBuildFile; fileRef = C62951E11369241200F94899 /* romdb.cpp */; };
		C629568F1369241400F94899 /* sms.cpp in Sources */ = {isa = PBXBuildFile; fileRef = C62951E41369241200F94899 /* sms.cpp */; };
		C62956901369241400F94899 /* sound.cpp in Sources */ = {isa = PBXBuildFile; fileRef = C62951E61369241200F94899 /* sound.cpp */; };
		C62956911369241400F94899 /* system.cpp in Sources */ = {isa = PBXBuildFile; fileRef = C62951E81369241200F94899 /* system.cpp */; };
		C62956921369241400F94899 /* tms.cpp in Sources */ = {isa = PBXBuildFile; fileRef = C62951EA1369241200F94899 /* tms.cpp */; };
		C62956931369241400F94899 /* vdp.cpp in Sources */ = {isa = PBXBuildFile; fileRef = C62951EC1369241200F94899 /* vdp.cpp */; };
		C62956941369241400F94899 /* interface.cpp in Sources */ = {isa = PBXBuildFile; fileRef = C62951EF1369241200F94899 /* interface.cpp */; };
		C62956971369241400F94899 /* cartridge.cpp in Sources */ = {isa = PBXBuildFile; fileRef = C62951F51369241200F94899 /* cartridge.cpp */; };
		C62956981369241400F94899 /* gameboyheader.cpp in Sources */ = {isa = PBXBuildFile; fileRef = C62951F71369241200F94899 /* gameboyheader.cpp */; };
		C62956991369241400F94899 /* header.cpp in Sources */ = {isa = PBXBuildFile; fileRef = C62951F81369241200F94899 /* header.cpp */; };
		C629569A1369241400F94899 /* serialization.cpp in Sources */ = {isa = PBXBuildFile; fileRef = C62951F91369241200F94899 /* serialization.cpp */; };
		C629569C1369241400F94899 /* cheat.cpp in Sources */ = {isa = PBXBuildFile; fileRef = C62951FD1369241200F94899 /* cheat.cpp */; };
		C629569D1369241400F94899 /* 21fx.cpp in Sources */ = {isa = PBXBuildFile; fileRef = C62952011369241200F94899 /* 21fx.cpp */; };
		C629569E1369241400F94899 /* serialization.cpp in Sources */ = {isa = PBXBuildFile; fileRef = C62952031369241200F94899 /* serialization.cpp */; };
		C629569F1369241400F94899 /* bsx.cpp in Sources */ = {isa = PBXBuildFile; fileRef = C62952051369241200F94899 /* bsx.cpp */; };
		C62956A01369241400F94899 /* bsx_base.cpp in Sources */ = {isa = PBXBuildFile; fileRef = C62952071369241200F94899 /* bsx_base.cpp */; };
		C62956A11369241400F94899 /* bsx_cart.cpp in Sources */ = {isa = PBXBuildFile; fileRef = C62952081369241200F94899 /* bsx_cart.cpp */; };
		C62956A21369241400F94899 /* bsx_flash.cpp in Sources */ = {isa = PBXBuildFile; fileRef = C62952091369241200F94899 /* bsx_flash.cpp */; };
		C62956A31369241400F94899 /* cx4.cpp in Sources */ = {isa = PBXBuildFile; fileRef = C629520C1369241200F94899 /* cx4.cpp */; };
		C62956A41369241400F94899 /* data.cpp in Sources */ = {isa = PBXBuildFile; fileRef = C629520E1369241200F94899 /* data.cpp */; };
		C62956A51369241400F94899 /* functions.cpp in Sources */ = {isa = PBXBuildFile; fileRef = C629520F1369241200F94899 /* functions.cpp */; };
		C62956A61369241400F94899 /* oam.cpp in Sources */ = {isa = PBXBuildFile; fileRef = C62952101369241200F94899 /* oam.cpp */; };
		C62956A71369241400F94899 /* opcodes.cpp in Sources */ = {isa = PBXBuildFile; fileRef = C62952111369241200F94899 /* opcodes.cpp */; };
		C62956A81369241400F94899 /* serialization.cpp in Sources */ = {isa = PBXBuildFile; fileRef = C62952121369241200F94899 /* serialization.cpp */; };
		C62956A91369241400F94899 /* dsp1.cpp in Sources */ = {isa = PBXBuildFile; fileRef = C62952141369241200F94899 /* dsp1.cpp */; };
		C62956AA1369241400F94899 /* dsp1emu.cpp in Sources */ = {isa = PBXBuildFile; fileRef = C62952161369241200F94899 /* dsp1emu.cpp */; };
		C62956AB1369241400F94899 /* serialization.cpp in Sources */ = {isa = PBXBuildFile; fileRef = C62952181369241200F94899 /* serialization.cpp */; };
		C62956AC1369241400F94899 /* dsp2.cpp in Sources */ = {isa = PBXBuildFile; fileRef = C629521A1369241200F94899 /* dsp2.cpp */; };
		C62956AD1369241400F94899 /* opcodes.cpp in Sources */ = {isa = PBXBuildFile; fileRef = C629521C1369241200F94899 /* opcodes.cpp */; };
		C62956AE1369241400F94899 /* serialization.cpp in Sources */ = {isa = PBXBuildFile; fileRef = C629521D1369241200F94899 /* serialization.cpp */; };
		C62956AF1369241400F94899 /* dsp3.cpp in Sources */ = {isa = PBXBuildFile; fileRef = C629521F1369241200F94899 /* dsp3.cpp */; };
		C62956B01369241400F94899 /* dsp3emu.c in Sources */ = {isa = PBXBuildFile; fileRef = C62952211369241200F94899 /* dsp3emu.c */; };
		C62956B11369241400F94899 /* dsp4.cpp in Sources */ = {isa = PBXBuildFile; fileRef = C62952231369241200F94899 /* dsp4.cpp */; };
		C62956B21369241400F94899 /* dsp4emu.c in Sources */ = {isa = PBXBuildFile; fileRef = C62952251369241200F94899 /* dsp4emu.c */; };
		C62956B31369241400F94899 /* obc1.cpp in Sources */ = {isa = PBXBuildFile; fileRef = C62952281369241200F94899 /* obc1.cpp */; };
		C62956B41369241400F94899 /* serialization.cpp in Sources */ = {isa = PBXBuildFile; fileRef = C629522A1369241200F94899 /* serialization.cpp */; };
		C62956B51369241400F94899 /* bus.cpp in Sources */ = {isa = PBXBuildFile; fileRef = C629522D1369241200F94899 /* bus.cpp */; };
		C62956B61369241400F94899 /* dma.cpp in Sources */ = {isa = PBXBuildFile; fileRef = C62952301369241200F94899 /* dma.cpp */; };
		C62956B71369241400F94899 /* memory.cpp in Sources */ = {isa = PBXBuildFile; fileRef = C62952331369241200F94899 /* memory.cpp */; };
		C62956B81369241400F94899 /* mmio.cpp in Sources */ = {isa = PBXBuildFile; fileRef = C62952361369241200F94899 /* mmio.cpp */; };
		C62956B91369241400F94899 /* sa1.cpp in Sources */ = {isa = PBXBuildFile; fileRef = C62952381369241200F94899 /* sa1.cpp */; };
		C62956BA1369241400F94899 /* serialization.cpp in Sources */ = {isa = PBXBuildFile; fileRef = C629523A1369241200F94899 /* serialization.cpp */; };
		C62956BB1369241400F94899 /* sdd1.cpp in Sources */ = {isa = PBXBuildFile; fileRef = C629523C1369241200F94899 /* sdd1.cpp */; };
		C62956BC1369241400F94899 /* sdd1emu.cpp in Sources */ = {isa = PBXBuildFile; fileRef = C629523E1369241200F94899 /* sdd1emu.cpp */; };
		C62956BD1369241400F94899 /* serialization.cpp in Sources */ = {isa = PBXBuildFile; fileRef = C62952401369241200F94899 /* serialization.cpp */; };
		C62956BE1369241400F94899 /* decomp.cpp in Sources */ = {isa = PBXBuildFile; fileRef = C62952421369241200F94899 /* decomp.cpp */; };
		C62956BF1369241400F94899 /* serialization.cpp in Sources */ = {isa = PBXBuildFile; fileRef = C62952441369241200F94899 /* serialization.cpp */; };
		C62956C01369241400F94899 /* spc7110.cpp in Sources */ = {isa = PBXBuildFile; fileRef = C62952451369241200F94899 /* spc7110.cpp */; };
		C62956C11369241400F94899 /* serialization.cpp in Sources */ = {isa = PBXBuildFile; fileRef = C62952481369241200F94899 /* serialization.cpp */; };
		C62956C21369241400F94899 /* srtc.cpp in Sources */ = {isa = PBXBuildFile; fileRef = C62952491369241200F94899 /* srtc.cpp */; };
		C62956C31369241400F94899 /* serialization.cpp in Sources */ = {isa = PBXBuildFile; fileRef = C629524C1369241200F94899 /* serialization.cpp */; };
		C62956C41369241400F94899 /* st010.cpp in Sources */ = {isa = PBXBuildFile; fileRef = C629524D1369241200F94899 /* st010.cpp */; };
		C62956C51369241400F94899 /* st010_op.cpp in Sources */ = {isa = PBXBuildFile; fileRef = C62952501369241200F94899 /* st010_op.cpp */; };
		C62956C61369241400F94899 /* st011.cpp in Sources */ = {isa = PBXBuildFile; fileRef = C62952521369241200F94899 /* st011.cpp */; };
		C62956C71369241400F94899 /* st018.cpp in Sources */ = {isa = PBXBuildFile; fileRef = C62952551369241200F94899 /* st018.cpp */; };
		C62956C81369241400F94899 /* bus.cpp in Sources */ = {isa = PBXBuildFile; fileRef = C62952591369241200F94899 /* bus.cpp */; };
		C62956C91369241400F94899 /* core.cpp in Sources */ = {isa = PBXBuildFile; fileRef = C629525C1369241200F94899 /* core.cpp */; };
		C62956CA1369241400F94899 /* opcode_table.cpp in Sources */ = {isa = PBXBuildFile; fileRef = C629525E1369241200F94899 /* opcode_table.cpp */; };
		C62956CB1369241400F94899 /* opcodes.cpp in Sources */ = {isa = PBXBuildFile; fileRef = C629525F1369241200F94899 /* opcodes.cpp */; };
		C62956CC1369241400F94899 /* disasm.cpp in Sources */ = {isa = PBXBuildFile; fileRef = C62952621369241200F94899 /* disasm.cpp */; };
		C62956CD1369241400F94899 /* memory.cpp in Sources */ = {isa = PBXBuildFile; fileRef = C62952651369241200F94899 /* memory.cpp */; };
		C62956CE1369241400F94899 /* mmio.cpp in Sources */ = {isa = PBXBuildFile; fileRef = C62952681369241200F94899 /* mmio.cpp */; };
		C62956CF1369241400F94899 /* serialization.cpp in Sources */ = {isa = PBXBuildFile; fileRef = C629526A1369241200F94899 /* serialization.cpp */; };
		C62956D01369241400F94899 /* superfx.cpp in Sources */ = {isa = PBXBuildFile; fileRef = C629526B1369241200F94899 /* superfx.cpp */; };
		C62956D11369241400F94899 /* timing.cpp in Sources */ = {isa = PBXBuildFile; fileRef = C629526E1369241200F94899 /* timing.cpp */; };
		C62956D21369241400F94899 /* supergameboy.cpp in Sources */ = {isa = PBXBuildFile; fileRef = C62952711369241200F94899 /* supergameboy.cpp */; };
		C62956D41369241400F94899 /* algorithms.cpp in Sources */ = {isa = PBXBuildFile; fileRef = C62952761369241200F94899 /* algorithms.cpp */; };
		C62956D51369241400F94899 /* core.cpp in Sources */ = {isa = PBXBuildFile; fileRef = C62952771369241200F94899 /* core.cpp */; };
		C62956D61369241400F94899 /* disassembler.cpp in Sources */ = {isa = PBXBuildFile; fileRef = C629527A1369241200F94899 /* disassembler.cpp */; };
		C62956D71369241400F94899 /* opcode_misc.cpp in Sources */ = {isa = PBXBuildFile; fileRef = C629527D1369241200F94899 /* opcode_misc.cpp */; };
		C62956D81369241400F94899 /* opcode_pc.cpp in Sources */ = {isa = PBXBuildFile; fileRef = C629527E1369241200F94899 /* opcode_pc.cpp */; };
		C62956D91369241400F94899 /* opcode_read.cpp in Sources */ = {isa = PBXBuildFile; fileRef = C629527F1369241200F94899 /* opcode_read.cpp */; };
		C62956DA1369241400F94899 /* opcode_rmw.cpp in Sources */ = {isa = PBXBuildFile; fileRef = C62952801369241200F94899 /* opcode_rmw.cpp */; };
		C62956DB1369241400F94899 /* opcode_write.cpp in Sources */ = {isa = PBXBuildFile; fileRef = C62952811369241200F94899 /* opcode_write.cpp */; };
		C62956DC1369241400F94899 /* serialization.cpp in Sources */ = {isa = PBXBuildFile; fileRef = C62952831369241200F94899 /* serialization.cpp */; };
		C62956DD1369241400F94899 /* table.cpp in Sources */ = {isa = PBXBuildFile; fileRef = C62952841369241200F94899 /* table.cpp */; };
		C62956DE1369241400F94899 /* cpu-debugger.cpp in Sources */ = {isa = PBXBuildFile; fileRef = C62952851369241200F94899 /* cpu-debugger.cpp */; };
		C62956DF1369241400F94899 /* cpu.cpp in Sources */ = {isa = PBXBuildFile; fileRef = C62952871369241200F94899 /* cpu.cpp */; };
		C62956E01369241400F94899 /* debugger.cpp in Sources */ = {isa = PBXBuildFile; fileRef = C629528B1369241200F94899 /* debugger.cpp */; };
		C62956E11369241400F94899 /* dma.cpp in Sources */ = {isa = PBXBuildFile; fileRef = C629528E1369241200F94899 /* dma.cpp */; };
		C62956E21369241400F94899 /* memory.cpp in Sources */ = {isa = PBXBuildFile; fileRef = C62952911369241200F94899 /* memory.cpp */; };
		C62956E31369241400F94899 /* mmio.cpp in Sources */ = {isa = PBXBuildFile; fileRef = C62952941369241200F94899 /* mmio.cpp */; };
		C62956E41369241400F94899 /* scpu.cpp in Sources */ = {isa = PBXBuildFile; fileRef = C62952961369241200F94899 /* scpu.cpp */; };
		C62956E51369241400F94899 /* serialization.cpp in Sources */ = {isa = PBXBuildFile; fileRef = C62952981369241200F94899 /* serialization.cpp */; };
		C62956E61369241400F94899 /* event.cpp in Sources */ = {isa = PBXBuildFile; fileRef = C629529A1369241200F94899 /* event.cpp */; };
		C62956E71369241400F94899 /* irq.cpp in Sources */ = {isa = PBXBuildFile; fileRef = C629529B1369241200F94899 /* irq.cpp */; };
		C62956E81369241400F94899 /* joypad.cpp in Sources */ = {isa = PBXBuildFile; fileRef = C629529C1369241200F94899 /* joypad.cpp */; };
		C62956E91369241400F94899 /* timing.cpp in Sources */ = {isa = PBXBuildFile; fileRef = C629529D1369241200F94899 /* timing.cpp */; };
		C629570B1369241400F94899 /* adsp.cpp in Sources */ = {isa = PBXBuildFile; fileRef = C62952C41369241200F94899 /* adsp.cpp */; };
		C629570C1369241400F94899 /* adsp_tables.cpp in Sources */ = {isa = PBXBuildFile; fileRef = C62952C61369241200F94899 /* adsp_tables.cpp */; };
		C629570D1369241400F94899 /* brr.cpp in Sources */ = {isa = PBXBuildFile; fileRef = C62952C91369241200F94899 /* brr.cpp */; };
		C629570E1369241400F94899 /* counter.cpp in Sources */ = {isa = PBXBuildFile; fileRef = C62952CA1369241200F94899 /* counter.cpp */; };
		C629570F1369241400F94899 /* debugger.cpp in Sources */ = {isa = PBXBuildFile; fileRef = C62952CC1369241200F94899 /* debugger.cpp */; };
		C62957101369241400F94899 /* echo.cpp in Sources */ = {isa = PBXBuildFile; fileRef = C62952CE1369241200F94899 /* echo.cpp */; };
		C62957111369241400F94899 /* envelope.cpp in Sources */ = {isa = PBXBuildFile; fileRef = C62952CF1369241200F94899 /* envelope.cpp */; };
		C62957121369241400F94899 /* gaussian.cpp in Sources */ = {isa = PBXBuildFile; fileRef = C62952D01369241200F94899 /* gaussian.cpp */; };
		C62957131369241400F94899 /* misc.cpp in Sources */ = {isa = PBXBuildFile; fileRef = C62952D11369241200F94899 /* misc.cpp */; };
		C62957141369241400F94899 /* sdsp.cpp in Sources */ = {isa = PBXBuildFile; fileRef = C62952D21369241200F94899 /* sdsp.cpp */; };
		C62957151369241400F94899 /* serialization.cpp in Sources */ = {isa = PBXBuildFile; fileRef = C62952D41369241200F94899 /* serialization.cpp */; };
		C62957161369241400F94899 /* voice.cpp in Sources */ = {isa = PBXBuildFile; fileRef = C62952D51369241200F94899 /* voice.cpp */; };
		C62957171369241400F94899 /* amd64.c in Sources */ = {isa = PBXBuildFile; fileRef = C62952D91369241200F94899 /* amd64.c */; };
		C62957251369241400F94899 /* libco.c in Sources */ = {isa = PBXBuildFile; fileRef = C62952EC1369241200F94899 /* libco.c */; };
		C629572A1369241400F94899 /* sjlj.c in Sources */ = {isa = PBXBuildFile; fileRef = C62952F21369241200F94899 /* sjlj.c */; };
		C629572B1369241400F94899 /* ucontext.c in Sources */ = {isa = PBXBuildFile; fileRef = C62952F31369241200F94899 /* ucontext.c */; };
		C629572C1369241400F94899 /* x86.c in Sources */ = {isa = PBXBuildFile; fileRef = C62952F41369241200F94899 /* x86.c */; };
		C629574A1369241400F94899 /* memory.cpp in Sources */ = {isa = PBXBuildFile; fileRef = C629534E1369241200F94899 /* memory.cpp */; };
		C629574B1369241400F94899 /* generic.cpp in Sources */ = {isa = PBXBuildFile; fileRef = C62953511369241200F94899 /* generic.cpp */; };
		C629574C1369241400F94899 /* serialization.cpp in Sources */ = {isa = PBXBuildFile; fileRef = C62953521369241200F94899 /* serialization.cpp */; };
		C629574D1369241400F94899 /* smemory.cpp in Sources */ = {isa = PBXBuildFile; fileRef = C62953531369241200F94899 /* smemory.cpp */; };
		C629574E1369241400F94899 /* system.cpp in Sources */ = {isa = PBXBuildFile; fileRef = C62953551369241200F94899 /* system.cpp */; };
		C629574F1369241400F94899 /* bppu.cpp in Sources */ = {isa = PBXBuildFile; fileRef = C62953591369241200F94899 /* bppu.cpp */; };
		C62957501369241400F94899 /* debugger.cpp in Sources */ = {isa = PBXBuildFile; fileRef = C629535C1369241200F94899 /* debugger.cpp */; };
		C62957511369241400F94899 /* render.cpp in Sources */ = {isa = PBXBuildFile; fileRef = C629535E1369241200F94899 /* render.cpp */; };
		C62957521369241400F94899 /* memory.cpp in Sources */ = {isa = PBXBuildFile; fileRef = C62953601369241200F94899 /* memory.cpp */; };
		C62957531369241400F94899 /* mmio.cpp in Sources */ = {isa = PBXBuildFile; fileRef = C62953631369241200F94899 /* mmio.cpp */; };
		C62957541369241400F94899 /* addsub.cpp in Sources */ = {isa = PBXBuildFile; fileRef = C62953661369241200F94899 /* addsub.cpp */; };
		C62957551369241400F94899 /* bg.cpp in Sources */ = {isa = PBXBuildFile; fileRef = C62953671369241200F94899 /* bg.cpp */; };
		C62957561369241400F94899 /* cache.cpp in Sources */ = {isa = PBXBuildFile; fileRef = C62953681369241200F94899 /* cache.cpp */; };
		C62957571369241400F94899 /* line.cpp in Sources */ = {isa = PBXBuildFile; fileRef = C62953691369241200F94899 /* line.cpp */; };
		C62957581369241400F94899 /* mode7.cpp in Sources */ = {isa = PBXBuildFile; fileRef = C629536A1369241200F94899 /* mode7.cpp */; };
		C62957591369241400F94899 /* oam.cpp in Sources */ = {isa = PBXBuildFile; fileRef = C629536B1369241200F94899 /* oam.cpp */; };
		C629575A1369241400F94899 /* render.cpp in Sources */ = {isa = PBXBuildFile; fileRef = C629536C1369241200F94899 /* render.cpp */; };
		C629575B1369241400F94899 /* windows.cpp in Sources */ = {isa = PBXBuildFile; fileRef = C629536E1369241200F94899 /* windows.cpp */; };
		C629575C1369241400F94899 /* serialization.cpp in Sources */ = {isa = PBXBuildFile; fileRef = C629536F1369241200F94899 /* serialization.cpp */; };
		C629575D1369241400F94899 /* ppu-debugger.cpp in Sources */ = {isa = PBXBuildFile; fileRef = C62953701369241200F94899 /* ppu-debugger.cpp */; };
		C629575E1369241400F94899 /* ppu.cpp in Sources */ = {isa = PBXBuildFile; fileRef = C62953731369241200F94899 /* ppu.cpp */; };
		C629575F1369241400F94899 /* serialization.cpp in Sources */ = {isa = PBXBuildFile; fileRef = C62953751369241200F94899 /* serialization.cpp */; };
		C62957601369241400F94899 /* algorithms.cpp in Sources */ = {isa = PBXBuildFile; fileRef = C62953781369241200F94899 /* algorithms.cpp */; };
		C62957611369241400F94899 /* core.cpp in Sources */ = {isa = PBXBuildFile; fileRef = C62953791369241200F94899 /* core.cpp */; };
		C62957621369241400F94899 /* disassembler.cpp in Sources */ = {isa = PBXBuildFile; fileRef = C629537C1369241200F94899 /* disassembler.cpp */; };
		C62957631369241400F94899 /* opcode_misc.cpp in Sources */ = {isa = PBXBuildFile; fileRef = C629537F1369241200F94899 /* opcode_misc.cpp */; };
		C62957641369241400F94899 /* opcode_mov.cpp in Sources */ = {isa = PBXBuildFile; fileRef = C62953801369241200F94899 /* opcode_mov.cpp */; };
		C62957651369241400F94899 /* opcode_pc.cpp in Sources */ = {isa = PBXBuildFile; fileRef = C62953811369241200F94899 /* opcode_pc.cpp */; };
		C62957661369241400F94899 /* opcode_read.cpp in Sources */ = {isa = PBXBuildFile; fileRef = C62953821369241200F94899 /* opcode_read.cpp */; };
		C62957671369241400F94899 /* opcode_rmw.cpp in Sources */ = {isa = PBXBuildFile; fileRef = C62953831369241200F94899 /* opcode_rmw.cpp */; };
		C62957681369241400F94899 /* serialization.cpp in Sources */ = {isa = PBXBuildFile; fileRef = C62953851369241200F94899 /* serialization.cpp */; };
		C62957691369241400F94899 /* table.cpp in Sources */ = {isa = PBXBuildFile; fileRef = C62953861369241200F94899 /* table.cpp */; };
		C629576A1369241400F94899 /* smp.cpp in Sources */ = {isa = PBXBuildFile; fileRef = C62953871369241200F94899 /* smp.cpp */; };
		C629576B1369241400F94899 /* debugger.cpp in Sources */ = {isa = PBXBuildFile; fileRef = C629538B1369241200F94899 /* debugger.cpp */; };
		C629576C1369241400F94899 /* memory.cpp in Sources */ = {isa = PBXBuildFile; fileRef = C629538E1369241200F94899 /* memory.cpp */; };
		C629576D1369241400F94899 /* serialization.cpp in Sources */ = {isa = PBXBuildFile; fileRef = C62953901369241200F94899 /* serialization.cpp */; };
		C629576E1369241400F94899 /* ssmp.cpp in Sources */ = {isa = PBXBuildFile; fileRef = C62953911369241200F94899 /* ssmp.cpp */; };
		C629576F1369241400F94899 /* timing.cpp in Sources */ = {isa = PBXBuildFile; fileRef = C62953941369241200F94899 /* timing.cpp */; };
		C62957701369241400F94899 /* audio.cpp in Sources */ = {isa = PBXBuildFile; fileRef = C62953981369241200F94899 /* audio.cpp */; };
		C62957711369241400F94899 /* config.cpp in Sources */ = {isa = PBXBuildFile; fileRef = C629539B1369241200F94899 /* config.cpp */; };
		C62957721369241400F94899 /* debugger.cpp in Sources */ = {isa = PBXBuildFile; fileRef = C629539E1369241200F94899 /* debugger.cpp */; };
		C62957731369241400F94899 /* input.cpp in Sources */ = {isa = PBXBuildFile; fileRef = C62953A11369241200F94899 /* input.cpp */; };
		C62957741369241400F94899 /* scheduler.cpp in Sources */ = {isa = PBXBuildFile; fileRef = C62953A61369241200F94899 /* scheduler.cpp */; };
		C62957751369241400F94899 /* serialization.cpp in Sources */ = {isa = PBXBuildFile; fileRef = C62953A81369241200F94899 /* serialization.cpp */; };
		C62957761369241400F94899 /* system.cpp in Sources */ = {isa = PBXBuildFile; fileRef = C62953A91369241200F94899 /* system.cpp */; };
		C62957771369241400F94899 /* video.cpp in Sources */ = {isa = PBXBuildFile; fileRef = C62953AC1369241200F94899 /* video.cpp */; };
		C62957B11369241500F94899 /* Blip_Buffer.cpp in Sources */ = {isa = PBXBuildFile; fileRef = C62954231369241300F94899 /* Blip_Buffer.cpp */; };
		C62957B21369241500F94899 /* Fir_Resampler.cpp in Sources */ = {isa = PBXBuildFile; fileRef = C62954241369241300F94899 /* Fir_Resampler.cpp */; };
		C62957B51369241500F94899 /* sound.cpp in Sources */ = {isa = PBXBuildFile; fileRef = C62954271369241300F94899 /* sound.cpp */; };
		C62957B61369241500F94899 /* Stereo_Buffer.cpp in Sources */ = {isa = PBXBuildFile; fileRef = C62954281369241300F94899 /* Stereo_Buffer.cpp */; };
		C62957B71369241500F94899 /* WAVRecord.cpp in Sources */ = {isa = PBXBuildFile; fileRef = C62954291369241300F94899 /* WAVRecord.cpp */; };
		C62957B81369241500F94899 /* state.cpp in Sources */ = {isa = PBXBuildFile; fileRef = C629542E1369241300F94899 /* state.cpp */; };
		C62957B91369241500F94899 /* ConvertUTF.cpp in Sources */ = {isa = PBXBuildFile; fileRef = C62954311369241300F94899 /* ConvertUTF.cpp */; };
		C62957BA1369241500F94899 /* escape.cpp in Sources */ = {isa = PBXBuildFile; fileRef = C62954331369241300F94899 /* escape.cpp */; };
		C62957BC1369241500F94899 /* world_strtod.c in Sources */ = {isa = PBXBuildFile; fileRef = C62954361369241300F94899 /* world_strtod.c */; };
		C62957BD1369241500F94899 /* tests.cpp in Sources */ = {isa = PBXBuildFile; fileRef = C62954381369241300F94899 /* tests.cpp */; };
		C62957BE1369241500F94899 /* bitwise.c in Sources */ = {isa = PBXBuildFile; fileRef = C629543D1369241300F94899 /* bitwise.c */; };
		C62957BF1369241500F94899 /* block.c in Sources */ = {isa = PBXBuildFile; fileRef = C629543E1369241300F94899 /* block.c */; };
		C62957C11369241500F94899 /* codebook.c in Sources */ = {isa = PBXBuildFile; fileRef = C62954411369241300F94899 /* codebook.c */; };
		C62957C41369241500F94899 /* floor0.c in Sources */ = {isa = PBXBuildFile; fileRef = C62954471369241300F94899 /* floor0.c */; };
		C62957C51369241500F94899 /* floor1.c in Sources */ = {isa = PBXBuildFile; fileRef = C62954481369241300F94899 /* floor1.c */; };
		C62957C61369241500F94899 /* framing.c in Sources */ = {isa = PBXBuildFile; fileRef = C62954491369241300F94899 /* framing.c */; };
		C62957C71369241500F94899 /* info.c in Sources */ = {isa = PBXBuildFile; fileRef = C629544A1369241300F94899 /* info.c */; };
		C62957C81369241500F94899 /* ivorbisfile_example.c in Sources */ = {isa = PBXBuildFile; fileRef = C629544D1369241300F94899 /* ivorbisfile_example.c */; };
		C62957CB1369241500F94899 /* mapping0.c in Sources */ = {isa = PBXBuildFile; fileRef = C62954511369241300F94899 /* mapping0.c */; };
		C62957CC1369241500F94899 /* mdct.c in Sources */ = {isa = PBXBuildFile; fileRef = C62954521369241300F94899 /* mdct.c */; };
		C62957CE1369241500F94899 /* registry.c in Sources */ = {isa = PBXBuildFile; fileRef = C629545A1369241300F94899 /* registry.c */; };
		C62957CF1369241500F94899 /* res012.c in Sources */ = {isa = PBXBuildFile; fileRef = C629545C1369241300F94899 /* res012.c */; };
		C62957D01369241500F94899 /* sharedbook.c in Sources */ = {isa = PBXBuildFile; fileRef = C629545D1369241300F94899 /* sharedbook.c */; };
		C62957D11369241500F94899 /* synthesis.c in Sources */ = {isa = PBXBuildFile; fileRef = C629545E1369241300F94899 /* synthesis.c */; };
		C62957D31369241500F94899 /* vorbisfile.c in Sources */ = {isa = PBXBuildFile; fileRef = C62954601369241300F94899 /* vorbisfile.c */; };
		C62957D41369241500F94899 /* window.c in Sources */ = {isa = PBXBuildFile; fileRef = C62954611369241300F94899 /* window.c */; };
		C62957D81369241500F94899 /* trio.c in Sources */ = {isa = PBXBuildFile; fileRef = C62954681369241300F94899 /* trio.c */; };
		C62957D91369241500F94899 /* trionan.c in Sources */ = {isa = PBXBuildFile; fileRef = C62954691369241300F94899 /* trionan.c */; };
		C62957DA1369241500F94899 /* triostr.c in Sources */ = {isa = PBXBuildFile; fileRef = C629546A1369241300F94899 /* triostr.c */; };
		C62957DB1369241500F94899 /* debug.cpp in Sources */ = {isa = PBXBuildFile; fileRef = C629546D1369241300F94899 /* debug.cpp */; };
		C62957DC1369241500F94899 /* input.cpp in Sources */ = {isa = PBXBuildFile; fileRef = C629546F1369241300F94899 /* input.cpp */; };
		C62957DF1369241500F94899 /* timer.cpp in Sources */ = {isa = PBXBuildFile; fileRef = C62954731369241300F94899 /* timer.cpp */; };
		C62957E01369241500F94899 /* vb.cpp in Sources */ = {isa = PBXBuildFile; fileRef = C62954751369241300F94899 /* vb.cpp */; };
		C62957E11369241500F94899 /* vip.cpp in Sources */ = {isa = PBXBuildFile; fileRef = C62954771369241300F94899 /* vip.cpp */; };
		C62957E31369241500F94899 /* vsu.cpp in Sources */ = {isa = PBXBuildFile; fileRef = C629547A1369241300F94899 /* vsu.cpp */; };
		C62957E41369241500F94899 /* font-data-12x13.c in Sources */ = {isa = PBXBuildFile; fileRef = C629547D1369241300F94899 /* font-data-12x13.c */; };
		C62957E51369241500F94899 /* font-data-18x18.c in Sources */ = {isa = PBXBuildFile; fileRef = C629547E1369241300F94899 /* font-data-18x18.c */; };
		C62957E61369241500F94899 /* font-data.cpp in Sources */ = {isa = PBXBuildFile; fileRef = C629547F1369241300F94899 /* font-data.cpp */; };
		C62957E81369241500F94899 /* png.cpp in Sources */ = {isa = PBXBuildFile; fileRef = C62954881369241300F94899 /* png.cpp */; };
		C62957E91369241500F94899 /* primitives.cpp in Sources */ = {isa = PBXBuildFile; fileRef = C629548A1369241300F94899 /* primitives.cpp */; };
		C62957EA1369241500F94899 /* resize.cpp in Sources */ = {isa = PBXBuildFile; fileRef = C629548C1369241300F94899 /* resize.cpp */; };
		C62957EB1369241500F94899 /* selblur.cpp in Sources */ = {isa = PBXBuildFile; fileRef = C629548E1369241300F94899 /* selblur.cpp */; };
		C62957EC1369241500F94899 /* surface.cpp in Sources */ = {isa = PBXBuildFile; fileRef = C62954901369241300F94899 /* surface.cpp */; };
		C62957ED1369241500F94899 /* tblur.cpp in Sources */ = {isa = PBXBuildFile; fileRef = C62954921369241300F94899 /* tblur.cpp */; };
		C62957EE1369241500F94899 /* text.cpp in Sources */ = {isa = PBXBuildFile; fileRef = C62954941369241300F94899 /* text.cpp */; };
		C62957EF1369241500F94899 /* video.cpp in Sources */ = {isa = PBXBuildFile; fileRef = C62954971369241300F94899 /* video.cpp */; };
		C62957F01369241500F94899 /* debug.cpp in Sources */ = {isa = PBXBuildFile; fileRef = C629549B1369241300F94899 /* debug.cpp */; };
		C62957F11369241500F94899 /* dis_decode.cpp in Sources */ = {isa = PBXBuildFile; fileRef = C629549E1369241300F94899 /* dis_decode.cpp */; };
		C62957F21369241500F94899 /* dis_groups.cpp in Sources */ = {isa = PBXBuildFile; fileRef = C629549F1369241300F94899 /* dis_groups.cpp */; };
		C62957F51369241500F94899 /* resolve.cpp in Sources */ = {isa = PBXBuildFile; fileRef = C62954A41369241300F94899 /* resolve.cpp */; };
		C62957F61369241500F94899 /* syntax.cpp in Sources */ = {isa = PBXBuildFile; fileRef = C62954A51369241300F94899 /* syntax.cpp */; };
		C62957F71369241500F94899 /* eeprom.cpp in Sources */ = {isa = PBXBuildFile; fileRef = C62954A61369241300F94899 /* eeprom.cpp */; };
		C62957F81369241500F94899 /* gfx.cpp in Sources */ = {isa = PBXBuildFile; fileRef = C62954A81369241300F94899 /* gfx.cpp */; };
		C62957F91369241500F94899 /* interrupt.cpp in Sources */ = {isa = PBXBuildFile; fileRef = C62954AA1369241300F94899 /* interrupt.cpp */; };
		C62957FA1369241500F94899 /* main.cpp in Sources */ = {isa = PBXBuildFile; fileRef = C62954AC1369241300F94899 /* main.cpp */; };
		C62957FD1369241500F94899 /* memory.cpp in Sources */ = {isa = PBXBuildFile; fileRef = C62954AF1369241300F94899 /* memory.cpp */; };
		C62957FE1369241500F94899 /* rtc.cpp in Sources */ = {isa = PBXBuildFile; fileRef = C62954B11369241300F94899 /* rtc.cpp */; };
		C62957FF1369241500F94899 /* sound.cpp in Sources */ = {isa = PBXBuildFile; fileRef = C62954B31369241300F94899 /* sound.cpp */; };
		C62958001369241500F94899 /* tcache.cpp in Sources */ = {isa = PBXBuildFile; fileRef = C62954B61369241300F94899 /* tcache.cpp */; };
		C62958011369241500F94899 /* v30mz.cpp in Sources */ = {isa = PBXBuildFile; fileRef = C62954BA1369241300F94899 /* v30mz.cpp */; };
/* End PBXBuildFile section */

/* Begin PBXContainerItemProxy section */
		1B98A4051429134A00B8FA7B /* PBXContainerItemProxy */ = {
			isa = PBXContainerItemProxy;
			containerPortal = 824088C40FFDE05400F0FE7D /* OpenEmu.xcodeproj */;
			proxyType = 2;
			remoteGlobalIDString = C646574813771F12002A4F70;
			remoteInfo = "GameBoy Advance";
		};
		3D629A4414DCE386002D8AC9 /* PBXContainerItemProxy */ = {
			isa = PBXContainerItemProxy;
			containerPortal = 824088C40FFDE05400F0FE7D /* OpenEmu.xcodeproj */;
			proxyType = 2;
			remoteGlobalIDString = 8227754F148946DF00B19E27;
			remoteInfo = GameGear;
		};
		824088CD0FFDE05400F0FE7D /* PBXContainerItemProxy */ = {
			isa = PBXContainerItemProxy;
			containerPortal = 824088C40FFDE05400F0FE7D /* OpenEmu.xcodeproj */;
			proxyType = 2;
			remoteGlobalIDString = 8D15AC370486D014006FF6A4;
			remoteInfo = OpenEmu;
		};
		824088D10FFDE05400F0FE7D /* PBXContainerItemProxy */ = {
			isa = PBXContainerItemProxy;
			containerPortal = 824088C40FFDE05400F0FE7D /* OpenEmu.xcodeproj */;
			proxyType = 2;
			remoteGlobalIDString = 82444BA10F51256C007C171B;
			remoteInfo = OpenEmuBase;
		};
		82408A760FFDEB4D00F0FE7D /* PBXContainerItemProxy */ = {
			isa = PBXContainerItemProxy;
			containerPortal = 089C1669FE841209C02AAC07 /* Project object */;
			proxyType = 1;
			remoteGlobalIDString = 8D5B49AC048680CD000E48DA;
			remoteInfo = Mednafen;
		};
		825CD14B1485C04500E5CFB2 /* PBXContainerItemProxy */ = {
			isa = PBXContainerItemProxy;
			containerPortal = 824088C40FFDE05400F0FE7D /* OpenEmu.xcodeproj */;
			proxyType = 2;
			remoteGlobalIDString = 820EB74A1483F9A2008EC398;
			remoteInfo = NeoGeoPocket;
		};
		82CFBC880FFEF905002B6C7C /* PBXContainerItemProxy */ = {
			isa = PBXContainerItemProxy;
			containerPortal = 824088C40FFDE05400F0FE7D /* OpenEmu.xcodeproj */;
			proxyType = 1;
			remoteGlobalIDString = 82444BA00F51256C007C171B;
			remoteInfo = OpenEmuBase;
		};
		83BD9E421508AA6100B2DBBD /* PBXContainerItemProxy */ = {
			isa = PBXContainerItemProxy;
			containerPortal = 824088C40FFDE05400F0FE7D /* OpenEmu.xcodeproj */;
			proxyType = 2;
			remoteGlobalIDString = 94D7E8C915073BA000FBDD85;
			remoteInfo = NDS;
		};
		83DEB89C147EBE3C0057405A /* PBXContainerItemProxy */ = {
			isa = PBXContainerItemProxy;
			containerPortal = 824088C40FFDE05400F0FE7D /* OpenEmu.xcodeproj */;
			proxyType = 2;
			remoteGlobalIDString = 3887A7F61024D1F9000FC4CF;
			remoteInfo = OESaveStateQLPlugin;
		};
		83DEB89E147EBE3C0057405A /* PBXContainerItemProxy */ = {
			isa = PBXContainerItemProxy;
			containerPortal = 824088C40FFDE05400F0FE7D /* OpenEmu.xcodeproj */;
			proxyType = 2;
			remoteGlobalIDString = 1415540F1442B3B300A01683;
			remoteInfo = N64;
		};
		94EE62ED1508669200F80F37 /* PBXContainerItemProxy */ = {
			isa = PBXContainerItemProxy;
			containerPortal = 824088C40FFDE05400F0FE7D /* OpenEmu.xcodeproj */;
			proxyType = 2;
			remoteGlobalIDString = 94D7E8C915073BA000FBDD85;
			remoteInfo = NDS;
		};
		C62A25D9116F07B80003DEE4 /* PBXContainerItemProxy */ = {
			isa = PBXContainerItemProxy;
			containerPortal = 824088C40FFDE05400F0FE7D /* OpenEmu.xcodeproj */;
			proxyType = 2;
			remoteGlobalIDString = 1BEF2A9411682A530090F72B;
			remoteInfo = OpenEmuHelperApp;
		};
		C6640DD71363E85F00ECCAA5 /* PBXContainerItemProxy */ = {
			isa = PBXContainerItemProxy;
			containerPortal = 824088C40FFDE05400F0FE7D /* OpenEmu.xcodeproj */;
			proxyType = 2;
			remoteGlobalIDString = C6711807136367240034379A;
			remoteInfo = OpenEmuSystem;
		};
		C6640DD91363E85F00ECCAA5 /* PBXContainerItemProxy */ = {
			isa = PBXContainerItemProxy;
			containerPortal = 824088C40FFDE05400F0FE7D /* OpenEmu.xcodeproj */;
			proxyType = 2;
			remoteGlobalIDString = C671180F136368330034379A;
			remoteInfo = SegaMasterSystem;
		};
		C6B9477F1364E1E200A425F0 /* PBXContainerItemProxy */ = {
			isa = PBXContainerItemProxy;
			containerPortal = 824088C40FFDE05400F0FE7D /* OpenEmu.xcodeproj */;
			proxyType = 2;
			remoteGlobalIDString = C64BB08D136478E600C1AB23;
			remoteInfo = NES;
		};
		C6B947811364E1E200A425F0 /* PBXContainerItemProxy */ = {
			isa = PBXContainerItemProxy;
			containerPortal = 824088C40FFDE05400F0FE7D /* OpenEmu.xcodeproj */;
			proxyType = 2;
			remoteGlobalIDString = C6480FC113648F670094FA33;
			remoteInfo = SuperNES;
		};
		C6B948BD1365195D00A425F0 /* PBXContainerItemProxy */ = {
			isa = PBXContainerItemProxy;
			containerPortal = 824088C40FFDE05400F0FE7D /* OpenEmu.xcodeproj */;
			proxyType = 2;
			remoteGlobalIDString = C6B947AF1364ECA600A425F0;
			remoteInfo = GameBoy;
		};
		C6B948BF1365195D00A425F0 /* PBXContainerItemProxy */ = {
			isa = PBXContainerItemProxy;
			containerPortal = 824088C40FFDE05400F0FE7D /* OpenEmu.xcodeproj */;
			proxyType = 2;
			remoteGlobalIDString = C6B947E61365080B00A425F0;
			remoteInfo = Genesis;
		};
/* End PBXContainerItemProxy section */

/* Begin PBXFileReference section */
		089C1672FE841209C02AAC07 /* Foundation.framework */ = {isa = PBXFileReference; lastKnownFileType = wrapper.framework; name = Foundation.framework; path = /System/Library/Frameworks/Foundation.framework; sourceTree = "<absolute>"; };
		089C167EFE841241C02AAC07 /* English */ = {isa = PBXFileReference; fileEncoding = 10; lastKnownFileType = text.plist.strings; name = English; path = English.lproj/InfoPlist.strings; sourceTree = "<group>"; };
		089C167FFE841241C02AAC07 /* AppKit.framework */ = {isa = PBXFileReference; lastKnownFileType = wrapper.framework; name = AppKit.framework; path = /System/Library/Frameworks/AppKit.framework; sourceTree = "<absolute>"; };
		1058C7ADFEA557BF11CA2CBB /* Cocoa.framework */ = {isa = PBXFileReference; lastKnownFileType = wrapper.framework; name = Cocoa.framework; path = /System/Library/Frameworks/Cocoa.framework; sourceTree = "<absolute>"; };
		32DBCF630370AF2F00C91783 /* Mednafen_Prefix.pch */ = {isa = PBXFileReference; fileEncoding = 4; lastKnownFileType = sourcecode.c.h; path = Mednafen_Prefix.pch; sourceTree = "<group>"; };
		3DE8D229104256CF0007C7E7 /* DiskArbitration.framework */ = {isa = PBXFileReference; lastKnownFileType = wrapper.framework; name = DiskArbitration.framework; path = /System/Library/Frameworks/DiskArbitration.framework; sourceTree = "<absolute>"; };
		3DE8D234104256E30007C7E7 /* IOKit.framework */ = {isa = PBXFileReference; lastKnownFileType = wrapper.framework; name = IOKit.framework; path = /System/Library/Frameworks/IOKit.framework; sourceTree = "<absolute>"; };
		8240861A0FFDD64600F0FE7D /* libz.dylib */ = {isa = PBXFileReference; lastKnownFileType = "compiled.mach-o.dylib"; name = libz.dylib; path = usr/lib/libz.dylib; sourceTree = SDKROOT; };
		8240877B0FFDDA4A00F0FE7D /* libintl.a */ = {isa = PBXFileReference; lastKnownFileType = archive.ar; path = libintl.a; sourceTree = "<group>"; };
		824088340FFDDCF400F0FE7D /* MednafenGameCore.h */ = {isa = PBXFileReference; fileEncoding = 4; lastKnownFileType = sourcecode.c.h; path = MednafenGameCore.h; sourceTree = "<group>"; };
		824088350FFDDCF400F0FE7D /* MednafenGameCore.mm */ = {isa = PBXFileReference; fileEncoding = 4; lastKnownFileType = sourcecode.cpp.objcpp; path = MednafenGameCore.mm; sourceTree = "<group>"; };
		824088C40FFDE05400F0FE7D /* OpenEmu.xcodeproj */ = {isa = PBXFileReference; lastKnownFileType = "wrapper.pb-project"; name = OpenEmu.xcodeproj; path = ../OpenEmu/OpenEmu.xcodeproj; sourceTree = SOURCE_ROOT; };
		8296617C1042474500F30B74 /* libcdio.a */ = {isa = PBXFileReference; lastKnownFileType = archive.ar; path = libcdio.a; sourceTree = "<group>"; };
		829661C310424C1F00F30B74 /* libsndfile.a */ = {isa = PBXFileReference; lastKnownFileType = archive.ar; path = libsndfile.a; sourceTree = "<group>"; };
		82CFB39D0FFE4BA1002B6C7C /* input.h */ = {isa = PBXFileReference; fileEncoding = 4; lastKnownFileType = sourcecode.c.h; path = input.h; sourceTree = "<group>"; };
		82CFB5DC0FFE54E2002B6C7C /* lynxboot.img */ = {isa = PBXFileReference; lastKnownFileType = file; path = lynxboot.img; sourceTree = "<group>"; };
		82CFBC510FFEF432002B6C7C /* Mednafen.icns */ = {isa = PBXFileReference; lastKnownFileType = image.icns; path = Mednafen.icns; sourceTree = "<group>"; };
		8D5B49B6048680CD000E48DA /* Mednafen.oecoreplugin */ = {isa = PBXFileReference; explicitFileType = wrapper.cfbundle; includeInIndex = 0; path = Mednafen.oecoreplugin; sourceTree = BUILT_PRODUCTS_DIR; };
		8D5B49B7048680CD000E48DA /* Info.plist */ = {isa = PBXFileReference; fileEncoding = 4; lastKnownFileType = text.plist.xml; path = Info.plist; sourceTree = "<group>"; };
		C6294EA71369241200F94899 /* blargg_common.h */ = {isa = PBXFileReference; fileEncoding = 4; lastKnownFileType = sourcecode.c.h; path = blargg_common.h; sourceTree = "<group>"; };
		C6294EA81369241200F94899 /* blargg_config.h */ = {isa = PBXFileReference; fileEncoding = 4; lastKnownFileType = sourcecode.c.h; path = blargg_config.h; sourceTree = "<group>"; };
		C6294EA91369241200F94899 /* blargg_endian.h */ = {isa = PBXFileReference; fileEncoding = 4; lastKnownFileType = sourcecode.c.h; path = blargg_endian.h; sourceTree = "<group>"; };
		C6294EAA1369241200F94899 /* blargg_source.h */ = {isa = PBXFileReference; fileEncoding = 4; lastKnownFileType = sourcecode.c.h; path = blargg_source.h; sourceTree = "<group>"; };
		C6294EAC1369241200F94899 /* Blip_Buffer.h */ = {isa = PBXFileReference; fileEncoding = 4; lastKnownFileType = sourcecode.c.h; path = Blip_Buffer.h; sourceTree = "<group>"; };
		C6294EAD1369241200F94899 /* Stereo_Buffer.h */ = {isa = PBXFileReference; fileEncoding = 4; lastKnownFileType = sourcecode.c.h; path = Stereo_Buffer.h; sourceTree = "<group>"; };
		C6294EAF1369241200F94899 /* config.h */ = {isa = PBXFileReference; fileEncoding = 4; lastKnownFileType = sourcecode.c.h; path = config.h; sourceTree = "<group>"; };
		C6294EB11369241200F94899 /* desa68.c */ = {isa = PBXFileReference; fileEncoding = 4; lastKnownFileType = sourcecode.c.c; path = desa68.c; sourceTree = "<group>"; };
		C6294EB21369241200F94899 /* desa68.h */ = {isa = PBXFileReference; fileEncoding = 4; lastKnownFileType = sourcecode.c.h; path = desa68.h; sourceTree = "<group>"; };
		C6294EB31369241200F94899 /* Makefile.am */ = {isa = PBXFileReference; fileEncoding = 4; lastKnownFileType = text; path = Makefile.am; sourceTree = "<group>"; };
		C6294EB41369241200F94899 /* Makefile.in */ = {isa = PBXFileReference; fileEncoding = 4; lastKnownFileType = text; path = Makefile.in; sourceTree = "<group>"; };
		C6294EB51369241200F94899 /* Fir_Resampler.h */ = {isa = PBXFileReference; fileEncoding = 4; lastKnownFileType = sourcecode.c.h; path = Fir_Resampler.h; sourceTree = "<group>"; };
		C6294EB71369241200F94899 /* config_types.h */ = {isa = PBXFileReference; fileEncoding = 4; lastKnownFileType = sourcecode.c.h; path = config_types.h; sourceTree = "<group>"; };
		C6294EB81369241200F94899 /* decoder.h */ = {isa = PBXFileReference; fileEncoding = 4; lastKnownFileType = sourcecode.c.h; path = decoder.h; sourceTree = "<group>"; };
		C6294EB91369241200F94899 /* huffman.h */ = {isa = PBXFileReference; fileEncoding = 4; lastKnownFileType = sourcecode.c.h; path = huffman.h; sourceTree = "<group>"; };
		C6294EBA1369241200F94899 /* internal.h */ = {isa = PBXFileReference; fileEncoding = 4; lastKnownFileType = sourcecode.c.h; path = internal.h; sourceTree = "<group>"; };
		C6294EBB1369241200F94899 /* math.h */ = {isa = PBXFileReference; fileEncoding = 4; lastKnownFileType = sourcecode.c.h; path = math.h; sourceTree = "<group>"; };
		C6294EBC1369241200F94899 /* mpcdec.h */ = {isa = PBXFileReference; fileEncoding = 4; lastKnownFileType = sourcecode.c.h; path = mpcdec.h; sourceTree = "<group>"; };
		C6294EBD1369241200F94899 /* reader.h */ = {isa = PBXFileReference; fileEncoding = 4; lastKnownFileType = sourcecode.c.h; path = reader.h; sourceTree = "<group>"; };
		C6294EBE1369241200F94899 /* requant.h */ = {isa = PBXFileReference; fileEncoding = 4; lastKnownFileType = sourcecode.c.h; path = requant.h; sourceTree = "<group>"; };
		C6294EBF1369241200F94899 /* streaminfo.h */ = {isa = PBXFileReference; fileEncoding = 4; lastKnownFileType = sourcecode.c.h; path = streaminfo.h; sourceTree = "<group>"; };
		C6294EC11369241200F94899 /* CHANGES */ = {isa = PBXFileReference; fileEncoding = 4; lastKnownFileType = text; path = CHANGES; sourceTree = "<group>"; };
		C6294EC21369241200F94899 /* trio.h */ = {isa = PBXFileReference; fileEncoding = 4; lastKnownFileType = sourcecode.c.h; path = trio.h; sourceTree = "<group>"; };
		C6294EC31369241200F94899 /* triodef.h */ = {isa = PBXFileReference; fileEncoding = 4; lastKnownFileType = sourcecode.c.h; path = triodef.h; sourceTree = "<group>"; };
		C6294EC41369241200F94899 /* trionan.h */ = {isa = PBXFileReference; fileEncoding = 4; lastKnownFileType = sourcecode.c.h; path = trionan.h; sourceTree = "<group>"; };
		C6294EC51369241200F94899 /* triop.h */ = {isa = PBXFileReference; fileEncoding = 4; lastKnownFileType = sourcecode.c.h; path = triop.h; sourceTree = "<group>"; };
		C6294EC61369241200F94899 /* triostr.h */ = {isa = PBXFileReference; fileEncoding = 4; lastKnownFileType = sourcecode.c.h; path = triostr.h; sourceTree = "<group>"; };
		C6294EC81369241200F94899 /* cdplay.cpp */ = {isa = PBXFileReference; fileEncoding = 4; lastKnownFileType = sourcecode.cpp.cpp; path = cdplay.cpp; sourceTree = "<group>"; };
		C6294ECA1369241200F94899 /* audioreader.cpp */ = {isa = PBXFileReference; fileEncoding = 4; lastKnownFileType = sourcecode.cpp.cpp; path = audioreader.cpp; sourceTree = "<group>"; };
		C6294ECB1369241200F94899 /* audioreader.h */ = {isa = PBXFileReference; fileEncoding = 4; lastKnownFileType = sourcecode.c.h; path = audioreader.h; sourceTree = "<group>"; };
		C6294ECC1369241200F94899 /* cdromfile-stuff.h */ = {isa = PBXFileReference; fileEncoding = 4; lastKnownFileType = sourcecode.c.h; path = "cdromfile-stuff.h"; sourceTree = "<group>"; };
		C6294ECD1369241200F94899 /* cdromfile.cpp */ = {isa = PBXFileReference; fileEncoding = 4; lastKnownFileType = sourcecode.cpp.cpp; path = cdromfile.cpp; sourceTree = "<group>"; };
		C6294ECE1369241200F94899 /* cdromfile.h */ = {isa = PBXFileReference; fileEncoding = 4; lastKnownFileType = sourcecode.c.h; path = cdromfile.h; sourceTree = "<group>"; };
		C6294ECF1369241200F94899 /* cdromif.cpp */ = {isa = PBXFileReference; fileEncoding = 4; lastKnownFileType = sourcecode.cpp.cpp; path = cdromif.cpp; sourceTree = "<group>"; };
		C6294ED01369241200F94899 /* cdromif.h */ = {isa = PBXFileReference; fileEncoding = 4; lastKnownFileType = sourcecode.c.h; path = cdromif.h; sourceTree = "<group>"; };
		C6294ED11369241200F94899 /* crc32.cpp */ = {isa = PBXFileReference; fileEncoding = 4; lastKnownFileType = sourcecode.cpp.cpp; path = crc32.cpp; sourceTree = "<group>"; };
		C6294ED21369241200F94899 /* dvdisaster.h */ = {isa = PBXFileReference; fileEncoding = 4; lastKnownFileType = sourcecode.c.h; path = dvdisaster.h; sourceTree = "<group>"; };
		C6294ED31369241200F94899 /* galois-inlines.h */ = {isa = PBXFileReference; fileEncoding = 4; lastKnownFileType = sourcecode.c.h; path = "galois-inlines.h"; sourceTree = "<group>"; };
		C6294ED41369241200F94899 /* galois.cpp */ = {isa = PBXFileReference; fileEncoding = 4; lastKnownFileType = sourcecode.cpp.cpp; path = galois.cpp; sourceTree = "<group>"; };
		C6294ED51369241200F94899 /* l-ec.cpp */ = {isa = PBXFileReference; fileEncoding = 4; lastKnownFileType = sourcecode.cpp.cpp; path = "l-ec.cpp"; sourceTree = "<group>"; };
		C6294ED61369241200F94899 /* lec.cpp */ = {isa = PBXFileReference; fileEncoding = 4; lastKnownFileType = sourcecode.cpp.cpp; path = lec.cpp; sourceTree = "<group>"; };
		C6294ED71369241200F94899 /* lec.h */ = {isa = PBXFileReference; fileEncoding = 4; lastKnownFileType = sourcecode.c.h; path = lec.h; sourceTree = "<group>"; };
		C6294ED81369241200F94899 /* Makefile.am.inc */ = {isa = PBXFileReference; fileEncoding = 4; lastKnownFileType = sourcecode.pascal; path = Makefile.am.inc; sourceTree = "<group>"; };
		C6294ED91369241200F94899 /* pcecd.cpp */ = {isa = PBXFileReference; fileEncoding = 4; lastKnownFileType = sourcecode.cpp.cpp; path = pcecd.cpp; sourceTree = "<group>"; };
		C6294EDA1369241200F94899 /* pcecd.h */ = {isa = PBXFileReference; fileEncoding = 4; lastKnownFileType = sourcecode.c.h; path = pcecd.h; sourceTree = "<group>"; };
		C6294EDB1369241200F94899 /* recover-raw.cpp */ = {isa = PBXFileReference; fileEncoding = 4; lastKnownFileType = sourcecode.cpp.cpp; path = "recover-raw.cpp"; sourceTree = "<group>"; };
		C6294EDC1369241200F94899 /* scsicd-pce-commands.inc */ = {isa = PBXFileReference; fileEncoding = 4; lastKnownFileType = sourcecode.pascal; path = "scsicd-pce-commands.inc"; sourceTree = "<group>"; };
		C6294EDD1369241200F94899 /* scsicd.cpp */ = {isa = PBXFileReference; fileEncoding = 4; lastKnownFileType = sourcecode.cpp.cpp; path = scsicd.cpp; sourceTree = "<group>"; };
		C6294EDE1369241200F94899 /* scsicd.h */ = {isa = PBXFileReference; fileEncoding = 4; lastKnownFileType = sourcecode.c.h; path = scsicd.h; sourceTree = "<group>"; };
		C6294EDF1369241200F94899 /* SimpleFIFO.cpp */ = {isa = PBXFileReference; fileEncoding = 4; lastKnownFileType = sourcecode.cpp.cpp; path = SimpleFIFO.cpp; sourceTree = "<group>"; };
		C6294EE01369241200F94899 /* SimpleFIFO.h */ = {isa = PBXFileReference; fileEncoding = 4; lastKnownFileType = sourcecode.c.h; path = SimpleFIFO.h; sourceTree = "<group>"; };
		C6294EE11369241200F94899 /* clamp.h */ = {isa = PBXFileReference; fileEncoding = 4; lastKnownFileType = sourcecode.c.h; path = clamp.h; sourceTree = "<group>"; };
		C6294EE31369241200F94899 /* blz.c */ = {isa = PBXFileReference; fileEncoding = 4; lastKnownFileType = sourcecode.c.c; path = blz.c; sourceTree = "<group>"; };
		C6294EE41369241200F94899 /* blz.h */ = {isa = PBXFileReference; fileEncoding = 4; lastKnownFileType = sourcecode.c.h; path = blz.h; sourceTree = "<group>"; };
		C6294EE51369241200F94899 /* ioapi.c */ = {isa = PBXFileReference; fileEncoding = 4; lastKnownFileType = sourcecode.c.c; path = ioapi.c; sourceTree = "<group>"; };
		C6294EE61369241200F94899 /* ioapi.h */ = {isa = PBXFileReference; fileEncoding = 4; lastKnownFileType = sourcecode.c.h; path = ioapi.h; sourceTree = "<group>"; };
		C6294EE71369241200F94899 /* lzoconf.h */ = {isa = PBXFileReference; fileEncoding = 4; lastKnownFileType = sourcecode.c.h; path = lzoconf.h; sourceTree = "<group>"; };
		C6294EE81369241200F94899 /* lzodefs.h */ = {isa = PBXFileReference; fileEncoding = 4; lastKnownFileType = sourcecode.c.h; path = lzodefs.h; sourceTree = "<group>"; };
		C6294EE91369241200F94899 /* Makefile.am.inc */ = {isa = PBXFileReference; fileEncoding = 4; lastKnownFileType = sourcecode.pascal; path = Makefile.am.inc; sourceTree = "<group>"; };
		C6294EEA1369241200F94899 /* minilzo.c */ = {isa = PBXFileReference; fileEncoding = 4; lastKnownFileType = sourcecode.c.c; path = minilzo.c; sourceTree = "<group>"; };
		C6294EEB1369241200F94899 /* minilzo.h */ = {isa = PBXFileReference; fileEncoding = 4; lastKnownFileType = sourcecode.c.h; path = minilzo.h; sourceTree = "<group>"; };
		C6294EEC1369241200F94899 /* quicklz.c */ = {isa = PBXFileReference; fileEncoding = 4; lastKnownFileType = sourcecode.c.c; path = quicklz.c; sourceTree = "<group>"; };
		C6294EED1369241200F94899 /* quicklz.h */ = {isa = PBXFileReference; fileEncoding = 4; lastKnownFileType = sourcecode.c.h; path = quicklz.h; sourceTree = "<group>"; };
		C6294EEE1369241200F94899 /* unzip.c */ = {isa = PBXFileReference; fileEncoding = 4; lastKnownFileType = sourcecode.c.c; path = unzip.c; sourceTree = "<group>"; };
		C6294EEF1369241200F94899 /* unzip.h */ = {isa = PBXFileReference; fileEncoding = 4; lastKnownFileType = sourcecode.c.h; path = unzip.h; sourceTree = "<group>"; };
		C6294EF01369241200F94899 /* cputest.cpp */ = {isa = PBXFileReference; fileEncoding = 4; lastKnownFileType = sourcecode.cpp.cpp; path = cputest.cpp; sourceTree = "<group>"; };
		C6294EF11369241200F94899 /* cputest.h */ = {isa = PBXFileReference; fileEncoding = 4; lastKnownFileType = sourcecode.c.h; path = cputest.h; sourceTree = "<group>"; };
		C6294EF21369241200F94899 /* debug.cpp */ = {isa = PBXFileReference; fileEncoding = 4; lastKnownFileType = sourcecode.cpp.cpp; path = debug.cpp; sourceTree = "<group>"; };
		C6294EF31369241200F94899 /* debug.h */ = {isa = PBXFileReference; fileEncoding = 4; lastKnownFileType = sourcecode.c.h; path = debug.h; sourceTree = "<group>"; };
		C6294EF51369241200F94899 /* demo.cpp */ = {isa = PBXFileReference; fileEncoding = 4; lastKnownFileType = sourcecode.cpp.cpp; path = demo.cpp; sourceTree = "<group>"; };
		C6294EF61369241200F94899 /* Makefile.am */ = {isa = PBXFileReference; fileEncoding = 4; lastKnownFileType = text; path = Makefile.am; sourceTree = "<group>"; };
		C6294EF71369241200F94899 /* Makefile.in */ = {isa = PBXFileReference; fileEncoding = 4; lastKnownFileType = text; path = Makefile.in; sourceTree = "<group>"; };
		C6294EF91369241200F94899 /* desa68.c */ = {isa = PBXFileReference; fileEncoding = 4; lastKnownFileType = sourcecode.c.c; path = desa68.c; sourceTree = "<group>"; };
		C6294EFA1369241200F94899 /* desa68.h */ = {isa = PBXFileReference; fileEncoding = 4; lastKnownFileType = sourcecode.c.h; path = desa68.h; sourceTree = "<group>"; };
		C6294EFB1369241200F94899 /* Makefile.am */ = {isa = PBXFileReference; fileEncoding = 4; lastKnownFileType = text; path = Makefile.am; sourceTree = "<group>"; };
		C6294EFC1369241200F94899 /* Makefile.in */ = {isa = PBXFileReference; fileEncoding = 4; lastKnownFileType = text; path = Makefile.in; sourceTree = "<group>"; };
		C6294EFD1369241200F94899 /* dis6280.cpp */ = {isa = PBXFileReference; fileEncoding = 4; lastKnownFileType = sourcecode.cpp.cpp; path = dis6280.cpp; sourceTree = "<group>"; };
		C6294EFE1369241200F94899 /* dis6280.h */ = {isa = PBXFileReference; fileEncoding = 4; lastKnownFileType = sourcecode.c.h; path = dis6280.h; sourceTree = "<group>"; };
		C6294EFF1369241200F94899 /* dis6502.cpp */ = {isa = PBXFileReference; fileEncoding = 4; lastKnownFileType = sourcecode.cpp.cpp; path = dis6502.cpp; sourceTree = "<group>"; };
		C6294F001369241200F94899 /* dis6502.h */ = {isa = PBXFileReference; fileEncoding = 4; lastKnownFileType = sourcecode.c.h; path = dis6502.h; sourceTree = "<group>"; };
		C6294F011369241200F94899 /* driver.h */ = {isa = PBXFileReference; fileEncoding = 4; lastKnownFileType = sourcecode.c.h; path = driver.h; sourceTree = "<group>"; };
		C6294F031369241200F94899 /* 2xSaI.cpp */ = {isa = PBXFileReference; fileEncoding = 4; lastKnownFileType = sourcecode.cpp.cpp; path = 2xSaI.cpp; sourceTree = "<group>"; };
		C6294F041369241200F94899 /* 2xSaI.h */ = {isa = PBXFileReference; fileEncoding = 4; lastKnownFileType = sourcecode.c.h; path = 2xSaI.h; sourceTree = "<group>"; };
		C6294F051369241200F94899 /* args.cpp */ = {isa = PBXFileReference; fileEncoding = 4; lastKnownFileType = sourcecode.cpp.cpp; path = args.cpp; sourceTree = "<group>"; };
		C6294F061369241200F94899 /* args.h */ = {isa = PBXFileReference; fileEncoding = 4; lastKnownFileType = sourcecode.c.h; path = args.h; sourceTree = "<group>"; };
		C6294F071369241200F94899 /* cheat.cpp */ = {isa = PBXFileReference; fileEncoding = 4; lastKnownFileType = sourcecode.cpp.cpp; path = cheat.cpp; sourceTree = "<group>"; };
		C6294F081369241200F94899 /* cheat.h */ = {isa = PBXFileReference; fileEncoding = 4; lastKnownFileType = sourcecode.c.h; path = cheat.h; sourceTree = "<group>"; };
		C6294F091369241200F94899 /* console.cpp */ = {isa = PBXFileReference; fileEncoding = 4; lastKnownFileType = sourcecode.cpp.cpp; path = console.cpp; sourceTree = "<group>"; };
		C6294F0A1369241200F94899 /* console.h */ = {isa = PBXFileReference; fileEncoding = 4; lastKnownFileType = sourcecode.c.h; path = console.h; sourceTree = "<group>"; };
		C6294F0B1369241200F94899 /* debugger.cpp */ = {isa = PBXFileReference; fileEncoding = 4; lastKnownFileType = sourcecode.cpp.cpp; path = debugger.cpp; sourceTree = "<group>"; };
		C6294F0C1369241200F94899 /* debugger.h */ = {isa = PBXFileReference; fileEncoding = 4; lastKnownFileType = sourcecode.c.h; path = debugger.h; sourceTree = "<group>"; };
		C6294F0D1369241200F94899 /* ers.cpp */ = {isa = PBXFileReference; fileEncoding = 4; lastKnownFileType = sourcecode.cpp.cpp; path = ers.cpp; sourceTree = "<group>"; };
		C6294F0E1369241200F94899 /* ers.h */ = {isa = PBXFileReference; fileEncoding = 4; lastKnownFileType = sourcecode.c.h; path = ers.h; sourceTree = "<group>"; };
		C6294F0F1369241200F94899 /* fps.cpp */ = {isa = PBXFileReference; fileEncoding = 4; lastKnownFileType = sourcecode.cpp.cpp; path = fps.cpp; sourceTree = "<group>"; };
		C6294F101369241200F94899 /* fps.h */ = {isa = PBXFileReference; fileEncoding = 4; lastKnownFileType = sourcecode.c.h; path = fps.h; sourceTree = "<group>"; };
		C6294F111369241200F94899 /* gfxdebugger.cpp */ = {isa = PBXFileReference; fileEncoding = 4; lastKnownFileType = sourcecode.cpp.cpp; path = gfxdebugger.cpp; sourceTree = "<group>"; };
		C6294F121369241200F94899 /* gfxdebugger.h */ = {isa = PBXFileReference; fileEncoding = 4; lastKnownFileType = sourcecode.c.h; path = gfxdebugger.h; sourceTree = "<group>"; };
		C6294F131369241200F94899 /* help.cpp */ = {isa = PBXFileReference; fileEncoding = 4; lastKnownFileType = sourcecode.cpp.cpp; path = help.cpp; sourceTree = "<group>"; };
		C6294F141369241200F94899 /* help.h */ = {isa = PBXFileReference; fileEncoding = 4; lastKnownFileType = sourcecode.c.h; path = help.h; sourceTree = "<group>"; };
		C6294F151369241200F94899 /* hq2x.cpp */ = {isa = PBXFileReference; fileEncoding = 4; lastKnownFileType = sourcecode.cpp.cpp; path = hq2x.cpp; sourceTree = "<group>"; };
		C6294F161369241200F94899 /* hq3x.cpp */ = {isa = PBXFileReference; fileEncoding = 4; lastKnownFileType = sourcecode.cpp.cpp; path = hq3x.cpp; sourceTree = "<group>"; };
		C6294F171369241200F94899 /* hq4x.cpp */ = {isa = PBXFileReference; fileEncoding = 4; lastKnownFileType = sourcecode.cpp.cpp; path = hq4x.cpp; sourceTree = "<group>"; };
		C6294F181369241200F94899 /* hqxx-common.cpp */ = {isa = PBXFileReference; fileEncoding = 4; lastKnownFileType = sourcecode.cpp.cpp; path = "hqxx-common.cpp"; sourceTree = "<group>"; };
		C6294F191369241200F94899 /* hqxx-common.h */ = {isa = PBXFileReference; fileEncoding = 4; lastKnownFileType = sourcecode.c.h; path = "hqxx-common.h"; sourceTree = "<group>"; };
		C6294F1A1369241200F94899 /* icon.h */ = {isa = PBXFileReference; fileEncoding = 4; lastKnownFileType = sourcecode.c.h; path = icon.h; sourceTree = "<group>"; };
		C6294F1B1369241200F94899 /* input-config.cpp */ = {isa = PBXFileReference; fileEncoding = 4; lastKnownFileType = sourcecode.cpp.cpp; path = "input-config.cpp"; sourceTree = "<group>"; };
		C6294F1C1369241200F94899 /* input-config.h */ = {isa = PBXFileReference; fileEncoding = 4; lastKnownFileType = sourcecode.c.h; path = "input-config.h"; sourceTree = "<group>"; };
		C6294F1D1369241200F94899 /* input-default-buttons.h */ = {isa = PBXFileReference; fileEncoding = 4; lastKnownFileType = sourcecode.c.h; path = "input-default-buttons.h"; sourceTree = "<group>"; };
		C6294F1E1369241200F94899 /* input.cpp */ = {isa = PBXFileReference; fileEncoding = 4; lastKnownFileType = sourcecode.cpp.cpp; path = input.cpp; sourceTree = "<group>"; };
		C6294F1F1369241200F94899 /* input.h */ = {isa = PBXFileReference; fileEncoding = 4; lastKnownFileType = sourcecode.c.h; path = input.h; sourceTree = "<group>"; };
		C6294F201369241200F94899 /* joystick.cpp */ = {isa = PBXFileReference; fileEncoding = 4; lastKnownFileType = sourcecode.cpp.cpp; path = joystick.cpp; sourceTree = "<group>"; };
		C6294F211369241200F94899 /* joystick.h */ = {isa = PBXFileReference; fileEncoding = 4; lastKnownFileType = sourcecode.c.h; path = joystick.h; sourceTree = "<group>"; };
		C6294F221369241200F94899 /* logdebugger.cpp */ = {isa = PBXFileReference; fileEncoding = 4; lastKnownFileType = sourcecode.cpp.cpp; path = logdebugger.cpp; sourceTree = "<group>"; };
		C6294F231369241200F94899 /* logdebugger.h */ = {isa = PBXFileReference; fileEncoding = 4; lastKnownFileType = sourcecode.c.h; path = logdebugger.h; sourceTree = "<group>"; };
		C6294F241369241200F94899 /* main.cpp */ = {isa = PBXFileReference; fileEncoding = 4; lastKnownFileType = sourcecode.cpp.cpp; path = main.cpp; sourceTree = "<group>"; };
		C6294F251369241200F94899 /* main.h */ = {isa = PBXFileReference; fileEncoding = 4; lastKnownFileType = sourcecode.c.h; path = main.h; sourceTree = "<group>"; };
		C6294F261369241200F94899 /* Makefile.am */ = {isa = PBXFileReference; fileEncoding = 4; lastKnownFileType = text; path = Makefile.am; sourceTree = "<group>"; };
		C6294F271369241200F94899 /* Makefile.in */ = {isa = PBXFileReference; fileEncoding = 4; lastKnownFileType = text; path = Makefile.in; sourceTree = "<group>"; };
		C6294F281369241200F94899 /* memdebugger.cpp */ = {isa = PBXFileReference; fileEncoding = 4; lastKnownFileType = sourcecode.cpp.cpp; path = memdebugger.cpp; sourceTree = "<group>"; };
		C6294F291369241200F94899 /* memdebugger.h */ = {isa = PBXFileReference; fileEncoding = 4; lastKnownFileType = sourcecode.c.h; path = memdebugger.h; sourceTree = "<group>"; };
		C6294F2A1369241200F94899 /* netplay.cpp */ = {isa = PBXFileReference; fileEncoding = 4; lastKnownFileType = sourcecode.cpp.cpp; path = netplay.cpp; sourceTree = "<group>"; };
		C6294F2B1369241200F94899 /* netplay.h */ = {isa = PBXFileReference; fileEncoding = 4; lastKnownFileType = sourcecode.c.h; path = netplay.h; sourceTree = "<group>"; };
		C6294F2C1369241200F94899 /* nnx.cpp */ = {isa = PBXFileReference; fileEncoding = 4; lastKnownFileType = sourcecode.cpp.cpp; path = nnx.cpp; sourceTree = "<group>"; };
		C6294F2D1369241200F94899 /* nnx.h */ = {isa = PBXFileReference; fileEncoding = 4; lastKnownFileType = sourcecode.c.h; path = nnx.h; sourceTree = "<group>"; };
		C6294F2E1369241200F94899 /* nongl.cpp */ = {isa = PBXFileReference; fileEncoding = 4; lastKnownFileType = sourcecode.cpp.cpp; path = nongl.cpp; sourceTree = "<group>"; };
		C6294F2F1369241200F94899 /* nongl.h */ = {isa = PBXFileReference; fileEncoding = 4; lastKnownFileType = sourcecode.c.h; path = nongl.h; sourceTree = "<group>"; };
		C6294F301369241200F94899 /* opengl.cpp */ = {isa = PBXFileReference; fileEncoding = 4; lastKnownFileType = sourcecode.cpp.cpp; path = opengl.cpp; sourceTree = "<group>"; };
		C6294F311369241200F94899 /* opengl.h */ = {isa = PBXFileReference; fileEncoding = 4; lastKnownFileType = sourcecode.c.h; path = opengl.h; sourceTree = "<group>"; };
		C6294F321369241200F94899 /* overlay.cpp */ = {isa = PBXFileReference; fileEncoding = 4; lastKnownFileType = sourcecode.cpp.cpp; path = overlay.cpp; sourceTree = "<group>"; };
		C6294F331369241200F94899 /* overlay.h */ = {isa = PBXFileReference; fileEncoding = 4; lastKnownFileType = sourcecode.c.h; path = overlay.h; sourceTree = "<group>"; };
		C6294F341369241200F94899 /* prompt.cpp */ = {isa = PBXFileReference; fileEncoding = 4; lastKnownFileType = sourcecode.cpp.cpp; path = prompt.cpp; sourceTree = "<group>"; };
		C6294F351369241200F94899 /* prompt.h */ = {isa = PBXFileReference; fileEncoding = 4; lastKnownFileType = sourcecode.c.h; path = prompt.h; sourceTree = "<group>"; };
		C6294F361369241200F94899 /* remote.cpp */ = {isa = PBXFileReference; fileEncoding = 4; lastKnownFileType = sourcecode.cpp.cpp; path = remote.cpp; sourceTree = "<group>"; };
		C6294F371369241200F94899 /* remote.h */ = {isa = PBXFileReference; fileEncoding = 4; lastKnownFileType = sourcecode.c.h; path = remote.h; sourceTree = "<group>"; };
		C6294F381369241200F94899 /* scale2x.c */ = {isa = PBXFileReference; fileEncoding = 4; lastKnownFileType = sourcecode.c.c; path = scale2x.c; sourceTree = "<group>"; };
		C6294F391369241200F94899 /* scale2x.h */ = {isa = PBXFileReference; fileEncoding = 4; lastKnownFileType = sourcecode.c.h; path = scale2x.h; sourceTree = "<group>"; };
		C6294F3A1369241200F94899 /* scale3x.c */ = {isa = PBXFileReference; fileEncoding = 4; lastKnownFileType = sourcecode.c.c; path = scale3x.c; sourceTree = "<group>"; };
		C6294F3B1369241200F94899 /* scale3x.h */ = {isa = PBXFileReference; fileEncoding = 4; lastKnownFileType = sourcecode.c.h; path = scale3x.h; sourceTree = "<group>"; };
		C6294F3C1369241200F94899 /* scalebit.c */ = {isa = PBXFileReference; fileEncoding = 4; lastKnownFileType = sourcecode.c.c; path = scalebit.c; sourceTree = "<group>"; };
		C6294F3D1369241200F94899 /* scalebit.h */ = {isa = PBXFileReference; fileEncoding = 4; lastKnownFileType = sourcecode.c.h; path = scalebit.h; sourceTree = "<group>"; };
		C6294F3E1369241200F94899 /* shader.cpp */ = {isa = PBXFileReference; fileEncoding = 4; lastKnownFileType = sourcecode.cpp.cpp; path = shader.cpp; sourceTree = "<group>"; };
		C6294F3F1369241200F94899 /* shader.h */ = {isa = PBXFileReference; fileEncoding = 4; lastKnownFileType = sourcecode.c.h; path = shader.h; sourceTree = "<group>"; };
		C6294F401369241200F94899 /* sound.cpp */ = {isa = PBXFileReference; fileEncoding = 4; lastKnownFileType = sourcecode.cpp.cpp; path = sound.cpp; sourceTree = "<group>"; };
		C6294F411369241200F94899 /* sound.h */ = {isa = PBXFileReference; fileEncoding = 4; lastKnownFileType = sourcecode.c.h; path = sound.h; sourceTree = "<group>"; };
		C6294F421369241200F94899 /* video-state.cpp */ = {isa = PBXFileReference; fileEncoding = 4; lastKnownFileType = sourcecode.cpp.cpp; path = "video-state.cpp"; sourceTree = "<group>"; };
		C6294F431369241200F94899 /* video-state.h */ = {isa = PBXFileReference; fileEncoding = 4; lastKnownFileType = sourcecode.c.h; path = "video-state.h"; sourceTree = "<group>"; };
		C6294F441369241200F94899 /* video.cpp */ = {isa = PBXFileReference; fileEncoding = 4; lastKnownFileType = sourcecode.cpp.cpp; path = video.cpp; sourceTree = "<group>"; };
		C6294F451369241200F94899 /* video.h */ = {isa = PBXFileReference; fileEncoding = 4; lastKnownFileType = sourcecode.c.h; path = video.h; sourceTree = "<group>"; };
		C6294F461369241200F94899 /* endian.cpp */ = {isa = PBXFileReference; fileEncoding = 4; lastKnownFileType = sourcecode.cpp.cpp; path = endian.cpp; sourceTree = "<group>"; };
		C6294F471369241200F94899 /* endian.h */ = {isa = PBXFileReference; fileEncoding = 4; lastKnownFileType = sourcecode.c.h; path = endian.h; sourceTree = "<group>"; };
		C6294F481369241200F94899 /* error.cpp */ = {isa = PBXFileReference; fileEncoding = 4; lastKnownFileType = sourcecode.cpp.cpp; path = error.cpp; sourceTree = "<group>"; };
		C6294F491369241200F94899 /* error.h */ = {isa = PBXFileReference; fileEncoding = 4; lastKnownFileType = sourcecode.c.h; path = error.h; sourceTree = "<group>"; };
		C6294F4A1369241200F94899 /* file.cpp */ = {isa = PBXFileReference; fileEncoding = 4; lastKnownFileType = sourcecode.cpp.cpp; path = file.cpp; sourceTree = "<group>"; };
		C6294F4B1369241200F94899 /* file.h */ = {isa = PBXFileReference; fileEncoding = 4; lastKnownFileType = sourcecode.c.h; path = file.h; sourceTree = "<group>"; };
		C6294F4C1369241200F94899 /* FileWrapper.cpp */ = {isa = PBXFileReference; fileEncoding = 4; lastKnownFileType = sourcecode.cpp.cpp; path = FileWrapper.cpp; sourceTree = "<group>"; };
		C6294F4D1369241200F94899 /* FileWrapper.h */ = {isa = PBXFileReference; fileEncoding = 4; lastKnownFileType = sourcecode.c.h; path = FileWrapper.h; sourceTree = "<group>"; };
		C6294F4F1369241200F94899 /* gb.cpp */ = {isa = PBXFileReference; fileEncoding = 4; lastKnownFileType = sourcecode.cpp.cpp; path = gb.cpp; sourceTree = "<group>"; };
		C6294F501369241200F94899 /* gb.h */ = {isa = PBXFileReference; fileEncoding = 4; lastKnownFileType = sourcecode.c.h; path = gb.h; sourceTree = "<group>"; };
		C6294F511369241200F94899 /* gbCodes.h */ = {isa = PBXFileReference; fileEncoding = 4; lastKnownFileType = sourcecode.c.h; path = gbCodes.h; sourceTree = "<group>"; };
		C6294F521369241200F94899 /* gbCodesCB.h */ = {isa = PBXFileReference; fileEncoding = 4; lastKnownFileType = sourcecode.c.h; path = gbCodesCB.h; sourceTree = "<group>"; };
		C6294F531369241200F94899 /* gbGlobals.cpp */ = {isa = PBXFileReference; fileEncoding = 4; lastKnownFileType = sourcecode.cpp.cpp; path = gbGlobals.cpp; sourceTree = "<group>"; };
		C6294F541369241200F94899 /* gbGlobals.h */ = {isa = PBXFileReference; fileEncoding = 4; lastKnownFileType = sourcecode.c.h; path = gbGlobals.h; sourceTree = "<group>"; };
		C6294F551369241200F94899 /* gfx.cpp */ = {isa = PBXFileReference; fileEncoding = 4; lastKnownFileType = sourcecode.cpp.cpp; path = gfx.cpp; sourceTree = "<group>"; };
		C6294F561369241200F94899 /* Makefile.am */ = {isa = PBXFileReference; fileEncoding = 4; lastKnownFileType = text; path = Makefile.am; sourceTree = "<group>"; };
		C6294F571369241200F94899 /* Makefile.in */ = {isa = PBXFileReference; fileEncoding = 4; lastKnownFileType = text; path = Makefile.in; sourceTree = "<group>"; };
		C6294F581369241200F94899 /* memory.cpp */ = {isa = PBXFileReference; fileEncoding = 4; lastKnownFileType = sourcecode.cpp.cpp; path = memory.cpp; sourceTree = "<group>"; };
		C6294F591369241200F94899 /* memory.h */ = {isa = PBXFileReference; fileEncoding = 4; lastKnownFileType = sourcecode.c.h; path = memory.h; sourceTree = "<group>"; };
		C6294F5A1369241200F94899 /* sound.cpp */ = {isa = PBXFileReference; fileEncoding = 4; lastKnownFileType = sourcecode.cpp.cpp; path = sound.cpp; sourceTree = "<group>"; };
		C6294F5B1369241200F94899 /* sound.h */ = {isa = PBXFileReference; fileEncoding = 4; lastKnownFileType = sourcecode.c.h; path = sound.h; sourceTree = "<group>"; };
		C6294F5C1369241200F94899 /* z80.cpp */ = {isa = PBXFileReference; fileEncoding = 4; lastKnownFileType = sourcecode.cpp.cpp; path = z80.cpp; sourceTree = "<group>"; };
		C6294F5D1369241200F94899 /* z80.h */ = {isa = PBXFileReference; fileEncoding = 4; lastKnownFileType = sourcecode.c.h; path = z80.h; sourceTree = "<group>"; };
		C6294F5F1369241200F94899 /* arm.cpp */ = {isa = PBXFileReference; fileEncoding = 4; lastKnownFileType = sourcecode.cpp.cpp; path = arm.cpp; sourceTree = "<group>"; };
		C6294F601369241200F94899 /* arm.h */ = {isa = PBXFileReference; fileEncoding = 4; lastKnownFileType = sourcecode.c.h; path = arm.h; sourceTree = "<group>"; };
		C6294F611369241200F94899 /* bios.cpp */ = {isa = PBXFileReference; fileEncoding = 4; lastKnownFileType = sourcecode.cpp.cpp; path = bios.cpp; sourceTree = "<group>"; };
		C6294F621369241200F94899 /* bios.h */ = {isa = PBXFileReference; fileEncoding = 4; lastKnownFileType = sourcecode.c.h; path = bios.h; sourceTree = "<group>"; };
		C6294F631369241200F94899 /* eeprom.cpp */ = {isa = PBXFileReference; fileEncoding = 4; lastKnownFileType = sourcecode.cpp.cpp; path = eeprom.cpp; sourceTree = "<group>"; };
		C6294F641369241200F94899 /* eeprom.h */ = {isa = PBXFileReference; fileEncoding = 4; lastKnownFileType = sourcecode.c.h; path = eeprom.h; sourceTree = "<group>"; };
		C6294F651369241200F94899 /* flash.cpp */ = {isa = PBXFileReference; fileEncoding = 4; lastKnownFileType = sourcecode.cpp.cpp; path = flash.cpp; sourceTree = "<group>"; };
		C6294F661369241200F94899 /* flash.h */ = {isa = PBXFileReference; fileEncoding = 4; lastKnownFileType = sourcecode.c.h; path = flash.h; sourceTree = "<group>"; };
		C6294F671369241200F94899 /* GBA.cpp */ = {isa = PBXFileReference; fileEncoding = 4; lastKnownFileType = sourcecode.cpp.cpp; path = GBA.cpp; sourceTree = "<group>"; };
		C6294F681369241200F94899 /* GBA.h */ = {isa = PBXFileReference; fileEncoding = 4; lastKnownFileType = sourcecode.c.h; path = GBA.h; sourceTree = "<group>"; };
		C6294F691369241200F94899 /* GBAinline.cpp */ = {isa = PBXFileReference; fileEncoding = 4; lastKnownFileType = sourcecode.cpp.cpp; path = GBAinline.cpp; sourceTree = "<group>"; };
		C6294F6A1369241200F94899 /* GBAinline.h */ = {isa = PBXFileReference; fileEncoding = 4; lastKnownFileType = sourcecode.c.h; path = GBAinline.h; sourceTree = "<group>"; };
		C6294F6B1369241200F94899 /* gfx-draw.h */ = {isa = PBXFileReference; fileEncoding = 4; lastKnownFileType = sourcecode.c.h; path = "gfx-draw.h"; sourceTree = "<group>"; };
		C6294F6C1369241200F94899 /* Gfx.cpp */ = {isa = PBXFileReference; fileEncoding = 4; lastKnownFileType = sourcecode.cpp.cpp; path = Gfx.cpp; sourceTree = "<group>"; };
		C6294F6D1369241200F94899 /* Gfx.h */ = {isa = PBXFileReference; fileEncoding = 4; lastKnownFileType = sourcecode.c.h; path = Gfx.h; sourceTree = "<group>"; };
		C6294F6E1369241200F94899 /* Globals.cpp */ = {isa = PBXFileReference; fileEncoding = 4; lastKnownFileType = sourcecode.cpp.cpp; path = Globals.cpp; sourceTree = "<group>"; };
		C6294F6F1369241200F94899 /* Globals.h */ = {isa = PBXFileReference; fileEncoding = 4; lastKnownFileType = sourcecode.c.h; path = Globals.h; sourceTree = "<group>"; };
		C6294F701369241200F94899 /* Makefile.am */ = {isa = PBXFileReference; fileEncoding = 4; lastKnownFileType = text; path = Makefile.am; sourceTree = "<group>"; };
		C6294F711369241200F94899 /* Makefile.in */ = {isa = PBXFileReference; fileEncoding = 4; lastKnownFileType = text; path = Makefile.in; sourceTree = "<group>"; };
		C6294F721369241200F94899 /* Mode0.cpp */ = {isa = PBXFileReference; fileEncoding = 4; lastKnownFileType = sourcecode.cpp.cpp; path = Mode0.cpp; sourceTree = "<group>"; };
		C6294F731369241200F94899 /* Mode1.cpp */ = {isa = PBXFileReference; fileEncoding = 4; lastKnownFileType = sourcecode.cpp.cpp; path = Mode1.cpp; sourceTree = "<group>"; };
		C6294F741369241200F94899 /* Mode2.cpp */ = {isa = PBXFileReference; fileEncoding = 4; lastKnownFileType = sourcecode.cpp.cpp; path = Mode2.cpp; sourceTree = "<group>"; };
		C6294F751369241200F94899 /* Mode3.cpp */ = {isa = PBXFileReference; fileEncoding = 4; lastKnownFileType = sourcecode.cpp.cpp; path = Mode3.cpp; sourceTree = "<group>"; };
		C6294F761369241200F94899 /* Mode4.cpp */ = {isa = PBXFileReference; fileEncoding = 4; lastKnownFileType = sourcecode.cpp.cpp; path = Mode4.cpp; sourceTree = "<group>"; };
		C6294F771369241200F94899 /* Mode5.cpp */ = {isa = PBXFileReference; fileEncoding = 4; lastKnownFileType = sourcecode.cpp.cpp; path = Mode5.cpp; sourceTree = "<group>"; };
		C6294F781369241200F94899 /* myrom.h */ = {isa = PBXFileReference; fileEncoding = 4; lastKnownFileType = sourcecode.c.h; path = myrom.h; sourceTree = "<group>"; };
		C6294F791369241200F94899 /* Port.h */ = {isa = PBXFileReference; fileEncoding = 4; lastKnownFileType = sourcecode.c.h; path = Port.h; sourceTree = "<group>"; };
		C6294F7A1369241200F94899 /* RTC.cpp */ = {isa = PBXFileReference; fileEncoding = 4; lastKnownFileType = sourcecode.cpp.cpp; path = RTC.cpp; sourceTree = "<group>"; };
		C6294F7B1369241200F94899 /* RTC.h */ = {isa = PBXFileReference; fileEncoding = 4; lastKnownFileType = sourcecode.c.h; path = RTC.h; sourceTree = "<group>"; };
		C6294F7C1369241200F94899 /* Sound.cpp */ = {isa = PBXFileReference; fileEncoding = 4; lastKnownFileType = sourcecode.cpp.cpp; path = Sound.cpp; sourceTree = "<group>"; };
		C6294F7D1369241200F94899 /* Sound.h */ = {isa = PBXFileReference; fileEncoding = 4; lastKnownFileType = sourcecode.c.h; path = Sound.h; sourceTree = "<group>"; };
		C6294F7E1369241200F94899 /* sram.cpp */ = {isa = PBXFileReference; fileEncoding = 4; lastKnownFileType = sourcecode.cpp.cpp; path = sram.cpp; sourceTree = "<group>"; };
		C6294F7F1369241200F94899 /* sram.h */ = {isa = PBXFileReference; fileEncoding = 4; lastKnownFileType = sourcecode.c.h; path = sram.h; sourceTree = "<group>"; };
		C6294F801369241200F94899 /* thumb.cpp */ = {isa = PBXFileReference; fileEncoding = 4; lastKnownFileType = sourcecode.cpp.cpp; path = thumb.cpp; sourceTree = "<group>"; };
		C6294F811369241200F94899 /* thumb.h */ = {isa = PBXFileReference; fileEncoding = 4; lastKnownFileType = sourcecode.c.h; path = thumb.h; sourceTree = "<group>"; };
		C6294F821369241200F94899 /* general.cpp */ = {isa = PBXFileReference; fileEncoding = 4; lastKnownFileType = sourcecode.cpp.cpp; path = general.cpp; sourceTree = "<group>"; };
		C6294F831369241200F94899 /* general.h */ = {isa = PBXFileReference; fileEncoding = 4; lastKnownFileType = sourcecode.c.h; path = general.h; sourceTree = "<group>"; };
		C6294F841369241200F94899 /* gettext.h */ = {isa = PBXFileReference; fileEncoding = 4; lastKnownFileType = sourcecode.c.h; path = gettext.h; sourceTree = "<group>"; };
		C6294F851369241200F94899 /* git-virtb.h */ = {isa = PBXFileReference; fileEncoding = 4; lastKnownFileType = sourcecode.c.h; path = "git-virtb.h"; sourceTree = "<group>"; };
		C6294F861369241200F94899 /* git.h */ = {isa = PBXFileReference; fileEncoding = 4; lastKnownFileType = sourcecode.c.h; path = git.h; sourceTree = "<group>"; };
		C6294F891369241200F94899 /* c68k.c */ = {isa = PBXFileReference; fileEncoding = 4; lastKnownFileType = sourcecode.c.c; path = c68k.c; sourceTree = "<group>"; };
		C6294F8A1369241200F94899 /* c68k.h */ = {isa = PBXFileReference; fileEncoding = 4; lastKnownFileType = sourcecode.c.h; path = c68k.h; sourceTree = "<group>"; };
		C6294F8B1369241200F94899 /* c68k_ini.inc */ = {isa = PBXFileReference; fileEncoding = 4; lastKnownFileType = sourcecode.pascal; path = c68k_ini.inc; sourceTree = "<group>"; };
		C6294F8C1369241200F94899 /* c68k_op0.inc */ = {isa = PBXFileReference; fileEncoding = 4; lastKnownFileType = sourcecode.pascal; path = c68k_op0.inc; sourceTree = "<group>"; };
		C6294F8D1369241200F94899 /* c68k_op1.inc */ = {isa = PBXFileReference; fileEncoding = 4; lastKnownFileType = sourcecode.pascal; path = c68k_op1.inc; sourceTree = "<group>"; };
		C6294F8E1369241200F94899 /* c68k_op2.inc */ = {isa = PBXFileReference; fileEncoding = 4; lastKnownFileType = sourcecode.pascal; path = c68k_op2.inc; sourceTree = "<group>"; };
		C6294F8F1369241200F94899 /* c68k_op3.inc */ = {isa = PBXFileReference; fileEncoding = 4; lastKnownFileType = sourcecode.pascal; path = c68k_op3.inc; sourceTree = "<group>"; };
		C6294F901369241200F94899 /* c68k_op4.inc */ = {isa = PBXFileReference; fileEncoding = 4; lastKnownFileType = sourcecode.pascal; path = c68k_op4.inc; sourceTree = "<group>"; };
		C6294F911369241200F94899 /* c68k_op5.inc */ = {isa = PBXFileReference; fileEncoding = 4; lastKnownFileType = sourcecode.pascal; path = c68k_op5.inc; sourceTree = "<group>"; };
		C6294F921369241200F94899 /* c68k_op6.inc */ = {isa = PBXFileReference; fileEncoding = 4; lastKnownFileType = sourcecode.pascal; path = c68k_op6.inc; sourceTree = "<group>"; };
		C6294F931369241200F94899 /* c68k_op7.inc */ = {isa = PBXFileReference; fileEncoding = 4; lastKnownFileType = sourcecode.pascal; path = c68k_op7.inc; sourceTree = "<group>"; };
		C6294F941369241200F94899 /* c68k_op8.inc */ = {isa = PBXFileReference; fileEncoding = 4; lastKnownFileType = sourcecode.pascal; path = c68k_op8.inc; sourceTree = "<group>"; };
		C6294F951369241200F94899 /* c68k_op9.inc */ = {isa = PBXFileReference; fileEncoding = 4; lastKnownFileType = sourcecode.pascal; path = c68k_op9.inc; sourceTree = "<group>"; };
		C6294F961369241200F94899 /* c68k_opA.inc */ = {isa = PBXFileReference; fileEncoding = 4; lastKnownFileType = sourcecode.pascal; path = c68k_opA.inc; sourceTree = "<group>"; };
		C6294F971369241200F94899 /* c68k_opB.inc */ = {isa = PBXFileReference; fileEncoding = 4; lastKnownFileType = sourcecode.pascal; path = c68k_opB.inc; sourceTree = "<group>"; };
		C6294F981369241200F94899 /* c68k_opC.inc */ = {isa = PBXFileReference; fileEncoding = 4; lastKnownFileType = sourcecode.pascal; path = c68k_opC.inc; sourceTree = "<group>"; };
		C6294F991369241200F94899 /* c68k_opD.inc */ = {isa = PBXFileReference; fileEncoding = 4; lastKnownFileType = sourcecode.pascal; path = c68k_opD.inc; sourceTree = "<group>"; };
		C6294F9A1369241200F94899 /* c68k_opE.inc */ = {isa = PBXFileReference; fileEncoding = 4; lastKnownFileType = sourcecode.pascal; path = c68k_opE.inc; sourceTree = "<group>"; };
		C6294F9B1369241200F94899 /* c68k_opF.inc */ = {isa = PBXFileReference; fileEncoding = 4; lastKnownFileType = sourcecode.pascal; path = c68k_opF.inc; sourceTree = "<group>"; };
		C6294F9C1369241200F94899 /* c68kexec.c */ = {isa = PBXFileReference; fileEncoding = 4; lastKnownFileType = sourcecode.c.c; path = c68kexec.c; sourceTree = "<group>"; };
		C6294F9D1369241200F94899 /* c68kmac.inc */ = {isa = PBXFileReference; fileEncoding = 4; lastKnownFileType = sourcecode.pascal; path = c68kmac.inc; sourceTree = "<group>"; };
		C6294F9E1369241200F94899 /* gen68k.c */ = {isa = PBXFileReference; fileEncoding = 4; lastKnownFileType = sourcecode.c.c; path = gen68k.c; sourceTree = "<group>"; };
		C6294F9F1369241200F94899 /* gen68k.h */ = {isa = PBXFileReference; fileEncoding = 4; lastKnownFileType = sourcecode.c.h; path = gen68k.h; sourceTree = "<group>"; };
		C6294FA01369241200F94899 /* gen68k.inc */ = {isa = PBXFileReference; fileEncoding = 4; lastKnownFileType = sourcecode.pascal; path = gen68k.inc; sourceTree = "<group>"; };
		C6294FA21369241200F94899 /* huc6280.cpp */ = {isa = PBXFileReference; fileEncoding = 4; lastKnownFileType = sourcecode.cpp.cpp; path = huc6280.cpp; sourceTree = "<group>"; };
		C6294FA31369241200F94899 /* huc6280.h */ = {isa = PBXFileReference; fileEncoding = 4; lastKnownFileType = sourcecode.c.h; path = huc6280.h; sourceTree = "<group>"; };
		C6294FA41369241200F94899 /* huc6280_step.inc */ = {isa = PBXFileReference; fileEncoding = 4; lastKnownFileType = sourcecode.pascal; path = huc6280_step.inc; sourceTree = "<group>"; };
		C6294FA51369241200F94899 /* ops.inc */ = {isa = PBXFileReference; fileEncoding = 4; lastKnownFileType = sourcecode.pascal; path = ops.inc; sourceTree = "<group>"; };
		C6294FA61369241200F94899 /* Makefile.am */ = {isa = PBXFileReference; fileEncoding = 4; lastKnownFileType = text; path = Makefile.am; sourceTree = "<group>"; };
		C6294FA71369241200F94899 /* Makefile.in */ = {isa = PBXFileReference; fileEncoding = 4; lastKnownFileType = text; path = Makefile.in; sourceTree = "<group>"; };
		C6294FAA1369241200F94899 /* mednafen-gcc.h */ = {isa = PBXFileReference; fileEncoding = 4; lastKnownFileType = sourcecode.c.h; path = "mednafen-gcc.h"; sourceTree = "<group>"; };
		C6294FAB1369241200F94899 /* milieu.h */ = {isa = PBXFileReference; fileEncoding = 4; lastKnownFileType = sourcecode.c.h; path = milieu.h; sourceTree = "<group>"; };
		C6294FAC1369241200F94899 /* softfloat-macros */ = {isa = PBXFileReference; fileEncoding = 4; lastKnownFileType = text; path = "softfloat-macros"; sourceTree = "<group>"; };
		C6294FAD1369241200F94899 /* softfloat-specialize */ = {isa = PBXFileReference; fileEncoding = 4; lastKnownFileType = text; path = "softfloat-specialize"; sourceTree = "<group>"; };
		C6294FAE1369241200F94899 /* softfloat.c */ = {isa = PBXFileReference; fileEncoding = 4; lastKnownFileType = sourcecode.c.c; path = softfloat.c; sourceTree = "<group>"; };
		C6294FAF1369241200F94899 /* softfloat.h */ = {isa = PBXFileReference; fileEncoding = 4; lastKnownFileType = sourcecode.c.h; path = softfloat.h; sourceTree = "<group>"; };
		C6294FB01369241200F94899 /* timesoftfloat.c */ = {isa = PBXFileReference; fileEncoding = 4; lastKnownFileType = sourcecode.c.c; path = timesoftfloat.c; sourceTree = "<group>"; };
		C6294FB11369241200F94899 /* v810_cpu.cpp */ = {isa = PBXFileReference; fileEncoding = 4; lastKnownFileType = sourcecode.cpp.cpp; path = v810_cpu.cpp; sourceTree = "<group>"; };
		C6294FB21369241200F94899 /* v810_cpu.h */ = {isa = PBXFileReference; fileEncoding = 4; lastKnownFileType = sourcecode.c.h; path = v810_cpu.h; sourceTree = "<group>"; };
		C6294FB31369241200F94899 /* v810_cpuD.cpp */ = {isa = PBXFileReference; fileEncoding = 4; lastKnownFileType = sourcecode.cpp.cpp; path = v810_cpuD.cpp; sourceTree = "<group>"; };
		C6294FB41369241200F94899 /* v810_cpuD.h */ = {isa = PBXFileReference; fileEncoding = 4; lastKnownFileType = sourcecode.c.h; path = v810_cpuD.h; sourceTree = "<group>"; };
		C6294FB51369241200F94899 /* v810_do_am.h */ = {isa = PBXFileReference; fileEncoding = 4; lastKnownFileType = sourcecode.c.h; path = v810_do_am.h; sourceTree = "<group>"; };
		C6294FB61369241200F94899 /* v810_op_table.inc */ = {isa = PBXFileReference; fileEncoding = 4; lastKnownFileType = sourcecode.pascal; path = v810_op_table.inc; sourceTree = "<group>"; };
		C6294FB71369241200F94899 /* v810_oploop.inc */ = {isa = PBXFileReference; fileEncoding = 4; lastKnownFileType = sourcecode.pascal; path = v810_oploop.inc; sourceTree = "<group>"; };
		C6294FB81369241200F94899 /* v810_opt.h */ = {isa = PBXFileReference; fileEncoding = 4; lastKnownFileType = sourcecode.c.h; path = v810_opt.h; sourceTree = "<group>"; };
		C6294FBA1369241200F94899 /* coretest.c */ = {isa = PBXFileReference; fileEncoding = 4; lastKnownFileType = sourcecode.c.c; path = coretest.c; sourceTree = "<group>"; };
		C6294FBB1369241200F94899 /* opcodes_base.c */ = {isa = PBXFileReference; fileEncoding = 4; lastKnownFileType = sourcecode.c.c; path = opcodes_base.c; sourceTree = "<group>"; };
		C6294FBC1369241200F94899 /* z80.cpp */ = {isa = PBXFileReference; fileEncoding = 4; lastKnownFileType = sourcecode.cpp.cpp; path = z80.cpp; sourceTree = "<group>"; };
		C6294FBD1369241200F94899 /* z80.h */ = {isa = PBXFileReference; fileEncoding = 4; lastKnownFileType = sourcecode.c.h; path = z80.h; sourceTree = "<group>"; };
		C6294FBE1369241200F94899 /* z80_cb.c */ = {isa = PBXFileReference; fileEncoding = 4; lastKnownFileType = sourcecode.c.c; path = z80_cb.c; sourceTree = "<group>"; };
		C6294FBF1369241200F94899 /* z80_ddfd.c */ = {isa = PBXFileReference; fileEncoding = 4; lastKnownFileType = sourcecode.c.c; path = z80_ddfd.c; sourceTree = "<group>"; };
		C6294FC01369241200F94899 /* z80_ddfdcb.c */ = {isa = PBXFileReference; fileEncoding = 4; lastKnownFileType = sourcecode.c.c; path = z80_ddfdcb.c; sourceTree = "<group>"; };
		C6294FC11369241200F94899 /* z80_ed.c */ = {isa = PBXFileReference; fileEncoding = 4; lastKnownFileType = sourcecode.c.c; path = z80_ed.c; sourceTree = "<group>"; };
		C6294FC21369241200F94899 /* z80_macros.h */ = {isa = PBXFileReference; fileEncoding = 4; lastKnownFileType = sourcecode.c.h; path = z80_macros.h; sourceTree = "<group>"; };
		C6294FC31369241200F94899 /* z80_ops.cpp */ = {isa = PBXFileReference; fileEncoding = 4; lastKnownFileType = sourcecode.cpp.cpp; path = z80_ops.cpp; sourceTree = "<group>"; };
		C6294FC61369241200F94899 /* arcade_card.cpp */ = {isa = PBXFileReference; fileEncoding = 4; lastKnownFileType = sourcecode.cpp.cpp; path = arcade_card.cpp; sourceTree = "<group>"; };
		C6294FC71369241200F94899 /* arcade_card.h */ = {isa = PBXFileReference; fileEncoding = 4; lastKnownFileType = sourcecode.c.h; path = arcade_card.h; sourceTree = "<group>"; };
		C6294FC81369241200F94899 /* Makefile.am */ = {isa = PBXFileReference; fileEncoding = 4; lastKnownFileType = text; path = Makefile.am; sourceTree = "<group>"; };
		C6294FC91369241200F94899 /* Makefile.in */ = {isa = PBXFileReference; fileEncoding = 4; lastKnownFileType = text; path = Makefile.in; sourceTree = "<group>"; };
		C6294FCC1369241200F94899 /* blargg_common.h */ = {isa = PBXFileReference; fileEncoding = 4; lastKnownFileType = sourcecode.c.h; path = blargg_common.h; sourceTree = "<group>"; };
		C6294FCD1369241200F94899 /* blargg_config.h */ = {isa = PBXFileReference; fileEncoding = 4; lastKnownFileType = sourcecode.c.h; path = blargg_config.h; sourceTree = "<group>"; };
		C6294FCE1369241200F94899 /* blargg_source.h */ = {isa = PBXFileReference; fileEncoding = 4; lastKnownFileType = sourcecode.c.h; path = blargg_source.h; sourceTree = "<group>"; };
		C6294FCF1369241200F94899 /* Gb_Apu.cpp */ = {isa = PBXFileReference; fileEncoding = 4; lastKnownFileType = sourcecode.cpp.cpp; path = Gb_Apu.cpp; sourceTree = "<group>"; };
		C6294FD01369241200F94899 /* Gb_Apu.h */ = {isa = PBXFileReference; fileEncoding = 4; lastKnownFileType = sourcecode.c.h; path = Gb_Apu.h; sourceTree = "<group>"; };
		C6294FD11369241200F94899 /* Gb_Apu_State.cpp */ = {isa = PBXFileReference; fileEncoding = 4; lastKnownFileType = sourcecode.cpp.cpp; path = Gb_Apu_State.cpp; sourceTree = "<group>"; };
		C6294FD21369241200F94899 /* Gb_Oscs.cpp */ = {isa = PBXFileReference; fileEncoding = 4; lastKnownFileType = sourcecode.cpp.cpp; path = Gb_Oscs.cpp; sourceTree = "<group>"; };
		C6294FD31369241200F94899 /* Gb_Oscs.h */ = {isa = PBXFileReference; fileEncoding = 4; lastKnownFileType = sourcecode.c.h; path = Gb_Oscs.h; sourceTree = "<group>"; };
		C6294FD41369241200F94899 /* Makefile.am */ = {isa = PBXFileReference; fileEncoding = 4; lastKnownFileType = text; path = Makefile.am; sourceTree = "<group>"; };
		C6294FD51369241200F94899 /* Makefile.in */ = {isa = PBXFileReference; fileEncoding = 4; lastKnownFileType = text; path = Makefile.in; sourceTree = "<group>"; };
		C6294FD71369241200F94899 /* pce_psg.cpp */ = {isa = PBXFileReference; fileEncoding = 4; lastKnownFileType = sourcecode.cpp.cpp; path = pce_psg.cpp; sourceTree = "<group>"; };
		C6294FD81369241200F94899 /* pce_psg.h */ = {isa = PBXFileReference; fileEncoding = 4; lastKnownFileType = sourcecode.c.h; path = pce_psg.h; sourceTree = "<group>"; };
		C6294FDA1369241200F94899 /* Sms_Apu.cpp */ = {isa = PBXFileReference; fileEncoding = 4; lastKnownFileType = sourcecode.cpp.cpp; path = Sms_Apu.cpp; sourceTree = "<group>"; };
		C6294FDB1369241200F94899 /* Sms_Apu.h */ = {isa = PBXFileReference; fileEncoding = 4; lastKnownFileType = sourcecode.c.h; path = Sms_Apu.h; sourceTree = "<group>"; };
		C6294FDC1369241200F94899 /* Sms_Oscs.h */ = {isa = PBXFileReference; fileEncoding = 4; lastKnownFileType = sourcecode.c.h; path = Sms_Oscs.h; sourceTree = "<group>"; };
		C6294FDE1369241200F94899 /* 2413tone.h */ = {isa = PBXFileReference; fileEncoding = 4; lastKnownFileType = sourcecode.c.h; path = 2413tone.h; sourceTree = "<group>"; };
		C6294FDF1369241200F94899 /* emu2413.cpp */ = {isa = PBXFileReference; fileEncoding = 4; lastKnownFileType = sourcecode.cpp.cpp; path = emu2413.cpp; sourceTree = "<group>"; };
		C6294FE01369241200F94899 /* emu2413.h */ = {isa = PBXFileReference; fileEncoding = 4; lastKnownFileType = sourcecode.c.h; path = emu2413.h; sourceTree = "<group>"; };
		C6294FE21369241200F94899 /* Ym2612_Emu.cpp */ = {isa = PBXFileReference; fileEncoding = 4; lastKnownFileType = sourcecode.cpp.cpp; path = Ym2612_Emu.cpp; sourceTree = "<group>"; };
		C6294FE31369241200F94899 /* Ym2612_Emu.h */ = {isa = PBXFileReference; fileEncoding = 4; lastKnownFileType = sourcecode.c.h; path = Ym2612_Emu.h; sourceTree = "<group>"; };
		C6294FE61369241200F94899 /* vdc.cpp */ = {isa = PBXFileReference; fileEncoding = 4; lastKnownFileType = sourcecode.cpp.cpp; path = vdc.cpp; sourceTree = "<group>"; };
		C6294FE71369241200F94899 /* vdc.h */ = {isa = PBXFileReference; fileEncoding = 4; lastKnownFileType = sourcecode.c.h; path = vdc.h; sourceTree = "<group>"; };
		C6294FE81369241200F94899 /* Makefile.am */ = {isa = PBXFileReference; fileEncoding = 4; lastKnownFileType = text; path = Makefile.am; sourceTree = "<group>"; };
		C6294FE91369241200F94899 /* Makefile.in */ = {isa = PBXFileReference; fileEncoding = 4; lastKnownFileType = text; path = Makefile.in; sourceTree = "<group>"; };
		C6294FEA1369241200F94899 /* lepacker.h */ = {isa = PBXFileReference; fileEncoding = 4; lastKnownFileType = sourcecode.c.h; path = lepacker.h; sourceTree = "<group>"; };
		C6294FEC1369241200F94899 /* c6502mak.h */ = {isa = PBXFileReference; fileEncoding = 4; lastKnownFileType = sourcecode.c.h; path = c6502mak.h; sourceTree = "<group>"; };
		C6294FED1369241200F94899 /* c65c02.cpp */ = {isa = PBXFileReference; fileEncoding = 4; lastKnownFileType = sourcecode.cpp.cpp; path = c65c02.cpp; sourceTree = "<group>"; };
		C6294FEE1369241200F94899 /* c65c02.h */ = {isa = PBXFileReference; fileEncoding = 4; lastKnownFileType = sourcecode.c.h; path = c65c02.h; sourceTree = "<group>"; };
		C6294FEF1369241200F94899 /* cart.cpp */ = {isa = PBXFileReference; fileEncoding = 4; lastKnownFileType = sourcecode.cpp.cpp; path = cart.cpp; sourceTree = "<group>"; };
		C6294FF01369241200F94899 /* cart.h */ = {isa = PBXFileReference; fileEncoding = 4; lastKnownFileType = sourcecode.c.h; path = cart.h; sourceTree = "<group>"; };
		C6294FF11369241200F94899 /* license.txt */ = {isa = PBXFileReference; fileEncoding = 4; lastKnownFileType = text; path = license.txt; sourceTree = "<group>"; };
		C6294FF21369241200F94899 /* lynxbase.h */ = {isa = PBXFileReference; fileEncoding = 4; lastKnownFileType = sourcecode.c.h; path = lynxbase.h; sourceTree = "<group>"; };
		C6294FF31369241200F94899 /* lynxdef.h */ = {isa = PBXFileReference; fileEncoding = 4; lastKnownFileType = sourcecode.c.h; path = lynxdef.h; sourceTree = "<group>"; };
		C6294FF41369241200F94899 /* machine.h */ = {isa = PBXFileReference; fileEncoding = 4; lastKnownFileType = sourcecode.c.h; path = machine.h; sourceTree = "<group>"; };
		C6294FF51369241200F94899 /* Makefile.am */ = {isa = PBXFileReference; fileEncoding = 4; lastKnownFileType = text; path = Makefile.am; sourceTree = "<group>"; };
		C6294FF61369241200F94899 /* Makefile.in */ = {isa = PBXFileReference; fileEncoding = 4; lastKnownFileType = text; path = Makefile.in; sourceTree = "<group>"; };
		C6294FF71369241200F94899 /* memmap.cpp */ = {isa = PBXFileReference; fileEncoding = 4; lastKnownFileType = sourcecode.cpp.cpp; path = memmap.cpp; sourceTree = "<group>"; };
		C6294FF81369241200F94899 /* memmap.h */ = {isa = PBXFileReference; fileEncoding = 4; lastKnownFileType = sourcecode.c.h; path = memmap.h; sourceTree = "<group>"; };
		C6294FF91369241200F94899 /* mikie.cpp */ = {isa = PBXFileReference; fileEncoding = 4; lastKnownFileType = sourcecode.cpp.cpp; path = mikie.cpp; sourceTree = "<group>"; };
		C6294FFA1369241200F94899 /* mikie.h */ = {isa = PBXFileReference; fileEncoding = 4; lastKnownFileType = sourcecode.c.h; path = mikie.h; sourceTree = "<group>"; };
		C6294FFB1369241200F94899 /* ram.cpp */ = {isa = PBXFileReference; fileEncoding = 4; lastKnownFileType = sourcecode.cpp.cpp; path = ram.cpp; sourceTree = "<group>"; };
		C6294FFC1369241200F94899 /* ram.h */ = {isa = PBXFileReference; fileEncoding = 4; lastKnownFileType = sourcecode.c.h; path = ram.h; sourceTree = "<group>"; };
		C6294FFD1369241200F94899 /* rom.cpp */ = {isa = PBXFileReference; fileEncoding = 4; lastKnownFileType = sourcecode.cpp.cpp; path = rom.cpp; sourceTree = "<group>"; };
		C6294FFE1369241200F94899 /* rom.h */ = {isa = PBXFileReference; fileEncoding = 4; lastKnownFileType = sourcecode.c.h; path = rom.h; sourceTree = "<group>"; };
		C6294FFF1369241200F94899 /* susie.cpp */ = {isa = PBXFileReference; fileEncoding = 4; lastKnownFileType = sourcecode.cpp.cpp; path = susie.cpp; sourceTree = "<group>"; };
		C62950001369241200F94899 /* susie.h */ = {isa = PBXFileReference; fileEncoding = 4; lastKnownFileType = sourcecode.c.h; path = susie.h; sourceTree = "<group>"; };
		C62950011369241200F94899 /* sysbase.h */ = {isa = PBXFileReference; fileEncoding = 4; lastKnownFileType = sourcecode.c.h; path = sysbase.h; sourceTree = "<group>"; };
		C62950021369241200F94899 /* system.cpp */ = {isa = PBXFileReference; fileEncoding = 4; lastKnownFileType = sourcecode.cpp.cpp; path = system.cpp; sourceTree = "<group>"; };
		C62950031369241200F94899 /* system.h */ = {isa = PBXFileReference; fileEncoding = 4; lastKnownFileType = sourcecode.c.h; path = system.h; sourceTree = "<group>"; };
		C62950041369241200F94899 /* Makefile.am */ = {isa = PBXFileReference; fileEncoding = 4; lastKnownFileType = text; path = Makefile.am; sourceTree = "<group>"; };
		C62950051369241200F94899 /* Makefile.in */ = {isa = PBXFileReference; fileEncoding = 4; lastKnownFileType = text; path = Makefile.in; sourceTree = "<group>"; };
		C62950061369241200F94899 /* math_ops.cpp */ = {isa = PBXFileReference; fileEncoding = 4; lastKnownFileType = sourcecode.cpp.cpp; path = math_ops.cpp; sourceTree = "<group>"; };
		C62950071369241200F94899 /* math_ops.h */ = {isa = PBXFileReference; fileEncoding = 4; lastKnownFileType = sourcecode.c.h; path = math_ops.h; sourceTree = "<group>"; };
		C629500A1369241200F94899 /* cart.cpp */ = {isa = PBXFileReference; fileEncoding = 4; lastKnownFileType = sourcecode.cpp.cpp; path = cart.cpp; sourceTree = "<group>"; };
		C629500B1369241200F94899 /* cart.h */ = {isa = PBXFileReference; fileEncoding = 4; lastKnownFileType = sourcecode.c.h; path = cart.h; sourceTree = "<group>"; };
		C629500C1369241200F94899 /* map_eeprom.cpp */ = {isa = PBXFileReference; fileEncoding = 4; lastKnownFileType = sourcecode.cpp.cpp; path = map_eeprom.cpp; sourceTree = "<group>"; };
		C629500D1369241200F94899 /* map_eeprom.h */ = {isa = PBXFileReference; fileEncoding = 4; lastKnownFileType = sourcecode.c.h; path = map_eeprom.h; sourceTree = "<group>"; };
		C629500E1369241200F94899 /* map_ff.cpp */ = {isa = PBXFileReference; fileEncoding = 4; lastKnownFileType = sourcecode.cpp.cpp; path = map_ff.cpp; sourceTree = "<group>"; };
		C629500F1369241200F94899 /* map_ff.h */ = {isa = PBXFileReference; fileEncoding = 4; lastKnownFileType = sourcecode.c.h; path = map_ff.h; sourceTree = "<group>"; };
		C62950101369241200F94899 /* map_realtec.cpp */ = {isa = PBXFileReference; fileEncoding = 4; lastKnownFileType = sourcecode.cpp.cpp; path = map_realtec.cpp; sourceTree = "<group>"; };
		C62950111369241200F94899 /* map_realtec.h */ = {isa = PBXFileReference; fileEncoding = 4; lastKnownFileType = sourcecode.c.h; path = map_realtec.h; sourceTree = "<group>"; };
		C62950121369241200F94899 /* map_rmx3.cpp */ = {isa = PBXFileReference; fileEncoding = 4; lastKnownFileType = sourcecode.cpp.cpp; path = map_rmx3.cpp; sourceTree = "<group>"; };
		C62950131369241200F94899 /* map_rmx3.h */ = {isa = PBXFileReference; fileEncoding = 4; lastKnownFileType = sourcecode.c.h; path = map_rmx3.h; sourceTree = "<group>"; };
		C62950141369241200F94899 /* map_rom.cpp */ = {isa = PBXFileReference; fileEncoding = 4; lastKnownFileType = sourcecode.cpp.cpp; path = map_rom.cpp; sourceTree = "<group>"; };
		C62950151369241200F94899 /* map_rom.h */ = {isa = PBXFileReference; fileEncoding = 4; lastKnownFileType = sourcecode.c.h; path = map_rom.h; sourceTree = "<group>"; };
		C62950161369241200F94899 /* map_sbb.cpp */ = {isa = PBXFileReference; fileEncoding = 4; lastKnownFileType = sourcecode.cpp.cpp; path = map_sbb.cpp; sourceTree = "<group>"; };
		C62950171369241200F94899 /* map_sbb.h */ = {isa = PBXFileReference; fileEncoding = 4; lastKnownFileType = sourcecode.c.h; path = map_sbb.h; sourceTree = "<group>"; };
		C62950181369241200F94899 /* map_sram.cpp */ = {isa = PBXFileReference; fileEncoding = 4; lastKnownFileType = sourcecode.cpp.cpp; path = map_sram.cpp; sourceTree = "<group>"; };
		C62950191369241200F94899 /* map_sram.h */ = {isa = PBXFileReference; fileEncoding = 4; lastKnownFileType = sourcecode.c.h; path = map_sram.h; sourceTree = "<group>"; };
		C629501A1369241200F94899 /* map_ssf2.cpp */ = {isa = PBXFileReference; fileEncoding = 4; lastKnownFileType = sourcecode.cpp.cpp; path = map_ssf2.cpp; sourceTree = "<group>"; };
		C629501B1369241200F94899 /* map_ssf2.h */ = {isa = PBXFileReference; fileEncoding = 4; lastKnownFileType = sourcecode.c.h; path = map_ssf2.h; sourceTree = "<group>"; };
		C629501C1369241200F94899 /* map_yase.cpp */ = {isa = PBXFileReference; fileEncoding = 4; lastKnownFileType = sourcecode.cpp.cpp; path = map_yase.cpp; sourceTree = "<group>"; };
		C629501D1369241200F94899 /* map_yase.h */ = {isa = PBXFileReference; fileEncoding = 4; lastKnownFileType = sourcecode.c.h; path = map_yase.h; sourceTree = "<group>"; };
		C629501F1369241200F94899 /* cd.cpp */ = {isa = PBXFileReference; fileEncoding = 4; lastKnownFileType = sourcecode.cpp.cpp; path = cd.cpp; sourceTree = "<group>"; };
		C62950201369241200F94899 /* cd.h */ = {isa = PBXFileReference; fileEncoding = 4; lastKnownFileType = sourcecode.c.h; path = cd.h; sourceTree = "<group>"; };
		C62950211369241200F94899 /* cdc_cdd.cpp */ = {isa = PBXFileReference; fileEncoding = 4; lastKnownFileType = sourcecode.cpp.cpp; path = cdc_cdd.cpp; sourceTree = "<group>"; };
		C62950221369241200F94899 /* cdc_cdd.h */ = {isa = PBXFileReference; fileEncoding = 4; lastKnownFileType = sourcecode.c.h; path = cdc_cdd.h; sourceTree = "<group>"; };
		C62950231369241200F94899 /* interrupt.cpp */ = {isa = PBXFileReference; fileEncoding = 4; lastKnownFileType = sourcecode.cpp.cpp; path = interrupt.cpp; sourceTree = "<group>"; };
		C62950241369241200F94899 /* interrupt.h */ = {isa = PBXFileReference; fileEncoding = 4; lastKnownFileType = sourcecode.c.h; path = interrupt.h; sourceTree = "<group>"; };
		C62950251369241200F94899 /* pcm.cpp */ = {isa = PBXFileReference; fileEncoding = 4; lastKnownFileType = sourcecode.cpp.cpp; path = pcm.cpp; sourceTree = "<group>"; };
		C62950261369241200F94899 /* pcm.h */ = {isa = PBXFileReference; fileEncoding = 4; lastKnownFileType = sourcecode.c.h; path = pcm.h; sourceTree = "<group>"; };
		C62950271369241200F94899 /* timer.cpp */ = {isa = PBXFileReference; fileEncoding = 4; lastKnownFileType = sourcecode.cpp.cpp; path = timer.cpp; sourceTree = "<group>"; };
		C62950281369241200F94899 /* timer.h */ = {isa = PBXFileReference; fileEncoding = 4; lastKnownFileType = sourcecode.c.h; path = timer.h; sourceTree = "<group>"; };
		C62950291369241200F94899 /* cpuintrf.h */ = {isa = PBXFileReference; fileEncoding = 4; lastKnownFileType = sourcecode.c.h; path = cpuintrf.h; sourceTree = "<group>"; };
		C629502A1369241200F94899 /* debug.cpp */ = {isa = PBXFileReference; fileEncoding = 4; lastKnownFileType = sourcecode.cpp.cpp; path = debug.cpp; sourceTree = "<group>"; };
		C629502B1369241200F94899 /* debug.h */ = {isa = PBXFileReference; fileEncoding = 4; lastKnownFileType = sourcecode.c.h; path = debug.h; sourceTree = "<group>"; };
		C629502C1369241200F94899 /* genesis.cpp */ = {isa = PBXFileReference; fileEncoding = 4; lastKnownFileType = sourcecode.cpp.cpp; path = genesis.cpp; sourceTree = "<group>"; };
		C629502D1369241200F94899 /* genesis.h */ = {isa = PBXFileReference; fileEncoding = 4; lastKnownFileType = sourcecode.c.h; path = genesis.h; sourceTree = "<group>"; };
		C629502E1369241200F94899 /* genio.cpp */ = {isa = PBXFileReference; fileEncoding = 4; lastKnownFileType = sourcecode.cpp.cpp; path = genio.cpp; sourceTree = "<group>"; };
		C629502F1369241200F94899 /* genio.h */ = {isa = PBXFileReference; fileEncoding = 4; lastKnownFileType = sourcecode.c.h; path = genio.h; sourceTree = "<group>"; };
		C62950301369241200F94899 /* hcnt.h */ = {isa = PBXFileReference; fileEncoding = 4; lastKnownFileType = sourcecode.c.h; path = hcnt.h; sourceTree = "<group>"; };
		C62950311369241200F94899 /* header.cpp */ = {isa = PBXFileReference; fileEncoding = 4; lastKnownFileType = sourcecode.cpp.cpp; path = header.cpp; sourceTree = "<group>"; };
		C62950321369241200F94899 /* header.h */ = {isa = PBXFileReference; fileEncoding = 4; lastKnownFileType = sourcecode.c.h; path = header.h; sourceTree = "<group>"; };
		C62950331369241200F94899 /* hvc.h */ = {isa = PBXFileReference; fileEncoding = 4; lastKnownFileType = sourcecode.c.h; path = hvc.h; sourceTree = "<group>"; };
		C62950351369241200F94899 /* gamepad.cpp */ = {isa = PBXFileReference; fileEncoding = 4; lastKnownFileType = sourcecode.cpp.cpp; path = gamepad.cpp; sourceTree = "<group>"; };
		C62950361369241200F94899 /* gamepad.h */ = {isa = PBXFileReference; fileEncoding = 4; lastKnownFileType = sourcecode.c.h; path = gamepad.h; sourceTree = "<group>"; };
		C62950371369241200F94899 /* mouse.cpp */ = {isa = PBXFileReference; fileEncoding = 4; lastKnownFileType = sourcecode.cpp.cpp; path = mouse.cpp; sourceTree = "<group>"; };
		C62950381369241200F94899 /* mouse.h */ = {isa = PBXFileReference; fileEncoding = 4; lastKnownFileType = sourcecode.c.h; path = mouse.h; sourceTree = "<group>"; };
		C62950391369241200F94899 /* macros.h */ = {isa = PBXFileReference; fileEncoding = 4; lastKnownFileType = sourcecode.c.h; path = macros.h; sourceTree = "<group>"; };
		C629503A1369241200F94899 /* Makefile.am */ = {isa = PBXFileReference; fileEncoding = 4; lastKnownFileType = text; path = Makefile.am; sourceTree = "<group>"; };
		C629503B1369241200F94899 /* Makefile.in */ = {isa = PBXFileReference; fileEncoding = 4; lastKnownFileType = text; path = Makefile.in; sourceTree = "<group>"; };
		C629503C1369241200F94899 /* mem68k.cpp */ = {isa = PBXFileReference; fileEncoding = 4; lastKnownFileType = sourcecode.cpp.cpp; path = mem68k.cpp; sourceTree = "<group>"; };
		C629503D1369241200F94899 /* mem68k.h */ = {isa = PBXFileReference; fileEncoding = 4; lastKnownFileType = sourcecode.c.h; path = mem68k.h; sourceTree = "<group>"; };
		C629503E1369241200F94899 /* membnk.cpp */ = {isa = PBXFileReference; fileEncoding = 4; lastKnownFileType = sourcecode.cpp.cpp; path = membnk.cpp; sourceTree = "<group>"; };
		C629503F1369241200F94899 /* membnk.h */ = {isa = PBXFileReference; fileEncoding = 4; lastKnownFileType = sourcecode.c.h; path = membnk.h; sourceTree = "<group>"; };
		C62950401369241200F94899 /* memvdp.cpp */ = {isa = PBXFileReference; fileEncoding = 4; lastKnownFileType = sourcecode.cpp.cpp; path = memvdp.cpp; sourceTree = "<group>"; };
		C62950411369241200F94899 /* memvdp.h */ = {isa = PBXFileReference; fileEncoding = 4; lastKnownFileType = sourcecode.c.h; path = memvdp.h; sourceTree = "<group>"; };
		C62950421369241200F94899 /* memz80.cpp */ = {isa = PBXFileReference; fileEncoding = 4; lastKnownFileType = sourcecode.cpp.cpp; path = memz80.cpp; sourceTree = "<group>"; };
		C62950431369241200F94899 /* memz80.h */ = {isa = PBXFileReference; fileEncoding = 4; lastKnownFileType = sourcecode.c.h; path = memz80.h; sourceTree = "<group>"; };
		C62950441369241200F94899 /* osd_cpu.h */ = {isa = PBXFileReference; fileEncoding = 4; lastKnownFileType = sourcecode.c.h; path = osd_cpu.h; sourceTree = "<group>"; };
		C62950451369241200F94899 /* shared.h */ = {isa = PBXFileReference; fileEncoding = 4; lastKnownFileType = sourcecode.c.h; path = shared.h; sourceTree = "<group>"; };
		C62950461369241200F94899 /* sound.cpp */ = {isa = PBXFileReference; fileEncoding = 4; lastKnownFileType = sourcecode.cpp.cpp; path = sound.cpp; sourceTree = "<group>"; };
		C62950471369241200F94899 /* sound.h */ = {isa = PBXFileReference; fileEncoding = 4; lastKnownFileType = sourcecode.c.h; path = sound.h; sourceTree = "<group>"; };
		C62950481369241200F94899 /* system.cpp */ = {isa = PBXFileReference; fileEncoding = 4; lastKnownFileType = sourcecode.cpp.cpp; path = system.cpp; sourceTree = "<group>"; };
		C62950491369241200F94899 /* system.h */ = {isa = PBXFileReference; fileEncoding = 4; lastKnownFileType = sourcecode.c.h; path = system.h; sourceTree = "<group>"; };
		C629504A1369241200F94899 /* vcnt.h */ = {isa = PBXFileReference; fileEncoding = 4; lastKnownFileType = sourcecode.c.h; path = vcnt.h; sourceTree = "<group>"; };
		C629504B1369241200F94899 /* vdp.cpp */ = {isa = PBXFileReference; fileEncoding = 4; lastKnownFileType = sourcecode.cpp.cpp; path = vdp.cpp; sourceTree = "<group>"; };
		C629504C1369241200F94899 /* vdp.h */ = {isa = PBXFileReference; fileEncoding = 4; lastKnownFileType = sourcecode.c.h; path = vdp.h; sourceTree = "<group>"; };
		C629504D1369241200F94899 /* vdp_run.inc */ = {isa = PBXFileReference; fileEncoding = 4; lastKnownFileType = sourcecode.pascal; path = vdp_run.inc; sourceTree = "<group>"; };
		C629504E1369241200F94899 /* md5.cpp */ = {isa = PBXFileReference; fileEncoding = 4; lastKnownFileType = sourcecode.cpp.cpp; path = md5.cpp; sourceTree = "<group>"; };
		C629504F1369241200F94899 /* md5.h */ = {isa = PBXFileReference; fileEncoding = 4; lastKnownFileType = sourcecode.c.h; path = md5.h; sourceTree = "<group>"; };
		C62950501369241200F94899 /* mednafen-driver.h */ = {isa = PBXFileReference; fileEncoding = 4; lastKnownFileType = sourcecode.c.h; path = "mednafen-driver.h"; sourceTree = "<group>"; };
		C62950511369241200F94899 /* mednafen.cpp */ = {isa = PBXFileReference; fileEncoding = 4; lastKnownFileType = sourcecode.cpp.cpp; path = mednafen.cpp; sourceTree = "<group>"; };
		C62950521369241200F94899 /* mednafen.h */ = {isa = PBXFileReference; fileEncoding = 4; lastKnownFileType = sourcecode.c.h; path = mednafen.h; sourceTree = "<group>"; };
		C62950531369241200F94899 /* memory.cpp */ = {isa = PBXFileReference; fileEncoding = 4; lastKnownFileType = sourcecode.cpp.cpp; path = memory.cpp; sourceTree = "<group>"; };
		C62950541369241200F94899 /* memory.h */ = {isa = PBXFileReference; fileEncoding = 4; lastKnownFileType = sourcecode.c.h; path = memory.h; sourceTree = "<group>"; };
		C62950551369241200F94899 /* mempatcher-driver.h */ = {isa = PBXFileReference; fileEncoding = 4; lastKnownFileType = sourcecode.c.h; path = "mempatcher-driver.h"; sourceTree = "<group>"; };
		C62950561369241200F94899 /* mempatcher.cpp */ = {isa = PBXFileReference; fileEncoding = 4; lastKnownFileType = sourcecode.cpp.cpp; path = mempatcher.cpp; sourceTree = "<group>"; };
		C62950571369241200F94899 /* mempatcher.h */ = {isa = PBXFileReference; fileEncoding = 4; lastKnownFileType = sourcecode.c.h; path = mempatcher.h; sourceTree = "<group>"; };
		C62950581369241200F94899 /* movie-driver.h */ = {isa = PBXFileReference; fileEncoding = 4; lastKnownFileType = sourcecode.c.h; path = "movie-driver.h"; sourceTree = "<group>"; };
		C62950591369241200F94899 /* movie.cpp */ = {isa = PBXFileReference; fileEncoding = 4; lastKnownFileType = sourcecode.cpp.cpp; path = movie.cpp; sourceTree = "<group>"; };
		C629505A1369241200F94899 /* movie.h */ = {isa = PBXFileReference; fileEncoding = 4; lastKnownFileType = sourcecode.c.h; path = movie.h; sourceTree = "<group>"; };
		C629505C1369241200F94899 /* ChangeLog */ = {isa = PBXFileReference; fileEncoding = 4; lastKnownFileType = text; path = ChangeLog; sourceTree = "<group>"; };
		C629505D1369241200F94899 /* COPYING */ = {isa = PBXFileReference; fileEncoding = 4; lastKnownFileType = text; path = COPYING; sourceTree = "<group>"; };
		C629505E1369241200F94899 /* huffsv46.c */ = {isa = PBXFileReference; fileEncoding = 4; lastKnownFileType = sourcecode.c.c; path = huffsv46.c; sourceTree = "<group>"; };
		C629505F1369241200F94899 /* huffsv7.c */ = {isa = PBXFileReference; fileEncoding = 4; lastKnownFileType = sourcecode.c.c; path = huffsv7.c; sourceTree = "<group>"; };
		C62950601369241200F94899 /* idtag.c */ = {isa = PBXFileReference; fileEncoding = 4; lastKnownFileType = sourcecode.c.c; path = idtag.c; sourceTree = "<group>"; };
		C62950611369241200F94899 /* Makefile.am */ = {isa = PBXFileReference; fileEncoding = 4; lastKnownFileType = text; path = Makefile.am; sourceTree = "<group>"; };
		C62950621369241200F94899 /* Makefile.in */ = {isa = PBXFileReference; fileEncoding = 4; lastKnownFileType = text; path = Makefile.in; sourceTree = "<group>"; };
		C62950631369241200F94899 /* mpc_decoder.c */ = {isa = PBXFileReference; fileEncoding = 4; lastKnownFileType = sourcecode.c.c; path = mpc_decoder.c; sourceTree = "<group>"; };
		C62950641369241200F94899 /* mpc_reader.c */ = {isa = PBXFileReference; fileEncoding = 4; lastKnownFileType = sourcecode.c.c; path = mpc_reader.c; sourceTree = "<group>"; };
		C62950651369241200F94899 /* requant.c */ = {isa = PBXFileReference; fileEncoding = 4; lastKnownFileType = sourcecode.c.c; path = requant.c; sourceTree = "<group>"; };
		C62950661369241200F94899 /* streaminfo.c */ = {isa = PBXFileReference; fileEncoding = 4; lastKnownFileType = sourcecode.c.c; path = streaminfo.c; sourceTree = "<group>"; };
		C62950671369241200F94899 /* synth_filter.c */ = {isa = PBXFileReference; fileEncoding = 4; lastKnownFileType = sourcecode.c.c; path = synth_filter.c; sourceTree = "<group>"; };
		C629506A1369241200F94899 /* 107.cpp */ = {isa = PBXFileReference; fileEncoding = 4; lastKnownFileType = sourcecode.cpp.cpp; path = 107.cpp; sourceTree = "<group>"; };
		C629506B1369241200F94899 /* 112.cpp */ = {isa = PBXFileReference; fileEncoding = 4; lastKnownFileType = sourcecode.cpp.cpp; path = 112.cpp; sourceTree = "<group>"; };
		C629506C1369241200F94899 /* 113.cpp */ = {isa = PBXFileReference; fileEncoding = 4; lastKnownFileType = sourcecode.cpp.cpp; path = 113.cpp; sourceTree = "<group>"; };
		C629506D1369241200F94899 /* 114.cpp */ = {isa = PBXFileReference; fileEncoding = 4; lastKnownFileType = sourcecode.cpp.cpp; path = 114.cpp; sourceTree = "<group>"; };
		C629506E1369241200F94899 /* 117.cpp */ = {isa = PBXFileReference; fileEncoding = 4; lastKnownFileType = sourcecode.cpp.cpp; path = 117.cpp; sourceTree = "<group>"; };
		C629506F1369241200F94899 /* 140.cpp */ = {isa = PBXFileReference; fileEncoding = 4; lastKnownFileType = sourcecode.cpp.cpp; path = 140.cpp; sourceTree = "<group>"; };
		C62950701369241200F94899 /* 15.cpp */ = {isa = PBXFileReference; fileEncoding = 4; lastKnownFileType = sourcecode.cpp.cpp; path = 15.cpp; sourceTree = "<group>"; };
		C62950711369241200F94899 /* 151.cpp */ = {isa = PBXFileReference; fileEncoding = 4; lastKnownFileType = sourcecode.cpp.cpp; path = 151.cpp; sourceTree = "<group>"; };
		C62950721369241200F94899 /* 152.cpp */ = {isa = PBXFileReference; fileEncoding = 4; lastKnownFileType = sourcecode.cpp.cpp; path = 152.cpp; sourceTree = "<group>"; };
		C62950731369241200F94899 /* 156.cpp */ = {isa = PBXFileReference; fileEncoding = 4; lastKnownFileType = sourcecode.cpp.cpp; path = 156.cpp; sourceTree = "<group>"; };
		C62950741369241200F94899 /* 16.cpp */ = {isa = PBXFileReference; fileEncoding = 4; lastKnownFileType = sourcecode.cpp.cpp; path = 16.cpp; sourceTree = "<group>"; };
		C62950751369241200F94899 /* 163.cpp */ = {isa = PBXFileReference; fileEncoding = 4; lastKnownFileType = sourcecode.cpp.cpp; path = 163.cpp; sourceTree = "<group>"; };
		C62950761369241200F94899 /* 18.cpp */ = {isa = PBXFileReference; fileEncoding = 4; lastKnownFileType = sourcecode.cpp.cpp; path = 18.cpp; sourceTree = "<group>"; };
		C62950771369241200F94899 /* 180.cpp */ = {isa = PBXFileReference; fileEncoding = 4; lastKnownFileType = sourcecode.cpp.cpp; path = 180.cpp; sourceTree = "<group>"; };
		C62950781369241200F94899 /* 182.cpp */ = {isa = PBXFileReference; fileEncoding = 4; lastKnownFileType = sourcecode.cpp.cpp; path = 182.cpp; sourceTree = "<group>"; };
		C62950791369241200F94899 /* 184.cpp */ = {isa = PBXFileReference; fileEncoding = 4; lastKnownFileType = sourcecode.cpp.cpp; path = 184.cpp; sourceTree = "<group>"; };
		C629507A1369241200F94899 /* 185.cpp */ = {isa = PBXFileReference; fileEncoding = 4; lastKnownFileType = sourcecode.cpp.cpp; path = 185.cpp; sourceTree = "<group>"; };
		C629507B1369241200F94899 /* 187.cpp */ = {isa = PBXFileReference; fileEncoding = 4; lastKnownFileType = sourcecode.cpp.cpp; path = 187.cpp; sourceTree = "<group>"; };
		C629507C1369241200F94899 /* 189.cpp */ = {isa = PBXFileReference; fileEncoding = 4; lastKnownFileType = sourcecode.cpp.cpp; path = 189.cpp; sourceTree = "<group>"; };
		C629507D1369241200F94899 /* 193.cpp */ = {isa = PBXFileReference; fileEncoding = 4; lastKnownFileType = sourcecode.cpp.cpp; path = 193.cpp; sourceTree = "<group>"; };
		C629507E1369241200F94899 /* 208.cpp */ = {isa = PBXFileReference; fileEncoding = 4; lastKnownFileType = sourcecode.cpp.cpp; path = 208.cpp; sourceTree = "<group>"; };
		C629507F1369241200F94899 /* 21.cpp */ = {isa = PBXFileReference; fileEncoding = 4; lastKnownFileType = sourcecode.cpp.cpp; path = 21.cpp; sourceTree = "<group>"; };
		C62950801369241200F94899 /* 22.cpp */ = {isa = PBXFileReference; fileEncoding = 4; lastKnownFileType = sourcecode.cpp.cpp; path = 22.cpp; sourceTree = "<group>"; };
		C62950811369241200F94899 /* 222.cpp */ = {isa = PBXFileReference; fileEncoding = 4; lastKnownFileType = sourcecode.cpp.cpp; path = 222.cpp; sourceTree = "<group>"; };
		C62950821369241200F94899 /* 228.cpp */ = {isa = PBXFileReference; fileEncoding = 4; lastKnownFileType = sourcecode.cpp.cpp; path = 228.cpp; sourceTree = "<group>"; };
		C62950831369241200F94899 /* 23.cpp */ = {isa = PBXFileReference; fileEncoding = 4; lastKnownFileType = sourcecode.cpp.cpp; path = 23.cpp; sourceTree = "<group>"; };
		C62950841369241200F94899 /* 232.cpp */ = {isa = PBXFileReference; fileEncoding = 4; lastKnownFileType = sourcecode.cpp.cpp; path = 232.cpp; sourceTree = "<group>"; };
		C62950851369241200F94899 /* 234.cpp */ = {isa = PBXFileReference; fileEncoding = 4; lastKnownFileType = sourcecode.cpp.cpp; path = 234.cpp; sourceTree = "<group>"; };
		C62950861369241200F94899 /* 240.cpp */ = {isa = PBXFileReference; fileEncoding = 4; lastKnownFileType = sourcecode.cpp.cpp; path = 240.cpp; sourceTree = "<group>"; };
		C62950871369241200F94899 /* 241.cpp */ = {isa = PBXFileReference; fileEncoding = 4; lastKnownFileType = sourcecode.cpp.cpp; path = 241.cpp; sourceTree = "<group>"; };
		C62950881369241200F94899 /* 242.cpp */ = {isa = PBXFileReference; fileEncoding = 4; lastKnownFileType = sourcecode.cpp.cpp; path = 242.cpp; sourceTree = "<group>"; };
		C62950891369241200F94899 /* 244.cpp */ = {isa = PBXFileReference; fileEncoding = 4; lastKnownFileType = sourcecode.cpp.cpp; path = 244.cpp; sourceTree = "<group>"; };
		C629508A1369241200F94899 /* 246.cpp */ = {isa = PBXFileReference; fileEncoding = 4; lastKnownFileType = sourcecode.cpp.cpp; path = 246.cpp; sourceTree = "<group>"; };
		C629508B1369241200F94899 /* 248.cpp */ = {isa = PBXFileReference; fileEncoding = 4; lastKnownFileType = sourcecode.cpp.cpp; path = 248.cpp; sourceTree = "<group>"; };
		C629508C1369241200F94899 /* 25.cpp */ = {isa = PBXFileReference; fileEncoding = 4; lastKnownFileType = sourcecode.cpp.cpp; path = 25.cpp; sourceTree = "<group>"; };
		C629508D1369241200F94899 /* 32.cpp */ = {isa = PBXFileReference; fileEncoding = 4; lastKnownFileType = sourcecode.cpp.cpp; path = 32.cpp; sourceTree = "<group>"; };
		C629508E1369241200F94899 /* 33.cpp */ = {isa = PBXFileReference; fileEncoding = 4; lastKnownFileType = sourcecode.cpp.cpp; path = 33.cpp; sourceTree = "<group>"; };
		C629508F1369241200F94899 /* 34.cpp */ = {isa = PBXFileReference; fileEncoding = 4; lastKnownFileType = sourcecode.cpp.cpp; path = 34.cpp; sourceTree = "<group>"; };
		C62950901369241200F94899 /* 38.cpp */ = {isa = PBXFileReference; fileEncoding = 4; lastKnownFileType = sourcecode.cpp.cpp; path = 38.cpp; sourceTree = "<group>"; };
		C62950911369241200F94899 /* 41.cpp */ = {isa = PBXFileReference; fileEncoding = 4; lastKnownFileType = sourcecode.cpp.cpp; path = 41.cpp; sourceTree = "<group>"; };
		C62950921369241200F94899 /* 42.cpp */ = {isa = PBXFileReference; fileEncoding = 4; lastKnownFileType = sourcecode.cpp.cpp; path = 42.cpp; sourceTree = "<group>"; };
		C62950931369241200F94899 /* 46.cpp */ = {isa = PBXFileReference; fileEncoding = 4; lastKnownFileType = sourcecode.cpp.cpp; path = 46.cpp; sourceTree = "<group>"; };
		C62950941369241200F94899 /* 51.cpp */ = {isa = PBXFileReference; fileEncoding = 4; lastKnownFileType = sourcecode.cpp.cpp; path = 51.cpp; sourceTree = "<group>"; };
		C62950951369241200F94899 /* 65.cpp */ = {isa = PBXFileReference; fileEncoding = 4; lastKnownFileType = sourcecode.cpp.cpp; path = 65.cpp; sourceTree = "<group>"; };
		C62950961369241200F94899 /* 67.cpp */ = {isa = PBXFileReference; fileEncoding = 4; lastKnownFileType = sourcecode.cpp.cpp; path = 67.cpp; sourceTree = "<group>"; };
		C62950971369241200F94899 /* 68.cpp */ = {isa = PBXFileReference; fileEncoding = 4; lastKnownFileType = sourcecode.cpp.cpp; path = 68.cpp; sourceTree = "<group>"; };
		C62950981369241200F94899 /* 70.cpp */ = {isa = PBXFileReference; fileEncoding = 4; lastKnownFileType = sourcecode.cpp.cpp; path = 70.cpp; sourceTree = "<group>"; };
		C62950991369241200F94899 /* 72.cpp */ = {isa = PBXFileReference; fileEncoding = 4; lastKnownFileType = sourcecode.cpp.cpp; path = 72.cpp; sourceTree = "<group>"; };
		C629509A1369241200F94899 /* 73.cpp */ = {isa = PBXFileReference; fileEncoding = 4; lastKnownFileType = sourcecode.cpp.cpp; path = 73.cpp; sourceTree = "<group>"; };
		C629509B1369241200F94899 /* 75.cpp */ = {isa = PBXFileReference; fileEncoding = 4; lastKnownFileType = sourcecode.cpp.cpp; path = 75.cpp; sourceTree = "<group>"; };
		C629509C1369241200F94899 /* 76.cpp */ = {isa = PBXFileReference; fileEncoding = 4; lastKnownFileType = sourcecode.cpp.cpp; path = 76.cpp; sourceTree = "<group>"; };
		C629509D1369241200F94899 /* 77.cpp */ = {isa = PBXFileReference; fileEncoding = 4; lastKnownFileType = sourcecode.cpp.cpp; path = 77.cpp; sourceTree = "<group>"; };
		C629509E1369241200F94899 /* 78.cpp */ = {isa = PBXFileReference; fileEncoding = 4; lastKnownFileType = sourcecode.cpp.cpp; path = 78.cpp; sourceTree = "<group>"; };
		C629509F1369241200F94899 /* 8.cpp */ = {isa = PBXFileReference; fileEncoding = 4; lastKnownFileType = sourcecode.cpp.cpp; path = 8.cpp; sourceTree = "<group>"; };
		C62950A01369241200F94899 /* 80.cpp */ = {isa = PBXFileReference; fileEncoding = 4; lastKnownFileType = sourcecode.cpp.cpp; path = 80.cpp; sourceTree = "<group>"; };
		C62950A11369241200F94899 /* 82.cpp */ = {isa = PBXFileReference; fileEncoding = 4; lastKnownFileType = sourcecode.cpp.cpp; path = 82.cpp; sourceTree = "<group>"; };
		C62950A21369241200F94899 /* 8237.cpp */ = {isa = PBXFileReference; fileEncoding = 4; lastKnownFileType = sourcecode.cpp.cpp; path = 8237.cpp; sourceTree = "<group>"; };
		C62950A31369241200F94899 /* 86.cpp */ = {isa = PBXFileReference; fileEncoding = 4; lastKnownFileType = sourcecode.cpp.cpp; path = 86.cpp; sourceTree = "<group>"; };
		C62950A41369241200F94899 /* 87.cpp */ = {isa = PBXFileReference; fileEncoding = 4; lastKnownFileType = sourcecode.cpp.cpp; path = 87.cpp; sourceTree = "<group>"; };
		C62950A51369241200F94899 /* 88.cpp */ = {isa = PBXFileReference; fileEncoding = 4; lastKnownFileType = sourcecode.cpp.cpp; path = 88.cpp; sourceTree = "<group>"; };
		C62950A61369241200F94899 /* 89.cpp */ = {isa = PBXFileReference; fileEncoding = 4; lastKnownFileType = sourcecode.cpp.cpp; path = 89.cpp; sourceTree = "<group>"; };
		C62950A71369241200F94899 /* 90.cpp */ = {isa = PBXFileReference; fileEncoding = 4; lastKnownFileType = sourcecode.cpp.cpp; path = 90.cpp; sourceTree = "<group>"; };
		C62950A81369241200F94899 /* 92.cpp */ = {isa = PBXFileReference; fileEncoding = 4; lastKnownFileType = sourcecode.cpp.cpp; path = 92.cpp; sourceTree = "<group>"; };
		C62950A91369241200F94899 /* 93.cpp */ = {isa = PBXFileReference; fileEncoding = 4; lastKnownFileType = sourcecode.cpp.cpp; path = 93.cpp; sourceTree = "<group>"; };
		C62950AA1369241200F94899 /* 94.cpp */ = {isa = PBXFileReference; fileEncoding = 4; lastKnownFileType = sourcecode.cpp.cpp; path = 94.cpp; sourceTree = "<group>"; };
		C62950AB1369241200F94899 /* 95.cpp */ = {isa = PBXFileReference; fileEncoding = 4; lastKnownFileType = sourcecode.cpp.cpp; path = 95.cpp; sourceTree = "<group>"; };
		C62950AC1369241200F94899 /* 96.cpp */ = {isa = PBXFileReference; fileEncoding = 4; lastKnownFileType = sourcecode.cpp.cpp; path = 96.cpp; sourceTree = "<group>"; };
		C62950AD1369241200F94899 /* 97.cpp */ = {isa = PBXFileReference; fileEncoding = 4; lastKnownFileType = sourcecode.cpp.cpp; path = 97.cpp; sourceTree = "<group>"; };
		C62950AE1369241200F94899 /* 99.cpp */ = {isa = PBXFileReference; fileEncoding = 4; lastKnownFileType = sourcecode.cpp.cpp; path = 99.cpp; sourceTree = "<group>"; };
		C62950AF1369241200F94899 /* codemasters.cpp */ = {isa = PBXFileReference; fileEncoding = 4; lastKnownFileType = sourcecode.cpp.cpp; path = codemasters.cpp; sourceTree = "<group>"; };
		C62950B01369241200F94899 /* colordreams.cpp */ = {isa = PBXFileReference; fileEncoding = 4; lastKnownFileType = sourcecode.cpp.cpp; path = colordreams.cpp; sourceTree = "<group>"; };
		C62950B11369241200F94899 /* deirom.cpp */ = {isa = PBXFileReference; fileEncoding = 4; lastKnownFileType = sourcecode.cpp.cpp; path = deirom.cpp; sourceTree = "<group>"; };
		C62950B21369241200F94899 /* emu2413.cpp */ = {isa = PBXFileReference; fileEncoding = 4; lastKnownFileType = sourcecode.cpp.cpp; path = emu2413.cpp; sourceTree = "<group>"; };
		C62950B31369241200F94899 /* emu2413.h */ = {isa = PBXFileReference; fileEncoding = 4; lastKnownFileType = sourcecode.c.h; path = emu2413.h; sourceTree = "<group>"; };
		C62950B41369241200F94899 /* emutypes.h */ = {isa = PBXFileReference; fileEncoding = 4; lastKnownFileType = sourcecode.c.h; path = emutypes.h; sourceTree = "<group>"; };
		C62950B51369241200F94899 /* ffe.cpp */ = {isa = PBXFileReference; fileEncoding = 4; lastKnownFileType = sourcecode.cpp.cpp; path = ffe.cpp; sourceTree = "<group>"; };
		C62950B61369241200F94899 /* fme7.cpp */ = {isa = PBXFileReference; fileEncoding = 4; lastKnownFileType = sourcecode.cpp.cpp; path = fme7.cpp; sourceTree = "<group>"; };
		C62950B71369241200F94899 /* h2288.cpp */ = {isa = PBXFileReference; fileEncoding = 4; lastKnownFileType = sourcecode.cpp.cpp; path = h2288.cpp; sourceTree = "<group>"; };
		C62950B81369241200F94899 /* Makefile.am.inc */ = {isa = PBXFileReference; fileEncoding = 4; lastKnownFileType = sourcecode.pascal; path = Makefile.am.inc; sourceTree = "<group>"; };
		C62950B91369241200F94899 /* malee.cpp */ = {isa = PBXFileReference; fileEncoding = 4; lastKnownFileType = sourcecode.cpp.cpp; path = malee.cpp; sourceTree = "<group>"; };
		C62950BA1369241200F94899 /* mapinc.h */ = {isa = PBXFileReference; fileEncoding = 4; lastKnownFileType = sourcecode.c.h; path = mapinc.h; sourceTree = "<group>"; };
		C62950BB1369241200F94899 /* maxicart.cpp */ = {isa = PBXFileReference; fileEncoding = 4; lastKnownFileType = sourcecode.cpp.cpp; path = maxicart.cpp; sourceTree = "<group>"; };
		C62950BC1369241200F94899 /* mmc1.cpp */ = {isa = PBXFileReference; fileEncoding = 4; lastKnownFileType = sourcecode.cpp.cpp; path = mmc1.cpp; sourceTree = "<group>"; };
		C62950BD1369241200F94899 /* mmc2and4.cpp */ = {isa = PBXFileReference; fileEncoding = 4; lastKnownFileType = sourcecode.cpp.cpp; path = mmc2and4.cpp; sourceTree = "<group>"; };
		C62950BE1369241200F94899 /* mmc3.cpp */ = {isa = PBXFileReference; fileEncoding = 4; lastKnownFileType = sourcecode.cpp.cpp; path = mmc3.cpp; sourceTree = "<group>"; };
		C62950BF1369241200F94899 /* mmc5.cpp */ = {isa = PBXFileReference; fileEncoding = 4; lastKnownFileType = sourcecode.cpp.cpp; path = mmc5.cpp; sourceTree = "<group>"; };
		C62950C01369241200F94899 /* n106.cpp */ = {isa = PBXFileReference; fileEncoding = 4; lastKnownFileType = sourcecode.cpp.cpp; path = n106.cpp; sourceTree = "<group>"; };
		C62950C11369241200F94899 /* nina06.cpp */ = {isa = PBXFileReference; fileEncoding = 4; lastKnownFileType = sourcecode.cpp.cpp; path = nina06.cpp; sourceTree = "<group>"; };
		C62950C21369241200F94899 /* novel.cpp */ = {isa = PBXFileReference; fileEncoding = 4; lastKnownFileType = sourcecode.cpp.cpp; path = novel.cpp; sourceTree = "<group>"; };
		C62950C31369241200F94899 /* sachen.cpp */ = {isa = PBXFileReference; fileEncoding = 4; lastKnownFileType = sourcecode.cpp.cpp; path = sachen.cpp; sourceTree = "<group>"; };
		C62950C41369241200F94899 /* simple.cpp */ = {isa = PBXFileReference; fileEncoding = 4; lastKnownFileType = sourcecode.cpp.cpp; path = simple.cpp; sourceTree = "<group>"; };
		C62950C51369241200F94899 /* super24.cpp */ = {isa = PBXFileReference; fileEncoding = 4; lastKnownFileType = sourcecode.cpp.cpp; path = super24.cpp; sourceTree = "<group>"; };
		C62950C61369241200F94899 /* supervision.cpp */ = {isa = PBXFileReference; fileEncoding = 4; lastKnownFileType = sourcecode.cpp.cpp; path = supervision.cpp; sourceTree = "<group>"; };
		C62950C71369241200F94899 /* tengen.cpp */ = {isa = PBXFileReference; fileEncoding = 4; lastKnownFileType = sourcecode.cpp.cpp; path = tengen.cpp; sourceTree = "<group>"; };
		C62950C81369241200F94899 /* vrc6.cpp */ = {isa = PBXFileReference; fileEncoding = 4; lastKnownFileType = sourcecode.cpp.cpp; path = vrc6.cpp; sourceTree = "<group>"; };
		C62950C91369241200F94899 /* vrc7.cpp */ = {isa = PBXFileReference; fileEncoding = 4; lastKnownFileType = sourcecode.cpp.cpp; path = vrc7.cpp; sourceTree = "<group>"; };
		C62950CA1369241200F94899 /* vrc7tone.h */ = {isa = PBXFileReference; fileEncoding = 4; lastKnownFileType = sourcecode.c.h; path = vrc7tone.h; sourceTree = "<group>"; };
		C62950CB1369241200F94899 /* cart.cpp */ = {isa = PBXFileReference; fileEncoding = 4; lastKnownFileType = sourcecode.cpp.cpp; path = cart.cpp; sourceTree = "<group>"; };
		C62950CC1369241200F94899 /* cart.h */ = {isa = PBXFileReference; fileEncoding = 4; lastKnownFileType = sourcecode.c.h; path = cart.h; sourceTree = "<group>"; };
		C62950CD1369241200F94899 /* debug-driver.h */ = {isa = PBXFileReference; fileEncoding = 4; lastKnownFileType = sourcecode.c.h; path = "debug-driver.h"; sourceTree = "<group>"; };
		C62950CE1369241200F94899 /* debug.cpp */ = {isa = PBXFileReference; fileEncoding = 4; lastKnownFileType = sourcecode.cpp.cpp; path = debug.cpp; sourceTree = "<group>"; };
		C62950CF1369241200F94899 /* debug.h */ = {isa = PBXFileReference; fileEncoding = 4; lastKnownFileType = sourcecode.c.h; path = debug.h; sourceTree = "<group>"; };
		C62950D01369241200F94899 /* fds-driver.h */ = {isa = PBXFileReference; fileEncoding = 4; lastKnownFileType = sourcecode.c.h; path = "fds-driver.h"; sourceTree = "<group>"; };
		C62950D11369241200F94899 /* fds-sound.cpp */ = {isa = PBXFileReference; fileEncoding = 4; lastKnownFileType = sourcecode.cpp.cpp; path = "fds-sound.cpp"; sourceTree = "<group>"; };
		C62950D21369241200F94899 /* fds-sound.h */ = {isa = PBXFileReference; fileEncoding = 4; lastKnownFileType = sourcecode.c.h; path = "fds-sound.h"; sourceTree = "<group>"; };
		C62950D31369241200F94899 /* fds.cpp */ = {isa = PBXFileReference; fileEncoding = 4; lastKnownFileType = sourcecode.cpp.cpp; path = fds.cpp; sourceTree = "<group>"; };
		C62950D41369241200F94899 /* fds.h */ = {isa = PBXFileReference; fileEncoding = 4; lastKnownFileType = sourcecode.c.h; path = fds.h; sourceTree = "<group>"; };
		C62950D51369241200F94899 /* filter.cpp */ = {isa = PBXFileReference; fileEncoding = 4; lastKnownFileType = sourcecode.cpp.cpp; path = filter.cpp; sourceTree = "<group>"; };
		C62950D61369241200F94899 /* filter.h */ = {isa = PBXFileReference; fileEncoding = 4; lastKnownFileType = sourcecode.c.h; path = filter.h; sourceTree = "<group>"; };
		C62950D71369241200F94899 /* ines-bad.h */ = {isa = PBXFileReference; fileEncoding = 4; lastKnownFileType = sourcecode.c.h; path = "ines-bad.h"; sourceTree = "<group>"; };
		C62950D81369241200F94899 /* ines-correct.h */ = {isa = PBXFileReference; fileEncoding = 4; lastKnownFileType = sourcecode.c.h; path = "ines-correct.h"; sourceTree = "<group>"; };
		C62950D91369241200F94899 /* ines.cpp */ = {isa = PBXFileReference; fileEncoding = 4; lastKnownFileType = sourcecode.cpp.cpp; path = ines.cpp; sourceTree = "<group>"; };
		C62950DA1369241200F94899 /* ines.h */ = {isa = PBXFileReference; fileEncoding = 4; lastKnownFileType = sourcecode.c.h; path = ines.h; sourceTree = "<group>"; };
		C62950DC1369241200F94899 /* arkanoid.cpp */ = {isa = PBXFileReference; fileEncoding = 4; lastKnownFileType = sourcecode.cpp.cpp; path = arkanoid.cpp; sourceTree = "<group>"; };
		C62950DD1369241200F94899 /* bworld.cpp */ = {isa = PBXFileReference; fileEncoding = 4; lastKnownFileType = sourcecode.cpp.cpp; path = bworld.cpp; sourceTree = "<group>"; };
		C62950DE1369241200F94899 /* cursor.cpp */ = {isa = PBXFileReference; fileEncoding = 4; lastKnownFileType = sourcecode.cpp.cpp; path = cursor.cpp; sourceTree = "<group>"; };
		C62950DF1369241200F94899 /* fkb.cpp */ = {isa = PBXFileReference; fileEncoding = 4; lastKnownFileType = sourcecode.cpp.cpp; path = fkb.cpp; sourceTree = "<group>"; };
		C62950E01369241200F94899 /* fkb.h */ = {isa = PBXFileReference; fileEncoding = 4; lastKnownFileType = sourcecode.c.h; path = fkb.h; sourceTree = "<group>"; };
		C62950E11369241200F94899 /* ftrainer.cpp */ = {isa = PBXFileReference; fileEncoding = 4; lastKnownFileType = sourcecode.cpp.cpp; path = ftrainer.cpp; sourceTree = "<group>"; };
		C62950E21369241200F94899 /* hypershot.cpp */ = {isa = PBXFileReference; fileEncoding = 4; lastKnownFileType = sourcecode.cpp.cpp; path = hypershot.cpp; sourceTree = "<group>"; };
		C62950E31369241200F94899 /* mahjong.cpp */ = {isa = PBXFileReference; fileEncoding = 4; lastKnownFileType = sourcecode.cpp.cpp; path = mahjong.cpp; sourceTree = "<group>"; };
		C62950E41369241200F94899 /* Makefile.am.inc */ = {isa = PBXFileReference; fileEncoding = 4; lastKnownFileType = sourcecode.pascal; path = Makefile.am.inc; sourceTree = "<group>"; };
		C62950E51369241200F94899 /* oekakids.cpp */ = {isa = PBXFileReference; fileEncoding = 4; lastKnownFileType = sourcecode.cpp.cpp; path = oekakids.cpp; sourceTree = "<group>"; };
		C62950E61369241200F94899 /* partytap.cpp */ = {isa = PBXFileReference; fileEncoding = 4; lastKnownFileType = sourcecode.cpp.cpp; path = partytap.cpp; sourceTree = "<group>"; };
		C62950E71369241200F94899 /* powerpad.cpp */ = {isa = PBXFileReference; fileEncoding = 4; lastKnownFileType = sourcecode.cpp.cpp; path = powerpad.cpp; sourceTree = "<group>"; };
		C62950E81369241200F94899 /* shadow.cpp */ = {isa = PBXFileReference; fileEncoding = 4; lastKnownFileType = sourcecode.cpp.cpp; path = shadow.cpp; sourceTree = "<group>"; };
		C62950E91369241200F94899 /* share.h */ = {isa = PBXFileReference; fileEncoding = 4; lastKnownFileType = sourcecode.c.h; path = share.h; sourceTree = "<group>"; };
		C62950EA1369241200F94899 /* suborkb.cpp */ = {isa = PBXFileReference; fileEncoding = 4; lastKnownFileType = sourcecode.cpp.cpp; path = suborkb.cpp; sourceTree = "<group>"; };
		C62950EB1369241200F94899 /* suborkb.h */ = {isa = PBXFileReference; fileEncoding = 4; lastKnownFileType = sourcecode.c.h; path = suborkb.h; sourceTree = "<group>"; };
		C62950EC1369241200F94899 /* toprider.cpp */ = {isa = PBXFileReference; fileEncoding = 4; lastKnownFileType = sourcecode.cpp.cpp; path = toprider.cpp; sourceTree = "<group>"; };
		C62950ED1369241200F94899 /* zapper.cpp */ = {isa = PBXFileReference; fileEncoding = 4; lastKnownFileType = sourcecode.cpp.cpp; path = zapper.cpp; sourceTree = "<group>"; };
		C62950EE1369241200F94899 /* input.cpp */ = {isa = PBXFileReference; fileEncoding = 4; lastKnownFileType = sourcecode.cpp.cpp; path = input.cpp; sourceTree = "<group>"; };
		C62950EF1369241200F94899 /* input.h */ = {isa = PBXFileReference; fileEncoding = 4; lastKnownFileType = sourcecode.c.h; path = input.h; sourceTree = "<group>"; };
		C62950F01369241200F94899 /* Makefile.am */ = {isa = PBXFileReference; fileEncoding = 4; lastKnownFileType = text; path = Makefile.am; sourceTree = "<group>"; };
		C62950F11369241200F94899 /* Makefile.in */ = {isa = PBXFileReference; fileEncoding = 4; lastKnownFileType = text; path = Makefile.in; sourceTree = "<group>"; };
		C62950F21369241200F94899 /* nes.cpp */ = {isa = PBXFileReference; fileEncoding = 4; lastKnownFileType = sourcecode.cpp.cpp; path = nes.cpp; sourceTree = "<group>"; };
		C62950F31369241200F94899 /* nes.h */ = {isa = PBXFileReference; fileEncoding = 4; lastKnownFileType = sourcecode.c.h; path = nes.h; sourceTree = "<group>"; };
		C62950F41369241200F94899 /* nsf.cpp */ = {isa = PBXFileReference; fileEncoding = 4; lastKnownFileType = sourcecode.cpp.cpp; path = nsf.cpp; sourceTree = "<group>"; };
		C62950F51369241200F94899 /* nsf.h */ = {isa = PBXFileReference; fileEncoding = 4; lastKnownFileType = sourcecode.c.h; path = nsf.h; sourceTree = "<group>"; };
		C62950F61369241200F94899 /* nsfe.cpp */ = {isa = PBXFileReference; fileEncoding = 4; lastKnownFileType = sourcecode.cpp.cpp; path = nsfe.cpp; sourceTree = "<group>"; };
		C62950F71369241200F94899 /* nsfe.h */ = {isa = PBXFileReference; fileEncoding = 4; lastKnownFileType = sourcecode.c.h; path = nsfe.h; sourceTree = "<group>"; };
		C62950F91369241200F94899 /* benchmark.c */ = {isa = PBXFileReference; fileEncoding = 4; lastKnownFileType = sourcecode.c.c; path = benchmark.c; sourceTree = "<group>"; };
		C62950FA1369241200F94899 /* changes.txt */ = {isa = PBXFileReference; fileEncoding = 4; lastKnownFileType = text; path = changes.txt; sourceTree = "<group>"; };
		C62950FB1369241200F94899 /* demo.c */ = {isa = PBXFileReference; fileEncoding = 4; lastKnownFileType = sourcecode.c.c; path = demo.c; sourceTree = "<group>"; };
		C62950FC1369241200F94899 /* LGPL.txt */ = {isa = PBXFileReference; fileEncoding = 4; lastKnownFileType = text; path = LGPL.txt; sourceTree = "<group>"; };
		C62950FD1369241200F94899 /* nes.raw */ = {isa = PBXFileReference; lastKnownFileType = file; path = nes.raw; sourceTree = "<group>"; };
		C62950FE1369241200F94899 /* nes_ntsc.cpp */ = {isa = PBXFileReference; fileEncoding = 4; lastKnownFileType = sourcecode.cpp.cpp; path = nes_ntsc.cpp; sourceTree = "<group>"; };
		C62950FF1369241200F94899 /* nes_ntsc.h */ = {isa = PBXFileReference; fileEncoding = 4; lastKnownFileType = sourcecode.c.h; path = nes_ntsc.h; sourceTree = "<group>"; };
		C62951001369241200F94899 /* nes_ntsc.txt */ = {isa = PBXFileReference; fileEncoding = 4; lastKnownFileType = text; path = nes_ntsc.txt; sourceTree = "<group>"; };
		C62951011369241200F94899 /* readme.txt */ = {isa = PBXFileReference; fileEncoding = 4; lastKnownFileType = text; path = readme.txt; sourceTree = "<group>"; };
		C62951021369241200F94899 /* ops.h */ = {isa = PBXFileReference; fileEncoding = 4; lastKnownFileType = sourcecode.c.h; path = ops.h; sourceTree = "<group>"; };
		C62951041369241200F94899 /* fast-pputile.h */ = {isa = PBXFileReference; fileEncoding = 4; lastKnownFileType = sourcecode.c.h; path = "fast-pputile.h"; sourceTree = "<group>"; };
		C62951051369241200F94899 /* Makefile.am.inc */ = {isa = PBXFileReference; fileEncoding = 4; lastKnownFileType = sourcecode.pascal; path = Makefile.am.inc; sourceTree = "<group>"; };
		C62951061369241200F94899 /* palette.cpp */ = {isa = PBXFileReference; fileEncoding = 4; lastKnownFileType = sourcecode.cpp.cpp; path = palette.cpp; sourceTree = "<group>"; };
		C62951071369241200F94899 /* palette.h */ = {isa = PBXFileReference; fileEncoding = 4; lastKnownFileType = sourcecode.c.h; path = palette.h; sourceTree = "<group>"; };
		C62951091369241200F94899 /* default.h */ = {isa = PBXFileReference; fileEncoding = 4; lastKnownFileType = sourcecode.c.h; path = default.h; sourceTree = "<group>"; };
		C629510A1369241200F94899 /* rp2c04-0001.h */ = {isa = PBXFileReference; fileEncoding = 4; lastKnownFileType = sourcecode.c.h; path = "rp2c04-0001.h"; sourceTree = "<group>"; };
		C629510B1369241200F94899 /* rp2c04-0002.h */ = {isa = PBXFileReference; fileEncoding = 4; lastKnownFileType = sourcecode.c.h; path = "rp2c04-0002.h"; sourceTree = "<group>"; };
		C629510C1369241200F94899 /* rp2c04-0003.h */ = {isa = PBXFileReference; fileEncoding = 4; lastKnownFileType = sourcecode.c.h; path = "rp2c04-0003.h"; sourceTree = "<group>"; };
		C629510D1369241200F94899 /* rp2c04-0004.h */ = {isa = PBXFileReference; fileEncoding = 4; lastKnownFileType = sourcecode.c.h; path = "rp2c04-0004.h"; sourceTree = "<group>"; };
		C629510E1369241200F94899 /* rp2c0x.h */ = {isa = PBXFileReference; fileEncoding = 4; lastKnownFileType = sourcecode.c.h; path = rp2c0x.h; sourceTree = "<group>"; };
		C629510F1369241200F94899 /* ppu-fastrl.h */ = {isa = PBXFileReference; fileEncoding = 4; lastKnownFileType = sourcecode.c.h; path = "ppu-fastrl.h"; sourceTree = "<group>"; };
		C62951101369241200F94899 /* ppu-subline.h */ = {isa = PBXFileReference; fileEncoding = 4; lastKnownFileType = sourcecode.c.h; path = "ppu-subline.h"; sourceTree = "<group>"; };
		C62951111369241200F94899 /* ppu.cpp */ = {isa = PBXFileReference; fileEncoding = 4; lastKnownFileType = sourcecode.cpp.cpp; path = ppu.cpp; sourceTree = "<group>"; };
		C62951121369241200F94899 /* ppu.h */ = {isa = PBXFileReference; fileEncoding = 4; lastKnownFileType = sourcecode.c.h; path = ppu.h; sourceTree = "<group>"; };
		C62951131369241200F94899 /* sound.cpp */ = {isa = PBXFileReference; fileEncoding = 4; lastKnownFileType = sourcecode.cpp.cpp; path = sound.cpp; sourceTree = "<group>"; };
		C62951141369241200F94899 /* sound.h */ = {isa = PBXFileReference; fileEncoding = 4; lastKnownFileType = sourcecode.c.h; path = sound.h; sourceTree = "<group>"; };
		C62951151369241200F94899 /* unif.cpp */ = {isa = PBXFileReference; fileEncoding = 4; lastKnownFileType = sourcecode.cpp.cpp; path = unif.cpp; sourceTree = "<group>"; };
		C62951161369241200F94899 /* unif.h */ = {isa = PBXFileReference; fileEncoding = 4; lastKnownFileType = sourcecode.c.h; path = unif.h; sourceTree = "<group>"; };
		C62951171369241200F94899 /* vsuni.cpp */ = {isa = PBXFileReference; fileEncoding = 4; lastKnownFileType = sourcecode.cpp.cpp; path = vsuni.cpp; sourceTree = "<group>"; };
		C62951181369241200F94899 /* vsuni.h */ = {isa = PBXFileReference; fileEncoding = 4; lastKnownFileType = sourcecode.c.h; path = vsuni.h; sourceTree = "<group>"; };
		C62951191369241200F94899 /* x6502.cpp */ = {isa = PBXFileReference; fileEncoding = 4; lastKnownFileType = sourcecode.cpp.cpp; path = x6502.cpp; sourceTree = "<group>"; };
		C629511A1369241200F94899 /* x6502.h */ = {isa = PBXFileReference; fileEncoding = 4; lastKnownFileType = sourcecode.c.h; path = x6502.h; sourceTree = "<group>"; };
		C629511B1369241200F94899 /* x6502struct.h */ = {isa = PBXFileReference; fileEncoding = 4; lastKnownFileType = sourcecode.c.h; path = x6502struct.h; sourceTree = "<group>"; };
		C629511C1369241200F94899 /* netplay-driver.h */ = {isa = PBXFileReference; fileEncoding = 4; lastKnownFileType = sourcecode.c.h; path = "netplay-driver.h"; sourceTree = "<group>"; };
		C629511D1369241200F94899 /* netplay.cpp */ = {isa = PBXFileReference; fileEncoding = 4; lastKnownFileType = sourcecode.cpp.cpp; path = netplay.cpp; sourceTree = "<group>"; };
		C629511E1369241200F94899 /* netplay.h */ = {isa = PBXFileReference; fileEncoding = 4; lastKnownFileType = sourcecode.c.h; path = netplay.h; sourceTree = "<group>"; };
		C62951201369241200F94899 /* bios.cpp */ = {isa = PBXFileReference; fileEncoding = 4; lastKnownFileType = sourcecode.cpp.cpp; path = bios.cpp; sourceTree = "<group>"; };
		C62951211369241200F94899 /* bios.h */ = {isa = PBXFileReference; fileEncoding = 4; lastKnownFileType = sourcecode.c.h; path = bios.h; sourceTree = "<group>"; };
		C62951221369241200F94899 /* biosHLE.cpp */ = {isa = PBXFileReference; fileEncoding = 4; lastKnownFileType = sourcecode.cpp.cpp; path = biosHLE.cpp; sourceTree = "<group>"; };
		C62951231369241200F94899 /* dma.cpp */ = {isa = PBXFileReference; fileEncoding = 4; lastKnownFileType = sourcecode.cpp.cpp; path = dma.cpp; sourceTree = "<group>"; };
		C62951241369241200F94899 /* dma.h */ = {isa = PBXFileReference; fileEncoding = 4; lastKnownFileType = sourcecode.c.h; path = dma.h; sourceTree = "<group>"; };
		C62951251369241200F94899 /* flash.cpp */ = {isa = PBXFileReference; fileEncoding = 4; lastKnownFileType = sourcecode.cpp.cpp; path = flash.cpp; sourceTree = "<group>"; };
		C62951261369241200F94899 /* flash.h */ = {isa = PBXFileReference; fileEncoding = 4; lastKnownFileType = sourcecode.c.h; path = flash.h; sourceTree = "<group>"; };
		C62951271369241200F94899 /* gfx.cpp */ = {isa = PBXFileReference; fileEncoding = 4; lastKnownFileType = sourcecode.cpp.cpp; path = gfx.cpp; sourceTree = "<group>"; };
		C62951281369241200F94899 /* gfx.h */ = {isa = PBXFileReference; fileEncoding = 4; lastKnownFileType = sourcecode.c.h; path = gfx.h; sourceTree = "<group>"; };
		C62951291369241200F94899 /* gfx_scanline_colour.cpp */ = {isa = PBXFileReference; fileEncoding = 4; lastKnownFileType = sourcecode.cpp.cpp; path = gfx_scanline_colour.cpp; sourceTree = "<group>"; };
		C629512A1369241200F94899 /* gfx_scanline_mono.cpp */ = {isa = PBXFileReference; fileEncoding = 4; lastKnownFileType = sourcecode.cpp.cpp; path = gfx_scanline_mono.cpp; sourceTree = "<group>"; };
		C629512B1369241200F94899 /* interrupt.cpp */ = {isa = PBXFileReference; fileEncoding = 4; lastKnownFileType = sourcecode.cpp.cpp; path = interrupt.cpp; sourceTree = "<group>"; };
		C629512C1369241200F94899 /* interrupt.h */ = {isa = PBXFileReference; fileEncoding = 4; lastKnownFileType = sourcecode.c.h; path = interrupt.h; sourceTree = "<group>"; };
		C629512D1369241200F94899 /* Makefile.am */ = {isa = PBXFileReference; fileEncoding = 4; lastKnownFileType = text; path = Makefile.am; sourceTree = "<group>"; };
		C629512E1369241200F94899 /* Makefile.in */ = {isa = PBXFileReference; fileEncoding = 4; lastKnownFileType = text; path = Makefile.in; sourceTree = "<group>"; };
		C629512F1369241200F94899 /* mem.cpp */ = {isa = PBXFileReference; fileEncoding = 4; lastKnownFileType = sourcecode.cpp.cpp; path = mem.cpp; sourceTree = "<group>"; };
		C62951301369241200F94899 /* mem.h */ = {isa = PBXFileReference; fileEncoding = 4; lastKnownFileType = sourcecode.c.h; path = mem.h; sourceTree = "<group>"; };
		C62951311369241200F94899 /* neopop.cpp */ = {isa = PBXFileReference; fileEncoding = 4; lastKnownFileType = sourcecode.cpp.cpp; path = neopop.cpp; sourceTree = "<group>"; };
		C62951321369241200F94899 /* neopop.h */ = {isa = PBXFileReference; fileEncoding = 4; lastKnownFileType = sourcecode.c.h; path = neopop.h; sourceTree = "<group>"; };
		C62951331369241200F94899 /* rom.cpp */ = {isa = PBXFileReference; fileEncoding = 4; lastKnownFileType = sourcecode.cpp.cpp; path = rom.cpp; sourceTree = "<group>"; };
		C62951341369241200F94899 /* rtc.cpp */ = {isa = PBXFileReference; fileEncoding = 4; lastKnownFileType = sourcecode.cpp.cpp; path = rtc.cpp; sourceTree = "<group>"; };
		C62951351369241200F94899 /* rtc.h */ = {isa = PBXFileReference; fileEncoding = 4; lastKnownFileType = sourcecode.c.h; path = rtc.h; sourceTree = "<group>"; };
		C62951361369241200F94899 /* sound.cpp */ = {isa = PBXFileReference; fileEncoding = 4; lastKnownFileType = sourcecode.cpp.cpp; path = sound.cpp; sourceTree = "<group>"; };
		C62951371369241200F94899 /* sound.h */ = {isa = PBXFileReference; fileEncoding = 4; lastKnownFileType = sourcecode.c.h; path = sound.h; sourceTree = "<group>"; };
		C62951381369241200F94899 /* T6W28_Apu.cpp */ = {isa = PBXFileReference; fileEncoding = 4; lastKnownFileType = sourcecode.cpp.cpp; path = T6W28_Apu.cpp; sourceTree = "<group>"; };
		C62951391369241200F94899 /* T6W28_Apu.h */ = {isa = PBXFileReference; fileEncoding = 4; lastKnownFileType = sourcecode.c.h; path = T6W28_Apu.h; sourceTree = "<group>"; };
		C629513A1369241200F94899 /* T6W28_Oscs.h */ = {isa = PBXFileReference; fileEncoding = 4; lastKnownFileType = sourcecode.c.h; path = T6W28_Oscs.h; sourceTree = "<group>"; };
		C629513C1369241200F94899 /* TLCS900h_disassemble.cpp */ = {isa = PBXFileReference; fileEncoding = 4; lastKnownFileType = sourcecode.cpp.cpp; path = TLCS900h_disassemble.cpp; sourceTree = "<group>"; };
		C629513D1369241200F94899 /* TLCS900h_disassemble.h */ = {isa = PBXFileReference; fileEncoding = 4; lastKnownFileType = sourcecode.c.h; path = TLCS900h_disassemble.h; sourceTree = "<group>"; };
		C629513E1369241200F94899 /* TLCS900h_disassemble_dst.cpp */ = {isa = PBXFileReference; fileEncoding = 4; lastKnownFileType = sourcecode.cpp.cpp; path = TLCS900h_disassemble_dst.cpp; sourceTree = "<group>"; };
		C629513F1369241200F94899 /* TLCS900h_disassemble_extra.cpp */ = {isa = PBXFileReference; fileEncoding = 4; lastKnownFileType = sourcecode.cpp.cpp; path = TLCS900h_disassemble_extra.cpp; sourceTree = "<group>"; };
		C62951401369241200F94899 /* TLCS900h_disassemble_reg.cpp */ = {isa = PBXFileReference; fileEncoding = 4; lastKnownFileType = sourcecode.cpp.cpp; path = TLCS900h_disassemble_reg.cpp; sourceTree = "<group>"; };
		C62951411369241200F94899 /* TLCS900h_disassemble_src.cpp */ = {isa = PBXFileReference; fileEncoding = 4; lastKnownFileType = sourcecode.cpp.cpp; path = TLCS900h_disassemble_src.cpp; sourceTree = "<group>"; };
		C62951421369241200F94899 /* TLCS900h_interpret.cpp */ = {isa = PBXFileReference; fileEncoding = 4; lastKnownFileType = sourcecode.cpp.cpp; path = TLCS900h_interpret.cpp; sourceTree = "<group>"; };
		C62951431369241200F94899 /* TLCS900h_interpret.h */ = {isa = PBXFileReference; fileEncoding = 4; lastKnownFileType = sourcecode.c.h; path = TLCS900h_interpret.h; sourceTree = "<group>"; };
		C62951441369241200F94899 /* TLCS900h_interpret_dst.cpp */ = {isa = PBXFileReference; fileEncoding = 4; lastKnownFileType = sourcecode.cpp.cpp; path = TLCS900h_interpret_dst.cpp; sourceTree = "<group>"; };
		C62951451369241200F94899 /* TLCS900h_interpret_dst.h */ = {isa = PBXFileReference; fileEncoding = 4; lastKnownFileType = sourcecode.c.h; path = TLCS900h_interpret_dst.h; sourceTree = "<group>"; };
		C62951461369241200F94899 /* TLCS900h_interpret_reg.cpp */ = {isa = PBXFileReference; fileEncoding = 4; lastKnownFileType = sourcecode.cpp.cpp; path = TLCS900h_interpret_reg.cpp; sourceTree = "<group>"; };
		C62951471369241200F94899 /* TLCS900h_interpret_reg.h */ = {isa = PBXFileReference; fileEncoding = 4; lastKnownFileType = sourcecode.c.h; path = TLCS900h_interpret_reg.h; sourceTree = "<group>"; };
		C62951481369241200F94899 /* TLCS900h_interpret_single.cpp */ = {isa = PBXFileReference; fileEncoding = 4; lastKnownFileType = sourcecode.cpp.cpp; path = TLCS900h_interpret_single.cpp; sourceTree = "<group>"; };
		C62951491369241200F94899 /* TLCS900h_interpret_single.h */ = {isa = PBXFileReference; fileEncoding = 4; lastKnownFileType = sourcecode.c.h; path = TLCS900h_interpret_single.h; sourceTree = "<group>"; };
		C629514A1369241200F94899 /* TLCS900h_interpret_src.cpp */ = {isa = PBXFileReference; fileEncoding = 4; lastKnownFileType = sourcecode.cpp.cpp; path = TLCS900h_interpret_src.cpp; sourceTree = "<group>"; };
		C629514B1369241200F94899 /* TLCS900h_interpret_src.h */ = {isa = PBXFileReference; fileEncoding = 4; lastKnownFileType = sourcecode.c.h; path = TLCS900h_interpret_src.h; sourceTree = "<group>"; };
		C629514C1369241200F94899 /* TLCS900h_registers.cpp */ = {isa = PBXFileReference; fileEncoding = 4; lastKnownFileType = sourcecode.cpp.cpp; path = TLCS900h_registers.cpp; sourceTree = "<group>"; };
		C629514D1369241200F94899 /* TLCS900h_registers.h */ = {isa = PBXFileReference; fileEncoding = 4; lastKnownFileType = sourcecode.c.h; path = TLCS900h_registers.h; sourceTree = "<group>"; };
		C629514E1369241200F94899 /* TLCS900h_registers_mapB.h */ = {isa = PBXFileReference; fileEncoding = 4; lastKnownFileType = sourcecode.c.h; path = TLCS900h_registers_mapB.h; sourceTree = "<group>"; };
		C629514F1369241200F94899 /* TLCS900h_registers_mapCodeB0.h */ = {isa = PBXFileReference; fileEncoding = 4; lastKnownFileType = sourcecode.c.h; path = TLCS900h_registers_mapCodeB0.h; sourceTree = "<group>"; };
		C62951501369241200F94899 /* TLCS900h_registers_mapCodeB1.h */ = {isa = PBXFileReference; fileEncoding = 4; lastKnownFileType = sourcecode.c.h; path = TLCS900h_registers_mapCodeB1.h; sourceTree = "<group>"; };
		C62951511369241200F94899 /* TLCS900h_registers_mapCodeB2.h */ = {isa = PBXFileReference; fileEncoding = 4; lastKnownFileType = sourcecode.c.h; path = TLCS900h_registers_mapCodeB2.h; sourceTree = "<group>"; };
		C62951521369241200F94899 /* TLCS900h_registers_mapCodeB3.h */ = {isa = PBXFileReference; fileEncoding = 4; lastKnownFileType = sourcecode.c.h; path = TLCS900h_registers_mapCodeB3.h; sourceTree = "<group>"; };
		C62951531369241200F94899 /* TLCS900h_registers_mapCodeL0.h */ = {isa = PBXFileReference; fileEncoding = 4; lastKnownFileType = sourcecode.c.h; path = TLCS900h_registers_mapCodeL0.h; sourceTree = "<group>"; };
		C62951541369241200F94899 /* TLCS900h_registers_mapCodeL1.h */ = {isa = PBXFileReference; fileEncoding = 4; lastKnownFileType = sourcecode.c.h; path = TLCS900h_registers_mapCodeL1.h; sourceTree = "<group>"; };
		C62951551369241200F94899 /* TLCS900h_registers_mapCodeL2.h */ = {isa = PBXFileReference; fileEncoding = 4; lastKnownFileType = sourcecode.c.h; path = TLCS900h_registers_mapCodeL2.h; sourceTree = "<group>"; };
		C62951561369241200F94899 /* TLCS900h_registers_mapCodeL3.h */ = {isa = PBXFileReference; fileEncoding = 4; lastKnownFileType = sourcecode.c.h; path = TLCS900h_registers_mapCodeL3.h; sourceTree = "<group>"; };
		C62951571369241200F94899 /* TLCS900h_registers_mapCodeW0.h */ = {isa = PBXFileReference; fileEncoding = 4; lastKnownFileType = sourcecode.c.h; path = TLCS900h_registers_mapCodeW0.h; sourceTree = "<group>"; };
		C62951581369241200F94899 /* TLCS900h_registers_mapCodeW1.h */ = {isa = PBXFileReference; fileEncoding = 4; lastKnownFileType = sourcecode.c.h; path = TLCS900h_registers_mapCodeW1.h; sourceTree = "<group>"; };
		C62951591369241200F94899 /* TLCS900h_registers_mapCodeW2.h */ = {isa = PBXFileReference; fileEncoding = 4; lastKnownFileType = sourcecode.c.h; path = TLCS900h_registers_mapCodeW2.h; sourceTree = "<group>"; };
		C629515A1369241200F94899 /* TLCS900h_registers_mapCodeW3.h */ = {isa = PBXFileReference; fileEncoding = 4; lastKnownFileType = sourcecode.c.h; path = TLCS900h_registers_mapCodeW3.h; sourceTree = "<group>"; };
		C629515B1369241200F94899 /* TLCS900h_registers_mapL.h */ = {isa = PBXFileReference; fileEncoding = 4; lastKnownFileType = sourcecode.c.h; path = TLCS900h_registers_mapL.h; sourceTree = "<group>"; };
		C629515C1369241200F94899 /* TLCS900h_registers_mapW.h */ = {isa = PBXFileReference; fileEncoding = 4; lastKnownFileType = sourcecode.c.h; path = TLCS900h_registers_mapW.h; sourceTree = "<group>"; };
		C629515D1369241200F94899 /* Z80_interface.cpp */ = {isa = PBXFileReference; fileEncoding = 4; lastKnownFileType = sourcecode.cpp.cpp; path = Z80_interface.cpp; sourceTree = "<group>"; };
		C629515E1369241200F94899 /* Z80_interface.h */ = {isa = PBXFileReference; fileEncoding = 4; lastKnownFileType = sourcecode.c.h; path = Z80_interface.h; sourceTree = "<group>"; };
		C629515F1369241200F94899 /* okiadpcm-deltatable.h */ = {isa = PBXFileReference; fileEncoding = 4; lastKnownFileType = sourcecode.c.h; path = "okiadpcm-deltatable.h"; sourceTree = "<group>"; };
		C62951601369241200F94899 /* okiadpcm.cpp */ = {isa = PBXFileReference; fileEncoding = 4; lastKnownFileType = sourcecode.cpp.cpp; path = okiadpcm.cpp; sourceTree = "<group>"; };
		C62951611369241200F94899 /* okiadpcm.h */ = {isa = PBXFileReference; fileEncoding = 4; lastKnownFileType = sourcecode.c.h; path = okiadpcm.h; sourceTree = "<group>"; };
		C62951621369241200F94899 /* okiadpcm_generate.cpp */ = {isa = PBXFileReference; fileEncoding = 4; lastKnownFileType = sourcecode.cpp.cpp; path = okiadpcm_generate.cpp; sourceTree = "<group>"; };
		C62951641369241200F94899 /* debug.cpp */ = {isa = PBXFileReference; fileEncoding = 4; lastKnownFileType = sourcecode.cpp.cpp; path = debug.cpp; sourceTree = "<group>"; };
		C62951651369241200F94899 /* debug.h */ = {isa = PBXFileReference; fileEncoding = 4; lastKnownFileType = sourcecode.c.h; path = debug.h; sourceTree = "<group>"; };
		C62951661369241200F94899 /* EVENT_SYSTEM_NOTES */ = {isa = PBXFileReference; fileEncoding = 4; lastKnownFileType = text; path = EVENT_SYSTEM_NOTES; sourceTree = "<group>"; };
		C62951671369241200F94899 /* hes.cpp */ = {isa = PBXFileReference; fileEncoding = 4; lastKnownFileType = sourcecode.cpp.cpp; path = hes.cpp; sourceTree = "<group>"; };
		C62951681369241200F94899 /* hes.h */ = {isa = PBXFileReference; fileEncoding = 4; lastKnownFileType = sourcecode.c.h; path = hes.h; sourceTree = "<group>"; };
		C62951691369241200F94899 /* huc.cpp */ = {isa = PBXFileReference; fileEncoding = 4; lastKnownFileType = sourcecode.cpp.cpp; path = huc.cpp; sourceTree = "<group>"; };
		C629516A1369241200F94899 /* huc.h */ = {isa = PBXFileReference; fileEncoding = 4; lastKnownFileType = sourcecode.c.h; path = huc.h; sourceTree = "<group>"; };
		C629516C1369241200F94899 /* gamepad.cpp */ = {isa = PBXFileReference; fileEncoding = 4; lastKnownFileType = sourcecode.cpp.cpp; path = gamepad.cpp; sourceTree = "<group>"; };
		C629516D1369241200F94899 /* gamepad.h */ = {isa = PBXFileReference; fileEncoding = 4; lastKnownFileType = sourcecode.c.h; path = gamepad.h; sourceTree = "<group>"; };
		C629516E1369241200F94899 /* mouse.cpp */ = {isa = PBXFileReference; fileEncoding = 4; lastKnownFileType = sourcecode.cpp.cpp; path = mouse.cpp; sourceTree = "<group>"; };
		C629516F1369241200F94899 /* mouse.h */ = {isa = PBXFileReference; fileEncoding = 4; lastKnownFileType = sourcecode.c.h; path = mouse.h; sourceTree = "<group>"; };
		C62951701369241200F94899 /* tsushinkb.cpp */ = {isa = PBXFileReference; fileEncoding = 4; lastKnownFileType = sourcecode.cpp.cpp; path = tsushinkb.cpp; sourceTree = "<group>"; };
		C62951711369241200F94899 /* tsushinkb.h */ = {isa = PBXFileReference; fileEncoding = 4; lastKnownFileType = sourcecode.c.h; path = tsushinkb.h; sourceTree = "<group>"; };
		C62951721369241200F94899 /* input.cpp */ = {isa = PBXFileReference; fileEncoding = 4; lastKnownFileType = sourcecode.cpp.cpp; path = input.cpp; sourceTree = "<group>"; };
		C62951731369241200F94899 /* input.h */ = {isa = PBXFileReference; fileEncoding = 4; lastKnownFileType = sourcecode.c.h; path = input.h; sourceTree = "<group>"; };
		C62951741369241200F94899 /* Makefile.am */ = {isa = PBXFileReference; fileEncoding = 4; lastKnownFileType = text; path = Makefile.am; sourceTree = "<group>"; };
		C62951751369241200F94899 /* Makefile.in */ = {isa = PBXFileReference; fileEncoding = 4; lastKnownFileType = text; path = Makefile.in; sourceTree = "<group>"; };
		C62951761369241200F94899 /* pce.cpp */ = {isa = PBXFileReference; fileEncoding = 4; lastKnownFileType = sourcecode.cpp.cpp; path = pce.cpp; sourceTree = "<group>"; };
		C62951771369241200F94899 /* pce.h */ = {isa = PBXFileReference; fileEncoding = 4; lastKnownFileType = sourcecode.c.h; path = pce.h; sourceTree = "<group>"; };
		C62951781369241200F94899 /* tsushin.cpp */ = {isa = PBXFileReference; fileEncoding = 4; lastKnownFileType = sourcecode.cpp.cpp; path = tsushin.cpp; sourceTree = "<group>"; };
		C62951791369241200F94899 /* tsushin.h */ = {isa = PBXFileReference; fileEncoding = 4; lastKnownFileType = sourcecode.c.h; path = tsushin.h; sourceTree = "<group>"; };
		C629517A1369241200F94899 /* vce.cpp */ = {isa = PBXFileReference; fileEncoding = 4; lastKnownFileType = sourcecode.cpp.cpp; path = vce.cpp; sourceTree = "<group>"; };
		C629517B1369241200F94899 /* vce.h */ = {isa = PBXFileReference; fileEncoding = 4; lastKnownFileType = sourcecode.c.h; path = vce.h; sourceTree = "<group>"; };
		C629517C1369241200F94899 /* vce_sync.inc */ = {isa = PBXFileReference; fileEncoding = 4; lastKnownFileType = sourcecode.pascal; path = vce_sync.inc; sourceTree = "<group>"; };
		C629517E1369241200F94899 /* hes.cpp */ = {isa = PBXFileReference; fileEncoding = 4; lastKnownFileType = sourcecode.cpp.cpp; path = hes.cpp; sourceTree = "<group>"; };
		C629517F1369241200F94899 /* hes.h */ = {isa = PBXFileReference; fileEncoding = 4; lastKnownFileType = sourcecode.c.h; path = hes.h; sourceTree = "<group>"; };
		C62951801369241200F94899 /* huc.cpp */ = {isa = PBXFileReference; fileEncoding = 4; lastKnownFileType = sourcecode.cpp.cpp; path = huc.cpp; sourceTree = "<group>"; };
		C62951811369241200F94899 /* huc.h */ = {isa = PBXFileReference; fileEncoding = 4; lastKnownFileType = sourcecode.c.h; path = huc.h; sourceTree = "<group>"; };
		C62951821369241200F94899 /* huc6280.cpp */ = {isa = PBXFileReference; fileEncoding = 4; lastKnownFileType = sourcecode.cpp.cpp; path = huc6280.cpp; sourceTree = "<group>"; };
		C62951831369241200F94899 /* huc6280.h */ = {isa = PBXFileReference; fileEncoding = 4; lastKnownFileType = sourcecode.c.h; path = huc6280.h; sourceTree = "<group>"; };
		C62951841369241200F94899 /* huc6280_ops.inc */ = {isa = PBXFileReference; fileEncoding = 4; lastKnownFileType = sourcecode.pascal; path = huc6280_ops.inc; sourceTree = "<group>"; };
		C62951851369241200F94899 /* input.cpp */ = {isa = PBXFileReference; fileEncoding = 4; lastKnownFileType = sourcecode.cpp.cpp; path = input.cpp; sourceTree = "<group>"; };
		C62951861369241200F94899 /* input.h */ = {isa = PBXFileReference; fileEncoding = 4; lastKnownFileType = sourcecode.c.h; path = input.h; sourceTree = "<group>"; };
		C62951871369241200F94899 /* ioread.inc */ = {isa = PBXFileReference; fileEncoding = 4; lastKnownFileType = sourcecode.pascal; path = ioread.inc; sourceTree = "<group>"; };
		C62951881369241200F94899 /* Makefile.am */ = {isa = PBXFileReference; fileEncoding = 4; lastKnownFileType = text; path = Makefile.am; sourceTree = "<group>"; };
		C62951891369241200F94899 /* Makefile.in */ = {isa = PBXFileReference; fileEncoding = 4; lastKnownFileType = text; path = Makefile.in; sourceTree = "<group>"; };
		C629518A1369241200F94899 /* pce.cpp */ = {isa = PBXFileReference; fileEncoding = 4; lastKnownFileType = sourcecode.cpp.cpp; path = pce.cpp; sourceTree = "<group>"; };
		C629518B1369241200F94899 /* pce.h */ = {isa = PBXFileReference; fileEncoding = 4; lastKnownFileType = sourcecode.c.h; path = pce.h; sourceTree = "<group>"; };
		C629518C1369241200F94899 /* tsushin.cpp */ = {isa = PBXFileReference; fileEncoding = 4; lastKnownFileType = sourcecode.cpp.cpp; path = tsushin.cpp; sourceTree = "<group>"; };
		C629518D1369241200F94899 /* tsushin.h */ = {isa = PBXFileReference; fileEncoding = 4; lastKnownFileType = sourcecode.c.h; path = tsushin.h; sourceTree = "<group>"; };
		C629518E1369241200F94899 /* vdc.cpp */ = {isa = PBXFileReference; fileEncoding = 4; lastKnownFileType = sourcecode.cpp.cpp; path = vdc.cpp; sourceTree = "<group>"; };
		C629518F1369241200F94899 /* vdc.h */ = {isa = PBXFileReference; fileEncoding = 4; lastKnownFileType = sourcecode.c.h; path = vdc.h; sourceTree = "<group>"; };
		C62951901369241200F94899 /* vpc_mix_inner.inc */ = {isa = PBXFileReference; fileEncoding = 4; lastKnownFileType = sourcecode.pascal; path = vpc_mix_inner.inc; sourceTree = "<group>"; };
		C62951921369241200F94899 /* debug.cpp */ = {isa = PBXFileReference; fileEncoding = 4; lastKnownFileType = sourcecode.cpp.cpp; path = debug.cpp; sourceTree = "<group>"; };
		C62951931369241200F94899 /* debug.h */ = {isa = PBXFileReference; fileEncoding = 4; lastKnownFileType = sourcecode.c.h; path = debug.h; sourceTree = "<group>"; };
		C62951941369241200F94899 /* fxscsi.cpp */ = {isa = PBXFileReference; fileEncoding = 4; lastKnownFileType = sourcecode.cpp.cpp; path = fxscsi.cpp; sourceTree = "<group>"; };
		C62951951369241200F94899 /* fxscsi.h */ = {isa = PBXFileReference; fileEncoding = 4; lastKnownFileType = sourcecode.c.h; path = fxscsi.h; sourceTree = "<group>"; };
		C62951961369241200F94899 /* gamedb.inc */ = {isa = PBXFileReference; fileEncoding = 4; lastKnownFileType = sourcecode.pascal; path = gamedb.inc; sourceTree = "<group>"; };
		C62951971369241200F94899 /* huc6273.cpp */ = {isa = PBXFileReference; fileEncoding = 4; lastKnownFileType = sourcecode.cpp.cpp; path = huc6273.cpp; sourceTree = "<group>"; };
		C62951981369241200F94899 /* huc6273.h */ = {isa = PBXFileReference; fileEncoding = 4; lastKnownFileType = sourcecode.c.h; path = huc6273.h; sourceTree = "<group>"; };
		C629519A1369241200F94899 /* gamepad.cpp */ = {isa = PBXFileReference; fileEncoding = 4; lastKnownFileType = sourcecode.cpp.cpp; path = gamepad.cpp; sourceTree = "<group>"; };
		C629519B1369241200F94899 /* gamepad.h */ = {isa = PBXFileReference; fileEncoding = 4; lastKnownFileType = sourcecode.c.h; path = gamepad.h; sourceTree = "<group>"; };
		C629519C1369241200F94899 /* mouse.cpp */ = {isa = PBXFileReference; fileEncoding = 4; lastKnownFileType = sourcecode.cpp.cpp; path = mouse.cpp; sourceTree = "<group>"; };
		C629519D1369241200F94899 /* mouse.h */ = {isa = PBXFileReference; fileEncoding = 4; lastKnownFileType = sourcecode.c.h; path = mouse.h; sourceTree = "<group>"; };
		C629519E1369241200F94899 /* input.cpp */ = {isa = PBXFileReference; fileEncoding = 4; lastKnownFileType = sourcecode.cpp.cpp; path = input.cpp; sourceTree = "<group>"; };
		C629519F1369241200F94899 /* input.h */ = {isa = PBXFileReference; fileEncoding = 4; lastKnownFileType = sourcecode.c.h; path = input.h; sourceTree = "<group>"; };
		C62951A01369241200F94899 /* interrupt.cpp */ = {isa = PBXFileReference; fileEncoding = 4; lastKnownFileType = sourcecode.cpp.cpp; path = interrupt.cpp; sourceTree = "<group>"; };
		C62951A11369241200F94899 /* interrupt.h */ = {isa = PBXFileReference; fileEncoding = 4; lastKnownFileType = sourcecode.c.h; path = interrupt.h; sourceTree = "<group>"; };
		C62951A21369241200F94899 /* io-handler.inc */ = {isa = PBXFileReference; fileEncoding = 4; lastKnownFileType = sourcecode.pascal; path = "io-handler.inc"; sourceTree = "<group>"; };
		C62951A31369241200F94899 /* jrevdct.cpp */ = {isa = PBXFileReference; fileEncoding = 4; lastKnownFileType = sourcecode.cpp.cpp; path = jrevdct.cpp; sourceTree = "<group>"; };
		C62951A41369241200F94899 /* jrevdct.h */ = {isa = PBXFileReference; fileEncoding = 4; lastKnownFileType = sourcecode.c.h; path = jrevdct.h; sourceTree = "<group>"; };
		C62951A51369241200F94899 /* king-bgfast-blit.inc */ = {isa = PBXFileReference; fileEncoding = 4; lastKnownFileType = sourcecode.pascal; path = "king-bgfast-blit.inc"; sourceTree = "<group>"; };
		C62951A61369241200F94899 /* king-bgfast.inc */ = {isa = PBXFileReference; fileEncoding = 4; lastKnownFileType = sourcecode.pascal; path = "king-bgfast.inc"; sourceTree = "<group>"; };
		C62951A71369241200F94899 /* king.cpp */ = {isa = PBXFileReference; fileEncoding = 4; lastKnownFileType = sourcecode.cpp.cpp; path = king.cpp; sourceTree = "<group>"; };
		C62951A81369241200F94899 /* king.h */ = {isa = PBXFileReference; fileEncoding = 4; lastKnownFileType = sourcecode.c.h; path = king.h; sourceTree = "<group>"; };
		C62951A91369241200F94899 /* king_mix_body.inc */ = {isa = PBXFileReference; fileEncoding = 4; lastKnownFileType = sourcecode.pascal; path = king_mix_body.inc; sourceTree = "<group>"; };
		C62951AA1369241200F94899 /* Makefile.am */ = {isa = PBXFileReference; fileEncoding = 4; lastKnownFileType = text; path = Makefile.am; sourceTree = "<group>"; };
		C62951AB1369241200F94899 /* Makefile.in */ = {isa = PBXFileReference; fileEncoding = 4; lastKnownFileType = text; path = Makefile.in; sourceTree = "<group>"; };
		C62951AC1369241200F94899 /* mem-handler.inc */ = {isa = PBXFileReference; fileEncoding = 4; lastKnownFileType = sourcecode.pascal; path = "mem-handler.inc"; sourceTree = "<group>"; };
		C62951AD1369241200F94899 /* pcfx.cpp */ = {isa = PBXFileReference; fileEncoding = 4; lastKnownFileType = sourcecode.cpp.cpp; path = pcfx.cpp; sourceTree = "<group>"; };
		C62951AE1369241200F94899 /* pcfx.h */ = {isa = PBXFileReference; fileEncoding = 4; lastKnownFileType = sourcecode.c.h; path = pcfx.h; sourceTree = "<group>"; };
		C62951AF1369241200F94899 /* rainbow.cpp */ = {isa = PBXFileReference; fileEncoding = 4; lastKnownFileType = sourcecode.cpp.cpp; path = rainbow.cpp; sourceTree = "<group>"; };
		C62951B01369241200F94899 /* rainbow.h */ = {isa = PBXFileReference; fileEncoding = 4; lastKnownFileType = sourcecode.c.h; path = rainbow.h; sourceTree = "<group>"; };
		C62951B11369241200F94899 /* soundbox.cpp */ = {isa = PBXFileReference; fileEncoding = 4; lastKnownFileType = sourcecode.cpp.cpp; path = soundbox.cpp; sourceTree = "<group>"; };
		C62951B21369241200F94899 /* soundbox.h */ = {isa = PBXFileReference; fileEncoding = 4; lastKnownFileType = sourcecode.c.h; path = soundbox.h; sourceTree = "<group>"; };
		C62951B31369241200F94899 /* timer.cpp */ = {isa = PBXFileReference; fileEncoding = 4; lastKnownFileType = sourcecode.cpp.cpp; path = timer.cpp; sourceTree = "<group>"; };
		C62951B41369241200F94899 /* timer.h */ = {isa = PBXFileReference; fileEncoding = 4; lastKnownFileType = sourcecode.c.h; path = timer.h; sourceTree = "<group>"; };
		C62951B51369241200F94899 /* player.cpp */ = {isa = PBXFileReference; fileEncoding = 4; lastKnownFileType = sourcecode.cpp.cpp; path = player.cpp; sourceTree = "<group>"; };
		C62951B61369241200F94899 /* player.h */ = {isa = PBXFileReference; fileEncoding = 4; lastKnownFileType = sourcecode.c.h; path = player.h; sourceTree = "<group>"; };
		C62951B71369241200F94899 /* psf.cpp */ = {isa = PBXFileReference; fileEncoding = 4; lastKnownFileType = sourcecode.cpp.cpp; path = psf.cpp; sourceTree = "<group>"; };
		C62951B81369241200F94899 /* psf.h */ = {isa = PBXFileReference; fileEncoding = 4; lastKnownFileType = sourcecode.c.h; path = psf.h; sourceTree = "<group>"; };
		C62951B91369241200F94899 /* qtrecord.cpp */ = {isa = PBXFileReference; fileEncoding = 4; lastKnownFileType = sourcecode.cpp.cpp; path = qtrecord.cpp; sourceTree = "<group>"; };
		C62951BA1369241200F94899 /* qtrecord.h */ = {isa = PBXFileReference; fileEncoding = 4; lastKnownFileType = sourcecode.c.h; path = qtrecord.h; sourceTree = "<group>"; };
		C62951BB1369241200F94899 /* settings-common.h */ = {isa = PBXFileReference; fileEncoding = 4; lastKnownFileType = sourcecode.c.h; path = "settings-common.h"; sourceTree = "<group>"; };
		C62951BC1369241200F94899 /* settings-driver.h */ = {isa = PBXFileReference; fileEncoding = 4; lastKnownFileType = sourcecode.c.h; path = "settings-driver.h"; sourceTree = "<group>"; };
		C62951BD1369241200F94899 /* settings.cpp */ = {isa = PBXFileReference; fileEncoding = 4; lastKnownFileType = sourcecode.cpp.cpp; path = settings.cpp; sourceTree = "<group>"; };
		C62951BE1369241200F94899 /* settings.h */ = {isa = PBXFileReference; fileEncoding = 4; lastKnownFileType = sourcecode.c.h; path = settings.h; sourceTree = "<group>"; };
		C62951D01369241200F94899 /* cart.cpp */ = {isa = PBXFileReference; fileEncoding = 4; lastKnownFileType = sourcecode.cpp.cpp; path = cart.cpp; sourceTree = "<group>"; };
		C62951D11369241200F94899 /* cart.h */ = {isa = PBXFileReference; fileEncoding = 4; lastKnownFileType = sourcecode.c.h; path = cart.h; sourceTree = "<group>"; };
		C62951D31369241200F94899 /* changelog */ = {isa = PBXFileReference; fileEncoding = 4; lastKnownFileType = text; path = changelog; sourceTree = "<group>"; };
		C62951D41369241200F94899 /* compatability.txt */ = {isa = PBXFileReference; fileEncoding = 4; lastKnownFileType = text; path = compatability.txt; sourceTree = "<group>"; };
		C62951D51369241200F94899 /* license */ = {isa = PBXFileReference; fileEncoding = 4; lastKnownFileType = text; path = license; sourceTree = "<group>"; };
		C62951D61369241200F94899 /* porting.txt */ = {isa = PBXFileReference; fileEncoding = 4; lastKnownFileType = text; path = porting.txt; sourceTree = "<group>"; };
		C62951D71369241200F94899 /* readme.txt */ = {isa = PBXFileReference; fileEncoding = 4; lastKnownFileType = text; path = readme.txt; sourceTree = "<group>"; };
		C62951D81369241200F94899 /* hvc.inc */ = {isa = PBXFileReference; fileEncoding = 4; lastKnownFileType = sourcecode.pascal; path = hvc.inc; sourceTree = "<group>"; };
		C62951D91369241200F94899 /* Makefile.am */ = {isa = PBXFileReference; fileEncoding = 4; lastKnownFileType = text; path = Makefile.am; sourceTree = "<group>"; };
		C62951DA1369241200F94899 /* Makefile.in */ = {isa = PBXFileReference; fileEncoding = 4; lastKnownFileType = text; path = Makefile.in; sourceTree = "<group>"; };
		C62951DB1369241200F94899 /* memz80.cpp */ = {isa = PBXFileReference; fileEncoding = 4; lastKnownFileType = sourcecode.cpp.cpp; path = memz80.cpp; sourceTree = "<group>"; };
		C62951DC1369241200F94899 /* memz80.h */ = {isa = PBXFileReference; fileEncoding = 4; lastKnownFileType = sourcecode.c.h; path = memz80.h; sourceTree = "<group>"; };
		C62951DD1369241200F94899 /* pio.cpp */ = {isa = PBXFileReference; fileEncoding = 4; lastKnownFileType = sourcecode.cpp.cpp; path = pio.cpp; sourceTree = "<group>"; };
		C62951DE1369241200F94899 /* pio.h */ = {isa = PBXFileReference; fileEncoding = 4; lastKnownFileType = sourcecode.c.h; path = pio.h; sourceTree = "<group>"; };
		C62951DF1369241200F94899 /* render.cpp */ = {isa = PBXFileReference; fileEncoding = 4; lastKnownFileType = sourcecode.cpp.cpp; path = render.cpp; sourceTree = "<group>"; };
		C62951E01369241200F94899 /* render.h */ = {isa = PBXFileReference; fileEncoding = 4; lastKnownFileType = sourcecode.c.h; path = render.h; sourceTree = "<group>"; };
		C62951E11369241200F94899 /* romdb.cpp */ = {isa = PBXFileReference; fileEncoding = 4; lastKnownFileType = sourcecode.cpp.cpp; path = romdb.cpp; sourceTree = "<group>"; };
		C62951E21369241200F94899 /* romdb.h */ = {isa = PBXFileReference; fileEncoding = 4; lastKnownFileType = sourcecode.c.h; path = romdb.h; sourceTree = "<group>"; };
		C62951E31369241200F94899 /* shared.h */ = {isa = PBXFileReference; fileEncoding = 4; lastKnownFileType = sourcecode.c.h; path = shared.h; sourceTree = "<group>"; };
		C62951E41369241200F94899 /* sms.cpp */ = {isa = PBXFileReference; fileEncoding = 4; lastKnownFileType = sourcecode.cpp.cpp; path = sms.cpp; sourceTree = "<group>"; };
		C62951E51369241200F94899 /* sms.h */ = {isa = PBXFileReference; fileEncoding = 4; lastKnownFileType = sourcecode.c.h; path = sms.h; sourceTree = "<group>"; };
		C62951E61369241200F94899 /* sound.cpp */ = {isa = PBXFileReference; fileEncoding = 4; lastKnownFileType = sourcecode.cpp.cpp; path = sound.cpp; sourceTree = "<group>"; };
		C62951E71369241200F94899 /* sound.h */ = {isa = PBXFileReference; fileEncoding = 4; lastKnownFileType = sourcecode.c.h; path = sound.h; sourceTree = "<group>"; };
		C62951E81369241200F94899 /* system.cpp */ = {isa = PBXFileReference; fileEncoding = 4; lastKnownFileType = sourcecode.cpp.cpp; path = system.cpp; sourceTree = "<group>"; };
		C62951E91369241200F94899 /* system.h */ = {isa = PBXFileReference; fileEncoding = 4; lastKnownFileType = sourcecode.c.h; path = system.h; sourceTree = "<group>"; };
		C62951EA1369241200F94899 /* tms.cpp */ = {isa = PBXFileReference; fileEncoding = 4; lastKnownFileType = sourcecode.cpp.cpp; path = tms.cpp; sourceTree = "<group>"; };
		C62951EB1369241200F94899 /* tms.h */ = {isa = PBXFileReference; fileEncoding = 4; lastKnownFileType = sourcecode.c.h; path = tms.h; sourceTree = "<group>"; };
		C62951EC1369241200F94899 /* vdp.cpp */ = {isa = PBXFileReference; fileEncoding = 4; lastKnownFileType = sourcecode.cpp.cpp; path = vdp.cpp; sourceTree = "<group>"; };
		C62951ED1369241200F94899 /* vdp.h */ = {isa = PBXFileReference; fileEncoding = 4; lastKnownFileType = sourcecode.c.h; path = vdp.h; sourceTree = "<group>"; };
		C62951EF1369241200F94899 /* interface.cpp */ = {isa = PBXFileReference; fileEncoding = 4; lastKnownFileType = sourcecode.cpp.cpp; path = interface.cpp; sourceTree = "<group>"; };
		C62951F01369241200F94899 /* Makefile.am */ = {isa = PBXFileReference; fileEncoding = 4; lastKnownFileType = text; path = Makefile.am; sourceTree = "<group>"; };
		C62951F11369241200F94899 /* Makefile.in */ = {isa = PBXFileReference; fileEncoding = 4; lastKnownFileType = text; path = Makefile.in; sourceTree = "<group>"; };
		C62951F31369241200F94899 /* base.hpp */ = {isa = PBXFileReference; fileEncoding = 4; lastKnownFileType = sourcecode.cpp.h; path = base.hpp; sourceTree = "<group>"; };
		C62951F51369241200F94899 /* cartridge.cpp */ = {isa = PBXFileReference; fileEncoding = 4; lastKnownFileType = sourcecode.cpp.cpp; path = cartridge.cpp; sourceTree = "<group>"; };
		C62951F61369241200F94899 /* cartridge.hpp */ = {isa = PBXFileReference; fileEncoding = 4; lastKnownFileType = sourcecode.cpp.h; path = cartridge.hpp; sourceTree = "<group>"; };
		C62951F71369241200F94899 /* gameboyheader.cpp */ = {isa = PBXFileReference; fileEncoding = 4; lastKnownFileType = sourcecode.cpp.cpp; path = gameboyheader.cpp; sourceTree = "<group>"; };
		C62951F81369241200F94899 /* header.cpp */ = {isa = PBXFileReference; fileEncoding = 4; lastKnownFileType = sourcecode.cpp.cpp; path = header.cpp; sourceTree = "<group>"; };
		C62951F91369241200F94899 /* serialization.cpp */ = {isa = PBXFileReference; fileEncoding = 4; lastKnownFileType = sourcecode.cpp.cpp; path = serialization.cpp; sourceTree = "<group>"; };
		C62951FA1369241200F94899 /* cc.bat */ = {isa = PBXFileReference; fileEncoding = 4; lastKnownFileType = text; path = cc.bat; sourceTree = "<group>"; };
		C62951FC1369241200F94899 /* cheat-inline.hpp */ = {isa = PBXFileReference; fileEncoding = 4; lastKnownFileType = sourcecode.cpp.h; path = "cheat-inline.hpp"; sourceTree = "<group>"; };
		C62951FD1369241200F94899 /* cheat.cpp */ = {isa = PBXFileReference; fileEncoding = 4; lastKnownFileType = sourcecode.cpp.cpp; path = cheat.cpp; sourceTree = "<group>"; };
		C62951FE1369241200F94899 /* cheat.hpp */ = {isa = PBXFileReference; fileEncoding = 4; lastKnownFileType = sourcecode.cpp.h; path = cheat.hpp; sourceTree = "<group>"; };
		C62952011369241200F94899 /* 21fx.cpp */ = {isa = PBXFileReference; fileEncoding = 4; lastKnownFileType = sourcecode.cpp.cpp; path = 21fx.cpp; sourceTree = "<group>"; };
		C62952021369241200F94899 /* 21fx.hpp */ = {isa = PBXFileReference; fileEncoding = 4; lastKnownFileType = sourcecode.cpp.h; path = 21fx.hpp; sourceTree = "<group>"; };
		C62952031369241200F94899 /* serialization.cpp */ = {isa = PBXFileReference; fileEncoding = 4; lastKnownFileType = sourcecode.cpp.cpp; path = serialization.cpp; sourceTree = "<group>"; };
		C62952051369241200F94899 /* bsx.cpp */ = {isa = PBXFileReference; fileEncoding = 4; lastKnownFileType = sourcecode.cpp.cpp; path = bsx.cpp; sourceTree = "<group>"; };
		C62952061369241200F94899 /* bsx.hpp */ = {isa = PBXFileReference; fileEncoding = 4; lastKnownFileType = sourcecode.cpp.h; path = bsx.hpp; sourceTree = "<group>"; };
		C62952071369241200F94899 /* bsx_base.cpp */ = {isa = PBXFileReference; fileEncoding = 4; lastKnownFileType = sourcecode.cpp.cpp; path = bsx_base.cpp; sourceTree = "<group>"; };
		C62952081369241200F94899 /* bsx_cart.cpp */ = {isa = PBXFileReference; fileEncoding = 4; lastKnownFileType = sourcecode.cpp.cpp; path = bsx_cart.cpp; sourceTree = "<group>"; };
		C62952091369241200F94899 /* bsx_flash.cpp */ = {isa = PBXFileReference; fileEncoding = 4; lastKnownFileType = sourcecode.cpp.cpp; path = bsx_flash.cpp; sourceTree = "<group>"; };
		C629520A1369241200F94899 /* chip.hpp */ = {isa = PBXFileReference; fileEncoding = 4; lastKnownFileType = sourcecode.cpp.h; path = chip.hpp; sourceTree = "<group>"; };
		C629520C1369241200F94899 /* cx4.cpp */ = {isa = PBXFileReference; fileEncoding = 4; lastKnownFileType = sourcecode.cpp.cpp; path = cx4.cpp; sourceTree = "<group>"; };
		C629520D1369241200F94899 /* cx4.hpp */ = {isa = PBXFileReference; fileEncoding = 4; lastKnownFileType = sourcecode.cpp.h; path = cx4.hpp; sourceTree = "<group>"; };
		C629520E1369241200F94899 /* data.cpp */ = {isa = PBXFileReference; fileEncoding = 4; lastKnownFileType = sourcecode.cpp.cpp; path = data.cpp; sourceTree = "<group>"; };
		C629520F1369241200F94899 /* functions.cpp */ = {isa = PBXFileReference; fileEncoding = 4; lastKnownFileType = sourcecode.cpp.cpp; path = functions.cpp; sourceTree = "<group>"; };
		C62952101369241200F94899 /* oam.cpp */ = {isa = PBXFileReference; fileEncoding = 4; lastKnownFileType = sourcecode.cpp.cpp; path = oam.cpp; sourceTree = "<group>"; };
		C62952111369241200F94899 /* opcodes.cpp */ = {isa = PBXFileReference; fileEncoding = 4; lastKnownFileType = sourcecode.cpp.cpp; path = opcodes.cpp; sourceTree = "<group>"; };
		C62952121369241200F94899 /* serialization.cpp */ = {isa = PBXFileReference; fileEncoding = 4; lastKnownFileType = sourcecode.cpp.cpp; path = serialization.cpp; sourceTree = "<group>"; };
		C62952141369241200F94899 /* dsp1.cpp */ = {isa = PBXFileReference; fileEncoding = 4; lastKnownFileType = sourcecode.cpp.cpp; path = dsp1.cpp; sourceTree = "<group>"; };
		C62952151369241200F94899 /* dsp1.hpp */ = {isa = PBXFileReference; fileEncoding = 4; lastKnownFileType = sourcecode.cpp.h; path = dsp1.hpp; sourceTree = "<group>"; };
		C62952161369241200F94899 /* dsp1emu.cpp */ = {isa = PBXFileReference; fileEncoding = 4; lastKnownFileType = sourcecode.cpp.cpp; path = dsp1emu.cpp; sourceTree = "<group>"; };
		C62952171369241200F94899 /* dsp1emu.hpp */ = {isa = PBXFileReference; fileEncoding = 4; lastKnownFileType = sourcecode.cpp.h; path = dsp1emu.hpp; sourceTree = "<group>"; };
		C62952181369241200F94899 /* serialization.cpp */ = {isa = PBXFileReference; fileEncoding = 4; lastKnownFileType = sourcecode.cpp.cpp; path = serialization.cpp; sourceTree = "<group>"; };
		C629521A1369241200F94899 /* dsp2.cpp */ = {isa = PBXFileReference; fileEncoding = 4; lastKnownFileType = sourcecode.cpp.cpp; path = dsp2.cpp; sourceTree = "<group>"; };
		C629521B1369241200F94899 /* dsp2.hpp */ = {isa = PBXFileReference; fileEncoding = 4; lastKnownFileType = sourcecode.cpp.h; path = dsp2.hpp; sourceTree = "<group>"; };
		C629521C1369241200F94899 /* opcodes.cpp */ = {isa = PBXFileReference; fileEncoding = 4; lastKnownFileType = sourcecode.cpp.cpp; path = opcodes.cpp; sourceTree = "<group>"; };
		C629521D1369241200F94899 /* serialization.cpp */ = {isa = PBXFileReference; fileEncoding = 4; lastKnownFileType = sourcecode.cpp.cpp; path = serialization.cpp; sourceTree = "<group>"; };
		C629521F1369241200F94899 /* dsp3.cpp */ = {isa = PBXFileReference; fileEncoding = 4; lastKnownFileType = sourcecode.cpp.cpp; path = dsp3.cpp; sourceTree = "<group>"; };
		C62952201369241200F94899 /* dsp3.hpp */ = {isa = PBXFileReference; fileEncoding = 4; lastKnownFileType = sourcecode.cpp.h; path = dsp3.hpp; sourceTree = "<group>"; };
		C62952211369241200F94899 /* dsp3emu.c */ = {isa = PBXFileReference; fileEncoding = 4; lastKnownFileType = sourcecode.c.c; path = dsp3emu.c; sourceTree = "<group>"; };
		C62952231369241200F94899 /* dsp4.cpp */ = {isa = PBXFileReference; fileEncoding = 4; lastKnownFileType = sourcecode.cpp.cpp; path = dsp4.cpp; sourceTree = "<group>"; };
		C62952241369241200F94899 /* dsp4.hpp */ = {isa = PBXFileReference; fileEncoding = 4; lastKnownFileType = sourcecode.cpp.h; path = dsp4.hpp; sourceTree = "<group>"; };
		C62952251369241200F94899 /* dsp4emu.c */ = {isa = PBXFileReference; fileEncoding = 4; lastKnownFileType = sourcecode.c.c; path = dsp4emu.c; sourceTree = "<group>"; };
		C62952261369241200F94899 /* dsp4emu.h */ = {isa = PBXFileReference; fileEncoding = 4; lastKnownFileType = sourcecode.c.h; path = dsp4emu.h; sourceTree = "<group>"; };
		C62952281369241200F94899 /* obc1.cpp */ = {isa = PBXFileReference; fileEncoding = 4; lastKnownFileType = sourcecode.cpp.cpp; path = obc1.cpp; sourceTree = "<group>"; };
		C62952291369241200F94899 /* obc1.hpp */ = {isa = PBXFileReference; fileEncoding = 4; lastKnownFileType = sourcecode.cpp.h; path = obc1.hpp; sourceTree = "<group>"; };
		C629522A1369241200F94899 /* serialization.cpp */ = {isa = PBXFileReference; fileEncoding = 4; lastKnownFileType = sourcecode.cpp.cpp; path = serialization.cpp; sourceTree = "<group>"; };
		C629522D1369241200F94899 /* bus.cpp */ = {isa = PBXFileReference; fileEncoding = 4; lastKnownFileType = sourcecode.cpp.cpp; path = bus.cpp; sourceTree = "<group>"; };
		C629522E1369241200F94899 /* bus.hpp */ = {isa = PBXFileReference; fileEncoding = 4; lastKnownFileType = sourcecode.cpp.h; path = bus.hpp; sourceTree = "<group>"; };
		C62952301369241200F94899 /* dma.cpp */ = {isa = PBXFileReference; fileEncoding = 4; lastKnownFileType = sourcecode.cpp.cpp; path = dma.cpp; sourceTree = "<group>"; };
		C62952311369241200F94899 /* dma.hpp */ = {isa = PBXFileReference; fileEncoding = 4; lastKnownFileType = sourcecode.cpp.h; path = dma.hpp; sourceTree = "<group>"; };
		C62952331369241200F94899 /* memory.cpp */ = {isa = PBXFileReference; fileEncoding = 4; lastKnownFileType = sourcecode.cpp.cpp; path = memory.cpp; sourceTree = "<group>"; };
		C62952341369241200F94899 /* memory.hpp */ = {isa = PBXFileReference; fileEncoding = 4; lastKnownFileType = sourcecode.cpp.h; path = memory.hpp; sourceTree = "<group>"; };
		C62952361369241200F94899 /* mmio.cpp */ = {isa = PBXFileReference; fileEncoding = 4; lastKnownFileType = sourcecode.cpp.cpp; path = mmio.cpp; sourceTree = "<group>"; };
		C62952371369241200F94899 /* mmio.hpp */ = {isa = PBXFileReference; fileEncoding = 4; lastKnownFileType = sourcecode.cpp.h; path = mmio.hpp; sourceTree = "<group>"; };
		C62952381369241200F94899 /* sa1.cpp */ = {isa = PBXFileReference; fileEncoding = 4; lastKnownFileType = sourcecode.cpp.cpp; path = sa1.cpp; sourceTree = "<group>"; };
		C62952391369241200F94899 /* sa1.hpp */ = {isa = PBXFileReference; fileEncoding = 4; lastKnownFileType = sourcecode.cpp.h; path = sa1.hpp; sourceTree = "<group>"; };
		C629523A1369241200F94899 /* serialization.cpp */ = {isa = PBXFileReference; fileEncoding = 4; lastKnownFileType = sourcecode.cpp.cpp; path = serialization.cpp; sourceTree = "<group>"; };
		C629523C1369241200F94899 /* sdd1.cpp */ = {isa = PBXFileReference; fileEncoding = 4; lastKnownFileType = sourcecode.cpp.cpp; path = sdd1.cpp; sourceTree = "<group>"; };
		C629523D1369241200F94899 /* sdd1.hpp */ = {isa = PBXFileReference; fileEncoding = 4; lastKnownFileType = sourcecode.cpp.h; path = sdd1.hpp; sourceTree = "<group>"; };
		C629523E1369241200F94899 /* sdd1emu.cpp */ = {isa = PBXFileReference; fileEncoding = 4; lastKnownFileType = sourcecode.cpp.cpp; path = sdd1emu.cpp; sourceTree = "<group>"; };
		C629523F1369241200F94899 /* sdd1emu.hpp */ = {isa = PBXFileReference; fileEncoding = 4; lastKnownFileType = sourcecode.cpp.h; path = sdd1emu.hpp; sourceTree = "<group>"; };
		C62952401369241200F94899 /* serialization.cpp */ = {isa = PBXFileReference; fileEncoding = 4; lastKnownFileType = sourcecode.cpp.cpp; path = serialization.cpp; sourceTree = "<group>"; };
		C62952421369241200F94899 /* decomp.cpp */ = {isa = PBXFileReference; fileEncoding = 4; lastKnownFileType = sourcecode.cpp.cpp; path = decomp.cpp; sourceTree = "<group>"; };
		C62952431369241200F94899 /* decomp.hpp */ = {isa = PBXFileReference; fileEncoding = 4; lastKnownFileType = sourcecode.cpp.h; path = decomp.hpp; sourceTree = "<group>"; };
		C62952441369241200F94899 /* serialization.cpp */ = {isa = PBXFileReference; fileEncoding = 4; lastKnownFileType = sourcecode.cpp.cpp; path = serialization.cpp; sourceTree = "<group>"; };
		C62952451369241200F94899 /* spc7110.cpp */ = {isa = PBXFileReference; fileEncoding = 4; lastKnownFileType = sourcecode.cpp.cpp; path = spc7110.cpp; sourceTree = "<group>"; };
		C62952461369241200F94899 /* spc7110.hpp */ = {isa = PBXFileReference; fileEncoding = 4; lastKnownFileType = sourcecode.cpp.h; path = spc7110.hpp; sourceTree = "<group>"; };
		C62952481369241200F94899 /* serialization.cpp */ = {isa = PBXFileReference; fileEncoding = 4; lastKnownFileType = sourcecode.cpp.cpp; path = serialization.cpp; sourceTree = "<group>"; };
		C62952491369241200F94899 /* srtc.cpp */ = {isa = PBXFileReference; fileEncoding = 4; lastKnownFileType = sourcecode.cpp.cpp; path = srtc.cpp; sourceTree = "<group>"; };
		C629524A1369241200F94899 /* srtc.hpp */ = {isa = PBXFileReference; fileEncoding = 4; lastKnownFileType = sourcecode.cpp.h; path = srtc.hpp; sourceTree = "<group>"; };
		C629524C1369241200F94899 /* serialization.cpp */ = {isa = PBXFileReference; fileEncoding = 4; lastKnownFileType = sourcecode.cpp.cpp; path = serialization.cpp; sourceTree = "<group>"; };
		C629524D1369241200F94899 /* st010.cpp */ = {isa = PBXFileReference; fileEncoding = 4; lastKnownFileType = sourcecode.cpp.cpp; path = st010.cpp; sourceTree = "<group>"; };
		C629524E1369241200F94899 /* st010.hpp */ = {isa = PBXFileReference; fileEncoding = 4; lastKnownFileType = sourcecode.cpp.h; path = st010.hpp; sourceTree = "<group>"; };
		C629524F1369241200F94899 /* st010_data.hpp */ = {isa = PBXFileReference; fileEncoding = 4; lastKnownFileType = sourcecode.cpp.h; path = st010_data.hpp; sourceTree = "<group>"; };
		C62952501369241200F94899 /* st010_op.cpp */ = {isa = PBXFileReference; fileEncoding = 4; lastKnownFileType = sourcecode.cpp.cpp; path = st010_op.cpp; sourceTree = "<group>"; };
		C62952521369241200F94899 /* st011.cpp */ = {isa = PBXFileReference; fileEncoding = 4; lastKnownFileType = sourcecode.cpp.cpp; path = st011.cpp; sourceTree = "<group>"; };
		C62952531369241200F94899 /* st011.hpp */ = {isa = PBXFileReference; fileEncoding = 4; lastKnownFileType = sourcecode.cpp.h; path = st011.hpp; sourceTree = "<group>"; };
		C62952551369241200F94899 /* st018.cpp */ = {isa = PBXFileReference; fileEncoding = 4; lastKnownFileType = sourcecode.cpp.cpp; path = st018.cpp; sourceTree = "<group>"; };
		C62952561369241200F94899 /* st018.hpp */ = {isa = PBXFileReference; fileEncoding = 4; lastKnownFileType = sourcecode.cpp.h; path = st018.hpp; sourceTree = "<group>"; };
		C62952591369241200F94899 /* bus.cpp */ = {isa = PBXFileReference; fileEncoding = 4; lastKnownFileType = sourcecode.cpp.cpp; path = bus.cpp; sourceTree = "<group>"; };
		C629525A1369241200F94899 /* bus.hpp */ = {isa = PBXFileReference; fileEncoding = 4; lastKnownFileType = sourcecode.cpp.h; path = bus.hpp; sourceTree = "<group>"; };
		C629525C1369241200F94899 /* core.cpp */ = {isa = PBXFileReference; fileEncoding = 4; lastKnownFileType = sourcecode.cpp.cpp; path = core.cpp; sourceTree = "<group>"; };
		C629525D1369241200F94899 /* core.hpp */ = {isa = PBXFileReference; fileEncoding = 4; lastKnownFileType = sourcecode.cpp.h; path = core.hpp; sourceTree = "<group>"; };
		C629525E1369241200F94899 /* opcode_table.cpp */ = {isa = PBXFileReference; fileEncoding = 4; lastKnownFileType = sourcecode.cpp.cpp; path = opcode_table.cpp; sourceTree = "<group>"; };
		C629525F1369241200F94899 /* opcodes.cpp */ = {isa = PBXFileReference; fileEncoding = 4; lastKnownFileType = sourcecode.cpp.cpp; path = opcodes.cpp; sourceTree = "<group>"; };
		C62952601369241200F94899 /* registers.hpp */ = {isa = PBXFileReference; fileEncoding = 4; lastKnownFileType = sourcecode.cpp.h; path = registers.hpp; sourceTree = "<group>"; };
		C62952621369241200F94899 /* disasm.cpp */ = {isa = PBXFileReference; fileEncoding = 4; lastKnownFileType = sourcecode.cpp.cpp; path = disasm.cpp; sourceTree = "<group>"; };
		C62952631369241200F94899 /* disasm.hpp */ = {isa = PBXFileReference; fileEncoding = 4; lastKnownFileType = sourcecode.cpp.h; path = disasm.hpp; sourceTree = "<group>"; };
		C62952651369241200F94899 /* memory.cpp */ = {isa = PBXFileReference; fileEncoding = 4; lastKnownFileType = sourcecode.cpp.cpp; path = memory.cpp; sourceTree = "<group>"; };
		C62952661369241200F94899 /* memory.hpp */ = {isa = PBXFileReference; fileEncoding = 4; lastKnownFileType = sourcecode.cpp.h; path = memory.hpp; sourceTree = "<group>"; };
		C62952681369241200F94899 /* mmio.cpp */ = {isa = PBXFileReference; fileEncoding = 4; lastKnownFileType = sourcecode.cpp.cpp; path = mmio.cpp; sourceTree = "<group>"; };
		C62952691369241200F94899 /* mmio.hpp */ = {isa = PBXFileReference; fileEncoding = 4; lastKnownFileType = sourcecode.cpp.h; path = mmio.hpp; sourceTree = "<group>"; };
		C629526A1369241200F94899 /* serialization.cpp */ = {isa = PBXFileReference; fileEncoding = 4; lastKnownFileType = sourcecode.cpp.cpp; path = serialization.cpp; sourceTree = "<group>"; };
		C629526B1369241200F94899 /* superfx.cpp */ = {isa = PBXFileReference; fileEncoding = 4; lastKnownFileType = sourcecode.cpp.cpp; path = superfx.cpp; sourceTree = "<group>"; };
		C629526C1369241200F94899 /* superfx.hpp */ = {isa = PBXFileReference; fileEncoding = 4; lastKnownFileType = sourcecode.cpp.h; path = superfx.hpp; sourceTree = "<group>"; };
		C629526E1369241200F94899 /* timing.cpp */ = {isa = PBXFileReference; fileEncoding = 4; lastKnownFileType = sourcecode.cpp.cpp; path = timing.cpp; sourceTree = "<group>"; };
		C629526F1369241200F94899 /* timing.hpp */ = {isa = PBXFileReference; fileEncoding = 4; lastKnownFileType = sourcecode.cpp.h; path = timing.hpp; sourceTree = "<group>"; };
		C62952711369241200F94899 /* supergameboy.cpp */ = {isa = PBXFileReference; fileEncoding = 4; lastKnownFileType = sourcecode.cpp.cpp; path = supergameboy.cpp; sourceTree = "<group>"; };
		C62952721369241200F94899 /* supergameboy.hpp */ = {isa = PBXFileReference; fileEncoding = 4; lastKnownFileType = sourcecode.cpp.h; path = supergameboy.hpp; sourceTree = "<group>"; };
		C62952731369241200F94899 /* clean.bat */ = {isa = PBXFileReference; fileEncoding = 4; lastKnownFileType = text; path = clean.bat; sourceTree = "<group>"; };
		C62952761369241200F94899 /* algorithms.cpp */ = {isa = PBXFileReference; fileEncoding = 4; lastKnownFileType = sourcecode.cpp.cpp; path = algorithms.cpp; sourceTree = "<group>"; };
		C62952771369241200F94899 /* core.cpp */ = {isa = PBXFileReference; fileEncoding = 4; lastKnownFileType = sourcecode.cpp.cpp; path = core.cpp; sourceTree = "<group>"; };
		C62952781369241200F94899 /* core.hpp */ = {isa = PBXFileReference; fileEncoding = 4; lastKnownFileType = sourcecode.cpp.h; path = core.hpp; sourceTree = "<group>"; };
		C629527A1369241200F94899 /* disassembler.cpp */ = {isa = PBXFileReference; fileEncoding = 4; lastKnownFileType = sourcecode.cpp.cpp; path = disassembler.cpp; sourceTree = "<group>"; };
		C629527B1369241200F94899 /* disassembler.hpp */ = {isa = PBXFileReference; fileEncoding = 4; lastKnownFileType = sourcecode.cpp.h; path = disassembler.hpp; sourceTree = "<group>"; };
		C629527C1369241200F94899 /* memory.hpp */ = {isa = PBXFileReference; fileEncoding = 4; lastKnownFileType = sourcecode.cpp.h; path = memory.hpp; sourceTree = "<group>"; };
		C629527D1369241200F94899 /* opcode_misc.cpp */ = {isa = PBXFileReference; fileEncoding = 4; lastKnownFileType = sourcecode.cpp.cpp; path = opcode_misc.cpp; sourceTree = "<group>"; };
		C629527E1369241200F94899 /* opcode_pc.cpp */ = {isa = PBXFileReference; fileEncoding = 4; lastKnownFileType = sourcecode.cpp.cpp; path = opcode_pc.cpp; sourceTree = "<group>"; };
		C629527F1369241200F94899 /* opcode_read.cpp */ = {isa = PBXFileReference; fileEncoding = 4; lastKnownFileType = sourcecode.cpp.cpp; path = opcode_read.cpp; sourceTree = "<group>"; };
		C62952801369241200F94899 /* opcode_rmw.cpp */ = {isa = PBXFileReference; fileEncoding = 4; lastKnownFileType = sourcecode.cpp.cpp; path = opcode_rmw.cpp; sourceTree = "<group>"; };
		C62952811369241200F94899 /* opcode_write.cpp */ = {isa = PBXFileReference; fileEncoding = 4; lastKnownFileType = sourcecode.cpp.cpp; path = opcode_write.cpp; sourceTree = "<group>"; };
		C62952821369241200F94899 /* registers.hpp */ = {isa = PBXFileReference; fileEncoding = 4; lastKnownFileType = sourcecode.cpp.h; path = registers.hpp; sourceTree = "<group>"; };
		C62952831369241200F94899 /* serialization.cpp */ = {isa = PBXFileReference; fileEncoding = 4; lastKnownFileType = sourcecode.cpp.cpp; path = serialization.cpp; sourceTree = "<group>"; };
		C62952841369241200F94899 /* table.cpp */ = {isa = PBXFileReference; fileEncoding = 4; lastKnownFileType = sourcecode.cpp.cpp; path = table.cpp; sourceTree = "<group>"; };
		C62952851369241200F94899 /* cpu-debugger.cpp */ = {isa = PBXFileReference; fileEncoding = 4; lastKnownFileType = sourcecode.cpp.cpp; path = "cpu-debugger.cpp"; sourceTree = "<group>"; };
		C62952861369241200F94899 /* cpu-debugger.hpp */ = {isa = PBXFileReference; fileEncoding = 4; lastKnownFileType = sourcecode.cpp.h; path = "cpu-debugger.hpp"; sourceTree = "<group>"; };
		C62952871369241200F94899 /* cpu.cpp */ = {isa = PBXFileReference; fileEncoding = 4; lastKnownFileType = sourcecode.cpp.cpp; path = cpu.cpp; sourceTree = "<group>"; };
		C62952881369241200F94899 /* cpu.hpp */ = {isa = PBXFileReference; fileEncoding = 4; lastKnownFileType = sourcecode.cpp.h; path = cpu.hpp; sourceTree = "<group>"; };
		C629528B1369241200F94899 /* debugger.cpp */ = {isa = PBXFileReference; fileEncoding = 4; lastKnownFileType = sourcecode.cpp.cpp; path = debugger.cpp; sourceTree = "<group>"; };
		C629528C1369241200F94899 /* debugger.hpp */ = {isa = PBXFileReference; fileEncoding = 4; lastKnownFileType = sourcecode.cpp.h; path = debugger.hpp; sourceTree = "<group>"; };
		C629528E1369241200F94899 /* dma.cpp */ = {isa = PBXFileReference; fileEncoding = 4; lastKnownFileType = sourcecode.cpp.cpp; path = dma.cpp; sourceTree = "<group>"; };
		C629528F1369241200F94899 /* dma.hpp */ = {isa = PBXFileReference; fileEncoding = 4; lastKnownFileType = sourcecode.cpp.h; path = dma.hpp; sourceTree = "<group>"; };
		C62952911369241200F94899 /* memory.cpp */ = {isa = PBXFileReference; fileEncoding = 4; lastKnownFileType = sourcecode.cpp.cpp; path = memory.cpp; sourceTree = "<group>"; };
		C62952921369241200F94899 /* memory.hpp */ = {isa = PBXFileReference; fileEncoding = 4; lastKnownFileType = sourcecode.cpp.h; path = memory.hpp; sourceTree = "<group>"; };
		C62952941369241200F94899 /* mmio.cpp */ = {isa = PBXFileReference; fileEncoding = 4; lastKnownFileType = sourcecode.cpp.cpp; path = mmio.cpp; sourceTree = "<group>"; };
		C62952951369241200F94899 /* mmio.hpp */ = {isa = PBXFileReference; fileEncoding = 4; lastKnownFileType = sourcecode.cpp.h; path = mmio.hpp; sourceTree = "<group>"; };
		C62952961369241200F94899 /* scpu.cpp */ = {isa = PBXFileReference; fileEncoding = 4; lastKnownFileType = sourcecode.cpp.cpp; path = scpu.cpp; sourceTree = "<group>"; };
		C62952971369241200F94899 /* scpu.hpp */ = {isa = PBXFileReference; fileEncoding = 4; lastKnownFileType = sourcecode.cpp.h; path = scpu.hpp; sourceTree = "<group>"; };
		C62952981369241200F94899 /* serialization.cpp */ = {isa = PBXFileReference; fileEncoding = 4; lastKnownFileType = sourcecode.cpp.cpp; path = serialization.cpp; sourceTree = "<group>"; };
		C629529A1369241200F94899 /* event.cpp */ = {isa = PBXFileReference; fileEncoding = 4; lastKnownFileType = sourcecode.cpp.cpp; path = event.cpp; sourceTree = "<group>"; };
		C629529B1369241200F94899 /* irq.cpp */ = {isa = PBXFileReference; fileEncoding = 4; lastKnownFileType = sourcecode.cpp.cpp; path = irq.cpp; sourceTree = "<group>"; };
		C629529C1369241200F94899 /* joypad.cpp */ = {isa = PBXFileReference; fileEncoding = 4; lastKnownFileType = sourcecode.cpp.cpp; path = joypad.cpp; sourceTree = "<group>"; };
		C629529D1369241200F94899 /* timing.cpp */ = {isa = PBXFileReference; fileEncoding = 4; lastKnownFileType = sourcecode.cpp.cpp; path = timing.cpp; sourceTree = "<group>"; };
		C629529E1369241200F94899 /* timing.hpp */ = {isa = PBXFileReference; fileEncoding = 4; lastKnownFileType = sourcecode.cpp.h; path = timing.hpp; sourceTree = "<group>"; };
		C62952A01369241200F94899 /* bsnes.desktop */ = {isa = PBXFileReference; fileEncoding = 4; lastKnownFileType = text; path = bsnes.desktop; sourceTree = "<group>"; };
		C62952A11369241200F94899 /* bsnes.ico */ = {isa = PBXFileReference; lastKnownFileType = image.ico; path = bsnes.ico; sourceTree = "<group>"; };
		C62952A21369241200F94899 /* bsnes.Manifest */ = {isa = PBXFileReference; fileEncoding = 4; lastKnownFileType = text.xml; path = bsnes.Manifest; sourceTree = "<group>"; };
		C62952A31369241200F94899 /* bsnes.png */ = {isa = PBXFileReference; lastKnownFileType = image.png; path = bsnes.png; sourceTree = "<group>"; };
		C62952A41369241200F94899 /* documentation.html */ = {isa = PBXFileReference; fileEncoding = 4; lastKnownFileType = text.html; path = documentation.html; sourceTree = "<group>"; };
		C62952A61369241200F94899 /* accessories-text-editor.png */ = {isa = PBXFileReference; lastKnownFileType = image.png; path = "accessories-text-editor.png"; sourceTree = "<group>"; };
		C62952A71369241200F94899 /* applications-multimedia.png */ = {isa = PBXFileReference; lastKnownFileType = image.png; path = "applications-multimedia.png"; sourceTree = "<group>"; };
		C62952A81369241200F94899 /* appointment-new.png */ = {isa = PBXFileReference; lastKnownFileType = image.png; path = "appointment-new.png"; sourceTree = "<group>"; };
		C62952A91369241200F94899 /* audio-volume-high.png */ = {isa = PBXFileReference; lastKnownFileType = image.png; path = "audio-volume-high.png"; sourceTree = "<group>"; };
		C62952AA1369241200F94899 /* document-open.png */ = {isa = PBXFileReference; lastKnownFileType = image.png; path = "document-open.png"; sourceTree = "<group>"; };
		C62952AB1369241200F94899 /* folder-new.png */ = {isa = PBXFileReference; lastKnownFileType = image.png; path = "folder-new.png"; sourceTree = "<group>"; };
		C62952AC1369241200F94899 /* folder.png */ = {isa = PBXFileReference; lastKnownFileType = image.png; path = folder.png; sourceTree = "<group>"; };
		C62952AD1369241200F94899 /* help-browser.png */ = {isa = PBXFileReference; lastKnownFileType = image.png; path = "help-browser.png"; sourceTree = "<group>"; };
		C62952AE1369241200F94899 /* image-x-generic.png */ = {isa = PBXFileReference; lastKnownFileType = image.png; path = "image-x-generic.png"; sourceTree = "<group>"; };
		C62952AF1369241200F94899 /* input-gaming.png */ = {isa = PBXFileReference; lastKnownFileType = image.png; path = "input-gaming.png"; sourceTree = "<group>"; };
		C62952B01369241200F94899 /* item-check-off.png */ = {isa = PBXFileReference; lastKnownFileType = image.png; path = "item-check-off.png"; sourceTree = "<group>"; };
		C62952B11369241200F94899 /* item-check-on.png */ = {isa = PBXFileReference; lastKnownFileType = image.png; path = "item-check-on.png"; sourceTree = "<group>"; };
		C62952B21369241200F94899 /* item-radio-off.png */ = {isa = PBXFileReference; lastKnownFileType = image.png; path = "item-radio-off.png"; sourceTree = "<group>"; };
		C62952B31369241200F94899 /* item-radio-on.png */ = {isa = PBXFileReference; lastKnownFileType = image.png; path = "item-radio-on.png"; sourceTree = "<group>"; };
		C62952B41369241200F94899 /* media-playback-start.png */ = {isa = PBXFileReference; lastKnownFileType = image.png; path = "media-playback-start.png"; sourceTree = "<group>"; };
		C62952B51369241200F94899 /* media-playback-stop.png */ = {isa = PBXFileReference; lastKnownFileType = image.png; path = "media-playback-stop.png"; sourceTree = "<group>"; };
		C62952B61369241200F94899 /* media-record.png */ = {isa = PBXFileReference; lastKnownFileType = image.png; path = "media-record.png"; sourceTree = "<group>"; };
		C62952B71369241200F94899 /* preferences-desktop.png */ = {isa = PBXFileReference; lastKnownFileType = image.png; path = "preferences-desktop.png"; sourceTree = "<group>"; };
		C62952B81369241200F94899 /* preferences-system.png */ = {isa = PBXFileReference; lastKnownFileType = image.png; path = "preferences-system.png"; sourceTree = "<group>"; };
		C62952B91369241200F94899 /* process-stop.png */ = {isa = PBXFileReference; lastKnownFileType = image.png; path = "process-stop.png"; sourceTree = "<group>"; };
		C62952BA1369241200F94899 /* system-file-manager.png */ = {isa = PBXFileReference; lastKnownFileType = image.png; path = "system-file-manager.png"; sourceTree = "<group>"; };
		C62952BB1369241200F94899 /* system-search.png */ = {isa = PBXFileReference; lastKnownFileType = image.png; path = "system-search.png"; sourceTree = "<group>"; };
		C62952BC1369241200F94899 /* text-x-generic.png */ = {isa = PBXFileReference; lastKnownFileType = image.png; path = "text-x-generic.png"; sourceTree = "<group>"; };
		C62952BD1369241200F94899 /* utilities-terminal.png */ = {isa = PBXFileReference; lastKnownFileType = image.png; path = "utilities-terminal.png"; sourceTree = "<group>"; };
		C62952BE1369241200F94899 /* video-display.png */ = {isa = PBXFileReference; lastKnownFileType = image.png; path = "video-display.png"; sourceTree = "<group>"; };
		C62952BF1369241200F94899 /* view-refresh.png */ = {isa = PBXFileReference; lastKnownFileType = image.png; path = "view-refresh.png"; sourceTree = "<group>"; };
		C62952C01369241200F94899 /* license.html */ = {isa = PBXFileReference; fileEncoding = 4; lastKnownFileType = text.html; path = license.html; sourceTree = "<group>"; };
		C62952C11369241200F94899 /* logo.png */ = {isa = PBXFileReference; lastKnownFileType = image.png; path = logo.png; sourceTree = "<group>"; };
		C62952C41369241200F94899 /* adsp.cpp */ = {isa = PBXFileReference; fileEncoding = 4; lastKnownFileType = sourcecode.cpp.cpp; path = adsp.cpp; sourceTree = "<group>"; };
		C62952C51369241200F94899 /* adsp.hpp */ = {isa = PBXFileReference; fileEncoding = 4; lastKnownFileType = sourcecode.cpp.h; path = adsp.hpp; sourceTree = "<group>"; };
		C62952C61369241200F94899 /* adsp_tables.cpp */ = {isa = PBXFileReference; fileEncoding = 4; lastKnownFileType = sourcecode.cpp.cpp; path = adsp_tables.cpp; sourceTree = "<group>"; };
		C62952C71369241200F94899 /* dsp.hpp */ = {isa = PBXFileReference; fileEncoding = 4; lastKnownFileType = sourcecode.cpp.h; path = dsp.hpp; sourceTree = "<group>"; };
		C62952C91369241200F94899 /* brr.cpp */ = {isa = PBXFileReference; fileEncoding = 4; lastKnownFileType = sourcecode.cpp.cpp; path = brr.cpp; sourceTree = "<group>"; };
		C62952CA1369241200F94899 /* counter.cpp */ = {isa = PBXFileReference; fileEncoding = 4; lastKnownFileType = sourcecode.cpp.cpp; path = counter.cpp; sourceTree = "<group>"; };
		C62952CC1369241200F94899 /* debugger.cpp */ = {isa = PBXFileReference; fileEncoding = 4; lastKnownFileType = sourcecode.cpp.cpp; path = debugger.cpp; sourceTree = "<group>"; };
		C62952CD1369241200F94899 /* debugger.hpp */ = {isa = PBXFileReference; fileEncoding = 4; lastKnownFileType = sourcecode.cpp.h; path = debugger.hpp; sourceTree = "<group>"; };
		C62952CE1369241200F94899 /* echo.cpp */ = {isa = PBXFileReference; fileEncoding = 4; lastKnownFileType = sourcecode.cpp.cpp; path = echo.cpp; sourceTree = "<group>"; };
		C62952CF1369241200F94899 /* envelope.cpp */ = {isa = PBXFileReference; fileEncoding = 4; lastKnownFileType = sourcecode.cpp.cpp; path = envelope.cpp; sourceTree = "<group>"; };
		C62952D01369241200F94899 /* gaussian.cpp */ = {isa = PBXFileReference; fileEncoding = 4; lastKnownFileType = sourcecode.cpp.cpp; path = gaussian.cpp; sourceTree = "<group>"; };
		C62952D11369241200F94899 /* misc.cpp */ = {isa = PBXFileReference; fileEncoding = 4; lastKnownFileType = sourcecode.cpp.cpp; path = misc.cpp; sourceTree = "<group>"; };
		C62952D21369241200F94899 /* sdsp.cpp */ = {isa = PBXFileReference; fileEncoding = 4; lastKnownFileType = sourcecode.cpp.cpp; path = sdsp.cpp; sourceTree = "<group>"; };
		C62952D31369241200F94899 /* sdsp.hpp */ = {isa = PBXFileReference; fileEncoding = 4; lastKnownFileType = sourcecode.cpp.h; path = sdsp.hpp; sourceTree = "<group>"; };
		C62952D41369241200F94899 /* serialization.cpp */ = {isa = PBXFileReference; fileEncoding = 4; lastKnownFileType = sourcecode.cpp.cpp; path = serialization.cpp; sourceTree = "<group>"; };
		C62952D51369241200F94899 /* voice.cpp */ = {isa = PBXFileReference; fileEncoding = 4; lastKnownFileType = sourcecode.cpp.cpp; path = voice.cpp; sourceTree = "<group>"; };
		C62952D61369241200F94899 /* interface.hpp */ = {isa = PBXFileReference; fileEncoding = 4; lastKnownFileType = sourcecode.cpp.h; path = interface.hpp; sourceTree = "<group>"; };
		C62952D91369241200F94899 /* amd64.c */ = {isa = PBXFileReference; fileEncoding = 4; lastKnownFileType = sourcecode.c.c; path = amd64.c; sourceTree = "<group>"; };
		C62952DB1369241200F94899 /* benchmark.c */ = {isa = PBXFileReference; fileEncoding = 4; lastKnownFileType = sourcecode.c.c; path = benchmark.c; sourceTree = "<group>"; };
		C62952DC1369241200F94899 /* benchmark_impl.c */ = {isa = PBXFileReference; fileEncoding = 4; lastKnownFileType = sourcecode.c.c; path = benchmark_impl.c; sourceTree = "<group>"; };
		C62952DE1369241200F94899 /* libco.c */ = {isa = PBXFileReference; fileEncoding = 4; lastKnownFileType = sourcecode.c.c; path = libco.c; sourceTree = "<group>"; };
		C62952DF1369241200F94899 /* libco.h */ = {isa = PBXFileReference; fileEncoding = 4; lastKnownFileType = sourcecode.c.h; path = libco.h; sourceTree = "<group>"; };
		C62952E01369241200F94899 /* ppc.c */ = {isa = PBXFileReference; fileEncoding = 4; lastKnownFileType = sourcecode.c.c; path = ppc.c; sourceTree = "<group>"; };
		C62952E11369241200F94899 /* ppc.S */ = {isa = PBXFileReference; fileEncoding = 4; lastKnownFileType = sourcecode.asm; path = ppc.S; sourceTree = "<group>"; };
		C62952E21369241200F94899 /* ppc_regs.h */ = {isa = PBXFileReference; fileEncoding = 4; lastKnownFileType = sourcecode.c.h; path = ppc_regs.h; sourceTree = "<group>"; };
		C62952E31369241200F94899 /* ppc_regs.S */ = {isa = PBXFileReference; fileEncoding = 4; lastKnownFileType = sourcecode.asm; path = ppc_regs.S; sourceTree = "<group>"; };
		C62952E41369241200F94899 /* readme.txt */ = {isa = PBXFileReference; fileEncoding = 4; lastKnownFileType = text; path = readme.txt; sourceTree = "<group>"; };
		C62952E51369241200F94899 /* run_tests */ = {isa = PBXFileReference; fileEncoding = 4; lastKnownFileType = text.script.sh; path = run_tests; sourceTree = "<group>"; };
		C62952E61369241200F94899 /* run_tests.txt */ = {isa = PBXFileReference; fileEncoding = 4; lastKnownFileType = text; path = run_tests.txt; sourceTree = "<group>"; };
		C62952E71369241200F94899 /* test_libco.c */ = {isa = PBXFileReference; fileEncoding = 4; lastKnownFileType = sourcecode.c.c; path = test_libco.c; sourceTree = "<group>"; };
		C62952E81369241200F94899 /* test_regs.c */ = {isa = PBXFileReference; fileEncoding = 4; lastKnownFileType = sourcecode.c.c; path = test_regs.c; sourceTree = "<group>"; };
		C62952E91369241200F94899 /* test_threads.c */ = {isa = PBXFileReference; fileEncoding = 4; lastKnownFileType = sourcecode.c.c; path = test_threads.c; sourceTree = "<group>"; };
		C62952EA1369241200F94899 /* testing.h */ = {isa = PBXFileReference; fileEncoding = 4; lastKnownFileType = sourcecode.c.h; path = testing.h; sourceTree = "<group>"; };
		C62952EC1369241200F94899 /* libco.c */ = {isa = PBXFileReference; fileEncoding = 4; lastKnownFileType = sourcecode.c.c; path = libco.c; sourceTree = "<group>"; };
		C62952ED1369241200F94899 /* libco.h */ = {isa = PBXFileReference; fileEncoding = 4; lastKnownFileType = sourcecode.c.h; path = libco.h; sourceTree = "<group>"; };
		C62952EE1369241200F94899 /* ppc-elf.c */ = {isa = PBXFileReference; fileEncoding = 4; lastKnownFileType = sourcecode.c.c; path = "ppc-elf.c"; sourceTree = "<group>"; };
		C62952EF1369241200F94899 /* ppc.c */ = {isa = PBXFileReference; fileEncoding = 4; lastKnownFileType = sourcecode.c.c; path = ppc.c; sourceTree = "<group>"; };
		C62952F01369241200F94899 /* ppc.s */ = {isa = PBXFileReference; fileEncoding = 4; lastKnownFileType = sourcecode.asm; path = ppc.s; sourceTree = "<group>"; };
		C62952F11369241200F94899 /* ppc64.s */ = {isa = PBXFileReference; fileEncoding = 4; lastKnownFileType = sourcecode.asm; path = ppc64.s; sourceTree = "<group>"; };
		C62952F21369241200F94899 /* sjlj.c */ = {isa = PBXFileReference; fileEncoding = 4; lastKnownFileType = sourcecode.c.c; path = sjlj.c; sourceTree = "<group>"; };
		C62952F31369241200F94899 /* ucontext.c */ = {isa = PBXFileReference; fileEncoding = 4; lastKnownFileType = sourcecode.c.c; path = ucontext.c; sourceTree = "<group>"; };
		C62952F41369241200F94899 /* x86.c */ = {isa = PBXFileReference; fileEncoding = 4; lastKnownFileType = sourcecode.c.c; path = x86.c; sourceTree = "<group>"; };
		C62952F61369241200F94899 /* algorithm.hpp */ = {isa = PBXFileReference; fileEncoding = 4; lastKnownFileType = sourcecode.cpp.h; path = algorithm.hpp; sourceTree = "<group>"; };
		C62952F71369241200F94899 /* any.hpp */ = {isa = PBXFileReference; fileEncoding = 4; lastKnownFileType = sourcecode.cpp.h; path = any.hpp; sourceTree = "<group>"; };
		C62952F81369241200F94899 /* array.hpp */ = {isa = PBXFileReference; fileEncoding = 4; lastKnownFileType = sourcecode.cpp.h; path = array.hpp; sourceTree = "<group>"; };
		C62952F91369241200F94899 /* base64.hpp */ = {isa = PBXFileReference; fileEncoding = 4; lastKnownFileType = sourcecode.cpp.h; path = base64.hpp; sourceTree = "<group>"; };
		C62952FA1369241200F94899 /* bit.hpp */ = {isa = PBXFileReference; fileEncoding = 4; lastKnownFileType = sourcecode.cpp.h; path = bit.hpp; sourceTree = "<group>"; };
		C62952FB1369241200F94899 /* config.hpp */ = {isa = PBXFileReference; fileEncoding = 4; lastKnownFileType = sourcecode.cpp.h; path = config.hpp; sourceTree = "<group>"; };
		C62952FC1369241200F94899 /* crc32.hpp */ = {isa = PBXFileReference; fileEncoding = 4; lastKnownFileType = sourcecode.cpp.h; path = crc32.hpp; sourceTree = "<group>"; };
		C62952FD1369241200F94899 /* detect.hpp */ = {isa = PBXFileReference; fileEncoding = 4; lastKnownFileType = sourcecode.cpp.h; path = detect.hpp; sourceTree = "<group>"; };
		C62952FE1369241200F94899 /* dictionary.hpp */ = {isa = PBXFileReference; fileEncoding = 4; lastKnownFileType = sourcecode.cpp.h; path = dictionary.hpp; sourceTree = "<group>"; };
		C62952FF1369241200F94899 /* dl.hpp */ = {isa = PBXFileReference; fileEncoding = 4; lastKnownFileType = sourcecode.cpp.h; path = dl.hpp; sourceTree = "<group>"; };
		C62953001369241200F94899 /* endian.hpp */ = {isa = PBXFileReference; fileEncoding = 4; lastKnownFileType = sourcecode.cpp.h; path = endian.hpp; sourceTree = "<group>"; };
		C62953011369241200F94899 /* file.hpp */ = {isa = PBXFileReference; fileEncoding = 4; lastKnownFileType = sourcecode.cpp.h; path = file.hpp; sourceTree = "<group>"; };
		C62953021369241200F94899 /* filemap.hpp */ = {isa = PBXFileReference; fileEncoding = 4; lastKnownFileType = sourcecode.cpp.h; path = filemap.hpp; sourceTree = "<group>"; };
		C62953031369241200F94899 /* function.hpp */ = {isa = PBXFileReference; fileEncoding = 4; lastKnownFileType = sourcecode.cpp.h; path = function.hpp; sourceTree = "<group>"; };
		C62953041369241200F94899 /* input.hpp */ = {isa = PBXFileReference; fileEncoding = 4; lastKnownFileType = sourcecode.cpp.h; path = input.hpp; sourceTree = "<group>"; };
		C62953051369241200F94899 /* lzss.hpp */ = {isa = PBXFileReference; fileEncoding = 4; lastKnownFileType = sourcecode.cpp.h; path = lzss.hpp; sourceTree = "<group>"; };
		C62953061369241200F94899 /* Makefile */ = {isa = PBXFileReference; fileEncoding = 4; lastKnownFileType = sourcecode.make; path = Makefile; sourceTree = "<group>"; };
		C62953071369241200F94899 /* Makefile-qt */ = {isa = PBXFileReference; fileEncoding = 4; lastKnownFileType = text; path = "Makefile-qt"; sourceTree = "<group>"; };
		C62953081369241200F94899 /* moduloarray.hpp */ = {isa = PBXFileReference; fileEncoding = 4; lastKnownFileType = sourcecode.cpp.h; path = moduloarray.hpp; sourceTree = "<group>"; };
		C62953091369241200F94899 /* platform.hpp */ = {isa = PBXFileReference; fileEncoding = 4; lastKnownFileType = sourcecode.cpp.h; path = platform.hpp; sourceTree = "<group>"; };
		C629530A1369241200F94899 /* priorityqueue.hpp */ = {isa = PBXFileReference; fileEncoding = 4; lastKnownFileType = sourcecode.cpp.h; path = priorityqueue.hpp; sourceTree = "<group>"; };
		C629530B1369241200F94899 /* property.hpp */ = {isa = PBXFileReference; fileEncoding = 4; lastKnownFileType = sourcecode.cpp.h; path = property.hpp; sourceTree = "<group>"; };
		C629530C1369241200F94899 /* serial.hpp */ = {isa = PBXFileReference; fileEncoding = 4; lastKnownFileType = sourcecode.cpp.h; path = serial.hpp; sourceTree = "<group>"; };
		C629530D1369241200F94899 /* serializer.hpp */ = {isa = PBXFileReference; fileEncoding = 4; lastKnownFileType = sourcecode.cpp.h; path = serializer.hpp; sourceTree = "<group>"; };
		C629530E1369241200F94899 /* sha256.hpp */ = {isa = PBXFileReference; fileEncoding = 4; lastKnownFileType = sourcecode.cpp.h; path = sha256.hpp; sourceTree = "<group>"; };
		C629530F1369241200F94899 /* sort.hpp */ = {isa = PBXFileReference; fileEncoding = 4; lastKnownFileType = sourcecode.cpp.h; path = sort.hpp; sourceTree = "<group>"; };
		C62953101369241200F94899 /* static.hpp */ = {isa = PBXFileReference; fileEncoding = 4; lastKnownFileType = sourcecode.cpp.h; path = static.hpp; sourceTree = "<group>"; };
		C62953111369241200F94899 /* stdint.hpp */ = {isa = PBXFileReference; fileEncoding = 4; lastKnownFileType = sourcecode.cpp.h; path = stdint.hpp; sourceTree = "<group>"; };
		C62953131369241200F94899 /* base.hpp */ = {isa = PBXFileReference; fileEncoding = 4; lastKnownFileType = sourcecode.cpp.h; path = base.hpp; sourceTree = "<group>"; };
		C62953141369241200F94899 /* cast.hpp */ = {isa = PBXFileReference; fileEncoding = 4; lastKnownFileType = sourcecode.cpp.h; path = cast.hpp; sourceTree = "<group>"; };
		C62953151369241200F94899 /* compare.hpp */ = {isa = PBXFileReference; fileEncoding = 4; lastKnownFileType = sourcecode.cpp.h; path = compare.hpp; sourceTree = "<group>"; };
		C62953161369241200F94899 /* convert.hpp */ = {isa = PBXFileReference; fileEncoding = 4; lastKnownFileType = sourcecode.cpp.h; path = convert.hpp; sourceTree = "<group>"; };
		C62953171369241200F94899 /* core.hpp */ = {isa = PBXFileReference; fileEncoding = 4; lastKnownFileType = sourcecode.cpp.h; path = core.hpp; sourceTree = "<group>"; };
		C62953181369241200F94899 /* filename.hpp */ = {isa = PBXFileReference; fileEncoding = 4; lastKnownFileType = sourcecode.cpp.h; path = filename.hpp; sourceTree = "<group>"; };
		C62953191369241200F94899 /* match.hpp */ = {isa = PBXFileReference; fileEncoding = 4; lastKnownFileType = sourcecode.cpp.h; path = match.hpp; sourceTree = "<group>"; };
		C629531A1369241200F94899 /* math.hpp */ = {isa = PBXFileReference; fileEncoding = 4; lastKnownFileType = sourcecode.cpp.h; path = math.hpp; sourceTree = "<group>"; };
		C629531B1369241200F94899 /* replace.hpp */ = {isa = PBXFileReference; fileEncoding = 4; lastKnownFileType = sourcecode.cpp.h; path = replace.hpp; sourceTree = "<group>"; };
		C629531C1369241200F94899 /* split.hpp */ = {isa = PBXFileReference; fileEncoding = 4; lastKnownFileType = sourcecode.cpp.h; path = split.hpp; sourceTree = "<group>"; };
		C629531D1369241200F94899 /* strl.hpp */ = {isa = PBXFileReference; fileEncoding = 4; lastKnownFileType = sourcecode.cpp.h; path = strl.hpp; sourceTree = "<group>"; };
		C629531E1369241200F94899 /* trim.hpp */ = {isa = PBXFileReference; fileEncoding = 4; lastKnownFileType = sourcecode.cpp.h; path = trim.hpp; sourceTree = "<group>"; };
		C629531F1369241200F94899 /* utility.hpp */ = {isa = PBXFileReference; fileEncoding = 4; lastKnownFileType = sourcecode.cpp.h; path = utility.hpp; sourceTree = "<group>"; };
		C62953201369241200F94899 /* string.hpp */ = {isa = PBXFileReference; fileEncoding = 4; lastKnownFileType = sourcecode.cpp.h; path = string.hpp; sourceTree = "<group>"; };
		C62953211369241200F94899 /* traits.hpp */ = {isa = PBXFileReference; fileEncoding = 4; lastKnownFileType = sourcecode.cpp.h; path = traits.hpp; sourceTree = "<group>"; };
		C62953221369241200F94899 /* ups.hpp */ = {isa = PBXFileReference; fileEncoding = 4; lastKnownFileType = sourcecode.cpp.h; path = ups.hpp; sourceTree = "<group>"; };
		C62953231369241200F94899 /* utf8.hpp */ = {isa = PBXFileReference; fileEncoding = 4; lastKnownFileType = sourcecode.cpp.h; path = utf8.hpp; sourceTree = "<group>"; };
		C62953241369241200F94899 /* utility.hpp */ = {isa = PBXFileReference; fileEncoding = 4; lastKnownFileType = sourcecode.cpp.h; path = utility.hpp; sourceTree = "<group>"; };
		C62953251369241200F94899 /* varint.hpp */ = {isa = PBXFileReference; fileEncoding = 4; lastKnownFileType = sourcecode.cpp.h; path = varint.hpp; sourceTree = "<group>"; };
		C62953261369241200F94899 /* vector.hpp */ = {isa = PBXFileReference; fileEncoding = 4; lastKnownFileType = sourcecode.cpp.h; path = vector.hpp; sourceTree = "<group>"; };
		C62953491369241200F94899 /* sync.bat */ = {isa = PBXFileReference; fileEncoding = 4; lastKnownFileType = text; path = sync.bat; sourceTree = "<group>"; };
		C629534A1369241200F94899 /* sync.sh */ = {isa = PBXFileReference; fileEncoding = 4; lastKnownFileType = text.script.sh; path = sync.sh; sourceTree = "<group>"; };
		C629534B1369241200F94899 /* Makefile */ = {isa = PBXFileReference; fileEncoding = 4; lastKnownFileType = sourcecode.make; path = Makefile; sourceTree = "<group>"; };
		C629534D1369241200F94899 /* memory-inline.hpp */ = {isa = PBXFileReference; fileEncoding = 4; lastKnownFileType = sourcecode.cpp.h; path = "memory-inline.hpp"; sourceTree = "<group>"; };
		C629534E1369241200F94899 /* memory.cpp */ = {isa = PBXFileReference; fileEncoding = 4; lastKnownFileType = sourcecode.cpp.cpp; path = memory.cpp; sourceTree = "<group>"; };
		C629534F1369241200F94899 /* memory.hpp */ = {isa = PBXFileReference; fileEncoding = 4; lastKnownFileType = sourcecode.cpp.h; path = memory.hpp; sourceTree = "<group>"; };
		C62953511369241200F94899 /* generic.cpp */ = {isa = PBXFileReference; fileEncoding = 4; lastKnownFileType = sourcecode.cpp.cpp; path = generic.cpp; sourceTree = "<group>"; };
		C62953521369241200F94899 /* serialization.cpp */ = {isa = PBXFileReference; fileEncoding = 4; lastKnownFileType = sourcecode.cpp.cpp; path = serialization.cpp; sourceTree = "<group>"; };
		C62953531369241200F94899 /* smemory.cpp */ = {isa = PBXFileReference; fileEncoding = 4; lastKnownFileType = sourcecode.cpp.cpp; path = smemory.cpp; sourceTree = "<group>"; };
		C62953541369241200F94899 /* smemory.hpp */ = {isa = PBXFileReference; fileEncoding = 4; lastKnownFileType = sourcecode.cpp.h; path = smemory.hpp; sourceTree = "<group>"; };
		C62953551369241200F94899 /* system.cpp */ = {isa = PBXFileReference; fileEncoding = 4; lastKnownFileType = sourcecode.cpp.cpp; path = system.cpp; sourceTree = "<group>"; };
		C62953591369241200F94899 /* bppu.cpp */ = {isa = PBXFileReference; fileEncoding = 4; lastKnownFileType = sourcecode.cpp.cpp; path = bppu.cpp; sourceTree = "<group>"; };
		C629535A1369241200F94899 /* bppu.hpp */ = {isa = PBXFileReference; fileEncoding = 4; lastKnownFileType = sourcecode.cpp.h; path = bppu.hpp; sourceTree = "<group>"; };
		C629535C1369241200F94899 /* debugger.cpp */ = {isa = PBXFileReference; fileEncoding = 4; lastKnownFileType = sourcecode.cpp.cpp; path = debugger.cpp; sourceTree = "<group>"; };
		C629535D1369241200F94899 /* debugger.hpp */ = {isa = PBXFileReference; fileEncoding = 4; lastKnownFileType = sourcecode.cpp.h; path = debugger.hpp; sourceTree = "<group>"; };
		C629535E1369241200F94899 /* render.cpp */ = {isa = PBXFileReference; fileEncoding = 4; lastKnownFileType = sourcecode.cpp.cpp; path = render.cpp; sourceTree = "<group>"; };
		C62953601369241200F94899 /* memory.cpp */ = {isa = PBXFileReference; fileEncoding = 4; lastKnownFileType = sourcecode.cpp.cpp; path = memory.cpp; sourceTree = "<group>"; };
		C62953611369241200F94899 /* memory.hpp */ = {isa = PBXFileReference; fileEncoding = 4; lastKnownFileType = sourcecode.cpp.h; path = memory.hpp; sourceTree = "<group>"; };
		C62953631369241200F94899 /* mmio.cpp */ = {isa = PBXFileReference; fileEncoding = 4; lastKnownFileType = sourcecode.cpp.cpp; path = mmio.cpp; sourceTree = "<group>"; };
		C62953641369241200F94899 /* mmio.hpp */ = {isa = PBXFileReference; fileEncoding = 4; lastKnownFileType = sourcecode.cpp.h; path = mmio.hpp; sourceTree = "<group>"; };
		C62953661369241200F94899 /* addsub.cpp */ = {isa = PBXFileReference; fileEncoding = 4; lastKnownFileType = sourcecode.cpp.cpp; path = addsub.cpp; sourceTree = "<group>"; };
		C62953671369241200F94899 /* bg.cpp */ = {isa = PBXFileReference; fileEncoding = 4; lastKnownFileType = sourcecode.cpp.cpp; path = bg.cpp; sourceTree = "<group>"; };
		C62953681369241200F94899 /* cache.cpp */ = {isa = PBXFileReference; fileEncoding = 4; lastKnownFileType = sourcecode.cpp.cpp; path = cache.cpp; sourceTree = "<group>"; };
		C62953691369241200F94899 /* line.cpp */ = {isa = PBXFileReference; fileEncoding = 4; lastKnownFileType = sourcecode.cpp.cpp; path = line.cpp; sourceTree = "<group>"; };
		C629536A1369241200F94899 /* mode7.cpp */ = {isa = PBXFileReference; fileEncoding = 4; lastKnownFileType = sourcecode.cpp.cpp; path = mode7.cpp; sourceTree = "<group>"; };
		C629536B1369241200F94899 /* oam.cpp */ = {isa = PBXFileReference; fileEncoding = 4; lastKnownFileType = sourcecode.cpp.cpp; path = oam.cpp; sourceTree = "<group>"; };
		C629536C1369241200F94899 /* render.cpp */ = {isa = PBXFileReference; fileEncoding = 4; lastKnownFileType = sourcecode.cpp.cpp; path = render.cpp; sourceTree = "<group>"; };
		C629536D1369241200F94899 /* render.hpp */ = {isa = PBXFileReference; fileEncoding = 4; lastKnownFileType = sourcecode.cpp.h; path = render.hpp; sourceTree = "<group>"; };
		C629536E1369241200F94899 /* windows.cpp */ = {isa = PBXFileReference; fileEncoding = 4; lastKnownFileType = sourcecode.cpp.cpp; path = windows.cpp; sourceTree = "<group>"; };
		C629536F1369241200F94899 /* serialization.cpp */ = {isa = PBXFileReference; fileEncoding = 4; lastKnownFileType = sourcecode.cpp.cpp; path = serialization.cpp; sourceTree = "<group>"; };
		C62953701369241200F94899 /* ppu-debugger.cpp */ = {isa = PBXFileReference; fileEncoding = 4; lastKnownFileType = sourcecode.cpp.cpp; path = "ppu-debugger.cpp"; sourceTree = "<group>"; };
		C62953711369241200F94899 /* ppu-debugger.hpp */ = {isa = PBXFileReference; fileEncoding = 4; lastKnownFileType = sourcecode.cpp.h; path = "ppu-debugger.hpp"; sourceTree = "<group>"; };
		C62953721369241200F94899 /* ppu-inline.hpp */ = {isa = PBXFileReference; fileEncoding = 4; lastKnownFileType = sourcecode.cpp.h; path = "ppu-inline.hpp"; sourceTree = "<group>"; };
		C62953731369241200F94899 /* ppu.cpp */ = {isa = PBXFileReference; fileEncoding = 4; lastKnownFileType = sourcecode.cpp.cpp; path = ppu.cpp; sourceTree = "<group>"; };
		C62953741369241200F94899 /* ppu.hpp */ = {isa = PBXFileReference; fileEncoding = 4; lastKnownFileType = sourcecode.cpp.h; path = ppu.hpp; sourceTree = "<group>"; };
		C62953751369241200F94899 /* serialization.cpp */ = {isa = PBXFileReference; fileEncoding = 4; lastKnownFileType = sourcecode.cpp.cpp; path = serialization.cpp; sourceTree = "<group>"; };
		C62953781369241200F94899 /* algorithms.cpp */ = {isa = PBXFileReference; fileEncoding = 4; lastKnownFileType = sourcecode.cpp.cpp; path = algorithms.cpp; sourceTree = "<group>"; };
		C62953791369241200F94899 /* core.cpp */ = {isa = PBXFileReference; fileEncoding = 4; lastKnownFileType = sourcecode.cpp.cpp; path = core.cpp; sourceTree = "<group>"; };
		C629537A1369241200F94899 /* core.hpp */ = {isa = PBXFileReference; fileEncoding = 4; lastKnownFileType = sourcecode.cpp.h; path = core.hpp; sourceTree = "<group>"; };
		C629537C1369241200F94899 /* disassembler.cpp */ = {isa = PBXFileReference; fileEncoding = 4; lastKnownFileType = sourcecode.cpp.cpp; path = disassembler.cpp; sourceTree = "<group>"; };
		C629537D1369241200F94899 /* disassembler.hpp */ = {isa = PBXFileReference; fileEncoding = 4; lastKnownFileType = sourcecode.cpp.h; path = disassembler.hpp; sourceTree = "<group>"; };
		C629537E1369241200F94899 /* memory.hpp */ = {isa = PBXFileReference; fileEncoding = 4; lastKnownFileType = sourcecode.cpp.h; path = memory.hpp; sourceTree = "<group>"; };
		C629537F1369241200F94899 /* opcode_misc.cpp */ = {isa = PBXFileReference; fileEncoding = 4; lastKnownFileType = sourcecode.cpp.cpp; path = opcode_misc.cpp; sourceTree = "<group>"; };
		C62953801369241200F94899 /* opcode_mov.cpp */ = {isa = PBXFileReference; fileEncoding = 4; lastKnownFileType = sourcecode.cpp.cpp; path = opcode_mov.cpp; sourceTree = "<group>"; };
		C62953811369241200F94899 /* opcode_pc.cpp */ = {isa = PBXFileReference; fileEncoding = 4; lastKnownFileType = sourcecode.cpp.cpp; path = opcode_pc.cpp; sourceTree = "<group>"; };
		C62953821369241200F94899 /* opcode_read.cpp */ = {isa = PBXFileReference; fileEncoding = 4; lastKnownFileType = sourcecode.cpp.cpp; path = opcode_read.cpp; sourceTree = "<group>"; };
		C62953831369241200F94899 /* opcode_rmw.cpp */ = {isa = PBXFileReference; fileEncoding = 4; lastKnownFileType = sourcecode.cpp.cpp; path = opcode_rmw.cpp; sourceTree = "<group>"; };
		C62953841369241200F94899 /* registers.hpp */ = {isa = PBXFileReference; fileEncoding = 4; lastKnownFileType = sourcecode.cpp.h; path = registers.hpp; sourceTree = "<group>"; };
		C62953851369241200F94899 /* serialization.cpp */ = {isa = PBXFileReference; fileEncoding = 4; lastKnownFileType = sourcecode.cpp.cpp; path = serialization.cpp; sourceTree = "<group>"; };
		C62953861369241200F94899 /* table.cpp */ = {isa = PBXFileReference; fileEncoding = 4; lastKnownFileType = sourcecode.cpp.cpp; path = table.cpp; sourceTree = "<group>"; };
		C62953871369241200F94899 /* smp.cpp */ = {isa = PBXFileReference; fileEncoding = 4; lastKnownFileType = sourcecode.cpp.cpp; path = smp.cpp; sourceTree = "<group>"; };
		C62953881369241200F94899 /* smp.hpp */ = {isa = PBXFileReference; fileEncoding = 4; lastKnownFileType = sourcecode.cpp.h; path = smp.hpp; sourceTree = "<group>"; };
		C629538B1369241200F94899 /* debugger.cpp */ = {isa = PBXFileReference; fileEncoding = 4; lastKnownFileType = sourcecode.cpp.cpp; path = debugger.cpp; sourceTree = "<group>"; };
		C629538C1369241200F94899 /* debugger.hpp */ = {isa = PBXFileReference; fileEncoding = 4; lastKnownFileType = sourcecode.cpp.h; path = debugger.hpp; sourceTree = "<group>"; };
		C629538E1369241200F94899 /* memory.cpp */ = {isa = PBXFileReference; fileEncoding = 4; lastKnownFileType = sourcecode.cpp.cpp; path = memory.cpp; sourceTree = "<group>"; };
		C629538F1369241200F94899 /* memory.hpp */ = {isa = PBXFileReference; fileEncoding = 4; lastKnownFileType = sourcecode.cpp.h; path = memory.hpp; sourceTree = "<group>"; };
		C62953901369241200F94899 /* serialization.cpp */ = {isa = PBXFileReference; fileEncoding = 4; lastKnownFileType = sourcecode.cpp.cpp; path = serialization.cpp; sourceTree = "<group>"; };
		C62953911369241200F94899 /* ssmp.cpp */ = {isa = PBXFileReference; fileEncoding = 4; lastKnownFileType = sourcecode.cpp.cpp; path = ssmp.cpp; sourceTree = "<group>"; };
		C62953921369241200F94899 /* ssmp.hpp */ = {isa = PBXFileReference; fileEncoding = 4; lastKnownFileType = sourcecode.cpp.h; path = ssmp.hpp; sourceTree = "<group>"; };
		C62953941369241200F94899 /* timing.cpp */ = {isa = PBXFileReference; fileEncoding = 4; lastKnownFileType = sourcecode.cpp.cpp; path = timing.cpp; sourceTree = "<group>"; };
		C62953951369241200F94899 /* timing.hpp */ = {isa = PBXFileReference; fileEncoding = 4; lastKnownFileType = sourcecode.cpp.h; path = timing.hpp; sourceTree = "<group>"; };
		C62953981369241200F94899 /* audio.cpp */ = {isa = PBXFileReference; fileEncoding = 4; lastKnownFileType = sourcecode.cpp.cpp; path = audio.cpp; sourceTree = "<group>"; };
		C62953991369241200F94899 /* audio.hpp */ = {isa = PBXFileReference; fileEncoding = 4; lastKnownFileType = sourcecode.cpp.h; path = audio.hpp; sourceTree = "<group>"; };
		C629539B1369241200F94899 /* config.cpp */ = {isa = PBXFileReference; fileEncoding = 4; lastKnownFileType = sourcecode.cpp.cpp; path = config.cpp; sourceTree = "<group>"; };
		C629539C1369241200F94899 /* config.hpp */ = {isa = PBXFileReference; fileEncoding = 4; lastKnownFileType = sourcecode.cpp.h; path = config.hpp; sourceTree = "<group>"; };
		C629539E1369241200F94899 /* debugger.cpp */ = {isa = PBXFileReference; fileEncoding = 4; lastKnownFileType = sourcecode.cpp.cpp; path = debugger.cpp; sourceTree = "<group>"; };
		C629539F1369241200F94899 /* debugger.hpp */ = {isa = PBXFileReference; fileEncoding = 4; lastKnownFileType = sourcecode.cpp.h; path = debugger.hpp; sourceTree = "<group>"; };
		C62953A11369241200F94899 /* input.cpp */ = {isa = PBXFileReference; fileEncoding = 4; lastKnownFileType = sourcecode.cpp.cpp; path = input.cpp; sourceTree = "<group>"; };
		C62953A21369241200F94899 /* input.hpp */ = {isa = PBXFileReference; fileEncoding = 4; lastKnownFileType = sourcecode.cpp.h; path = input.hpp; sourceTree = "<group>"; };
		C62953A41369241200F94899 /* interface.hpp */ = {isa = PBXFileReference; fileEncoding = 4; lastKnownFileType = sourcecode.cpp.h; path = interface.hpp; sourceTree = "<group>"; };
		C62953A61369241200F94899 /* scheduler.cpp */ = {isa = PBXFileReference; fileEncoding = 4; lastKnownFileType = sourcecode.cpp.cpp; path = scheduler.cpp; sourceTree = "<group>"; };
		C62953A71369241200F94899 /* scheduler.hpp */ = {isa = PBXFileReference; fileEncoding = 4; lastKnownFileType = sourcecode.cpp.h; path = scheduler.hpp; sourceTree = "<group>"; };
		C62953A81369241200F94899 /* serialization.cpp */ = {isa = PBXFileReference; fileEncoding = 4; lastKnownFileType = sourcecode.cpp.cpp; path = serialization.cpp; sourceTree = "<group>"; };
		C62953A91369241200F94899 /* system.cpp */ = {isa = PBXFileReference; fileEncoding = 4; lastKnownFileType = sourcecode.cpp.cpp; path = system.cpp; sourceTree = "<group>"; };
		C62953AA1369241200F94899 /* system.hpp */ = {isa = PBXFileReference; fileEncoding = 4; lastKnownFileType = sourcecode.cpp.h; path = system.hpp; sourceTree = "<group>"; };
		C62953AC1369241200F94899 /* video.cpp */ = {isa = PBXFileReference; fileEncoding = 4; lastKnownFileType = sourcecode.cpp.cpp; path = video.cpp; sourceTree = "<group>"; };
		C62953AD1369241200F94899 /* video.hpp */ = {isa = PBXFileReference; fileEncoding = 4; lastKnownFileType = sourcecode.cpp.h; path = video.hpp; sourceTree = "<group>"; };
		C62954211369241300F94899 /* VERSION.BSNES */ = {isa = PBXFileReference; fileEncoding = 4; lastKnownFileType = text; path = VERSION.BSNES; sourceTree = "<group>"; };
		C62954231369241300F94899 /* Blip_Buffer.cpp */ = {isa = PBXFileReference; fileEncoding = 4; lastKnownFileType = sourcecode.cpp.cpp; path = Blip_Buffer.cpp; sourceTree = "<group>"; };
		C62954241369241300F94899 /* Fir_Resampler.cpp */ = {isa = PBXFileReference; fileEncoding = 4; lastKnownFileType = sourcecode.cpp.cpp; path = Fir_Resampler.cpp; sourceTree = "<group>"; };
		C62954251369241300F94899 /* Makefile.am */ = {isa = PBXFileReference; fileEncoding = 4; lastKnownFileType = text; path = Makefile.am; sourceTree = "<group>"; };
		C62954261369241300F94899 /* Makefile.in */ = {isa = PBXFileReference; fileEncoding = 4; lastKnownFileType = text; path = Makefile.in; sourceTree = "<group>"; };
		C62954271369241300F94899 /* sound.cpp */ = {isa = PBXFileReference; fileEncoding = 4; lastKnownFileType = sourcecode.cpp.cpp; path = sound.cpp; sourceTree = "<group>"; };
		C62954281369241300F94899 /* Stereo_Buffer.cpp */ = {isa = PBXFileReference; fileEncoding = 4; lastKnownFileType = sourcecode.cpp.cpp; path = Stereo_Buffer.cpp; sourceTree = "<group>"; };
		C62954291369241300F94899 /* WAVRecord.cpp */ = {isa = PBXFileReference; fileEncoding = 4; lastKnownFileType = sourcecode.cpp.cpp; path = WAVRecord.cpp; sourceTree = "<group>"; };
		C629542A1369241300F94899 /* WAVRecord.h */ = {isa = PBXFileReference; fileEncoding = 4; lastKnownFileType = sourcecode.c.h; path = WAVRecord.h; sourceTree = "<group>"; };
		C629542B1369241300F94899 /* sound.h */ = {isa = PBXFileReference; fileEncoding = 4; lastKnownFileType = sourcecode.c.h; path = sound.h; sourceTree = "<group>"; };
		C629542C1369241300F94899 /* state-common.h */ = {isa = PBXFileReference; fileEncoding = 4; lastKnownFileType = sourcecode.c.h; path = "state-common.h"; sourceTree = "<group>"; };
		C629542D1369241300F94899 /* state-driver.h */ = {isa = PBXFileReference; fileEncoding = 4; lastKnownFileType = sourcecode.c.h; path = "state-driver.h"; sourceTree = "<group>"; };
		C629542E1369241300F94899 /* state.cpp */ = {isa = PBXFileReference; fileEncoding = 4; lastKnownFileType = sourcecode.cpp.cpp; path = state.cpp; sourceTree = "<group>"; };
		C629542F1369241300F94899 /* state.h */ = {isa = PBXFileReference; fileEncoding = 4; lastKnownFileType = sourcecode.c.h; path = state.h; sourceTree = "<group>"; };
		C62954311369241300F94899 /* ConvertUTF.cpp */ = {isa = PBXFileReference; fileEncoding = 4; lastKnownFileType = sourcecode.cpp.cpp; path = ConvertUTF.cpp; sourceTree = "<group>"; };
		C62954321369241300F94899 /* ConvertUTF.h */ = {isa = PBXFileReference; fileEncoding = 4; lastKnownFileType = sourcecode.c.h; path = ConvertUTF.h; sourceTree = "<group>"; };
		C62954331369241300F94899 /* escape.cpp */ = {isa = PBXFileReference; fileEncoding = 4; lastKnownFileType = sourcecode.cpp.cpp; path = escape.cpp; sourceTree = "<group>"; };
		C62954341369241300F94899 /* escape.h */ = {isa = PBXFileReference; fileEncoding = 4; lastKnownFileType = sourcecode.c.h; path = escape.h; sourceTree = "<group>"; };
		C62954351369241300F94899 /* Makefile.am.inc */ = {isa = PBXFileReference; fileEncoding = 4; lastKnownFileType = sourcecode.pascal; path = Makefile.am.inc; sourceTree = "<group>"; };
		C62954361369241300F94899 /* world_strtod.c */ = {isa = PBXFileReference; fileEncoding = 4; lastKnownFileType = sourcecode.c.c; path = world_strtod.c; sourceTree = "<group>"; };
		C62954371369241300F94899 /* world_strtod.h */ = {isa = PBXFileReference; fileEncoding = 4; lastKnownFileType = sourcecode.c.h; path = world_strtod.h; sourceTree = "<group>"; };
		C62954381369241300F94899 /* tests.cpp */ = {isa = PBXFileReference; fileEncoding = 4; lastKnownFileType = sourcecode.cpp.cpp; path = tests.cpp; sourceTree = "<group>"; };
		C62954391369241300F94899 /* tests.h */ = {isa = PBXFileReference; fileEncoding = 4; lastKnownFileType = sourcecode.c.h; path = tests.h; sourceTree = "<group>"; };
		C629543B1369241300F94899 /* asm_arm.h */ = {isa = PBXFileReference; fileEncoding = 4; lastKnownFileType = sourcecode.c.h; path = asm_arm.h; sourceTree = "<group>"; };
		C629543C1369241300F94899 /* backends.h */ = {isa = PBXFileReference; fileEncoding = 4; lastKnownFileType = sourcecode.c.h; path = backends.h; sourceTree = "<group>"; };
		C629543D1369241300F94899 /* bitwise.c */ = {isa = PBXFileReference; fileEncoding = 4; lastKnownFileType = sourcecode.c.c; path = bitwise.c; sourceTree = "<group>"; };
		C629543E1369241300F94899 /* block.c */ = {isa = PBXFileReference; fileEncoding = 4; lastKnownFileType = sourcecode.c.c; path = block.c; sourceTree = "<group>"; };
		C629543F1369241300F94899 /* block.h */ = {isa = PBXFileReference; fileEncoding = 4; lastKnownFileType = sourcecode.c.h; path = block.h; sourceTree = "<group>"; };
		C62954401369241300F94899 /* CHANGELOG */ = {isa = PBXFileReference; fileEncoding = 4; lastKnownFileType = text; path = CHANGELOG; sourceTree = "<group>"; };
		C62954411369241300F94899 /* codebook.c */ = {isa = PBXFileReference; fileEncoding = 4; lastKnownFileType = sourcecode.c.c; path = codebook.c; sourceTree = "<group>"; };
		C62954421369241300F94899 /* codebook.h */ = {isa = PBXFileReference; fileEncoding = 4; lastKnownFileType = sourcecode.c.h; path = codebook.h; sourceTree = "<group>"; };
		C62954431369241300F94899 /* codec_internal.h */ = {isa = PBXFileReference; fileEncoding = 4; lastKnownFileType = sourcecode.c.h; path = codec_internal.h; sourceTree = "<group>"; };
		C62954441369241300F94899 /* config_types.h */ = {isa = PBXFileReference; fileEncoding = 4; lastKnownFileType = sourcecode.c.h; path = config_types.h; sourceTree = "<group>"; };
		C62954451369241300F94899 /* configure.in */ = {isa = PBXFileReference; fileEncoding = 4; lastKnownFileType = text; path = configure.in; sourceTree = "<group>"; };
		C62954461369241300F94899 /* COPYING */ = {isa = PBXFileReference; fileEncoding = 4; lastKnownFileType = text; path = COPYING; sourceTree = "<group>"; };
		C62954471369241300F94899 /* floor0.c */ = {isa = PBXFileReference; fileEncoding = 4; lastKnownFileType = sourcecode.c.c; path = floor0.c; sourceTree = "<group>"; };
		C62954481369241300F94899 /* floor1.c */ = {isa = PBXFileReference; fileEncoding = 4; lastKnownFileType = sourcecode.c.c; path = floor1.c; sourceTree = "<group>"; };
		C62954491369241300F94899 /* framing.c */ = {isa = PBXFileReference; fileEncoding = 4; lastKnownFileType = sourcecode.c.c; path = framing.c; sourceTree = "<group>"; };
		C629544A1369241300F94899 /* info.c */ = {isa = PBXFileReference; fileEncoding = 4; lastKnownFileType = sourcecode.c.c; path = info.c; sourceTree = "<group>"; };
		C629544B1369241300F94899 /* ivorbiscodec.h */ = {isa = PBXFileReference; fileEncoding = 4; lastKnownFileType = sourcecode.c.h; path = ivorbiscodec.h; sourceTree = "<group>"; };
		C629544C1369241300F94899 /* ivorbisfile.h */ = {isa = PBXFileReference; fileEncoding = 4; lastKnownFileType = sourcecode.c.h; path = ivorbisfile.h; sourceTree = "<group>"; };
		C629544D1369241300F94899 /* ivorbisfile_example.c */ = {isa = PBXFileReference; fileEncoding = 4; lastKnownFileType = sourcecode.c.c; path = ivorbisfile_example.c; sourceTree = "<group>"; };
		C629544E1369241300F94899 /* lsp_lookup.h */ = {isa = PBXFileReference; fileEncoding = 4; lastKnownFileType = sourcecode.c.h; path = lsp_lookup.h; sourceTree = "<group>"; };
		C629544F1369241300F94899 /* Makefile.am */ = {isa = PBXFileReference; fileEncoding = 4; lastKnownFileType = text; path = Makefile.am; sourceTree = "<group>"; };
		C62954501369241300F94899 /* Makefile.in */ = {isa = PBXFileReference; fileEncoding = 4; lastKnownFileType = text; path = Makefile.in; sourceTree = "<group>"; };
		C62954511369241300F94899 /* mapping0.c */ = {isa = PBXFileReference; fileEncoding = 4; lastKnownFileType = sourcecode.c.c; path = mapping0.c; sourceTree = "<group>"; };
		C62954521369241300F94899 /* mdct.c */ = {isa = PBXFileReference; fileEncoding = 4; lastKnownFileType = sourcecode.c.c; path = mdct.c; sourceTree = "<group>"; };
		C62954531369241300F94899 /* mdct.h */ = {isa = PBXFileReference; fileEncoding = 4; lastKnownFileType = sourcecode.c.h; path = mdct.h; sourceTree = "<group>"; };
		C62954541369241300F94899 /* mdct_lookup.h */ = {isa = PBXFileReference; fileEncoding = 4; lastKnownFileType = sourcecode.c.h; path = mdct_lookup.h; sourceTree = "<group>"; };
		C62954551369241300F94899 /* misc.h */ = {isa = PBXFileReference; fileEncoding = 4; lastKnownFileType = sourcecode.c.h; path = misc.h; sourceTree = "<group>"; };
		C62954561369241300F94899 /* ogg.h */ = {isa = PBXFileReference; fileEncoding = 4; lastKnownFileType = sourcecode.c.h; path = ogg.h; sourceTree = "<group>"; };
		C62954571369241300F94899 /* os.h */ = {isa = PBXFileReference; fileEncoding = 4; lastKnownFileType = sourcecode.c.h; path = os.h; sourceTree = "<group>"; };
		C62954581369241300F94899 /* os_types.h */ = {isa = PBXFileReference; fileEncoding = 4; lastKnownFileType = sourcecode.c.h; path = os_types.h; sourceTree = "<group>"; };
		C62954591369241300F94899 /* README */ = {isa = PBXFileReference; fileEncoding = 4; lastKnownFileType = text; path = README; sourceTree = "<group>"; };
		C629545A1369241300F94899 /* registry.c */ = {isa = PBXFileReference; fileEncoding = 4; lastKnownFileType = sourcecode.c.c; path = registry.c; sourceTree = "<group>"; };
		C629545B1369241300F94899 /* registry.h */ = {isa = PBXFileReference; fileEncoding = 4; lastKnownFileType = sourcecode.c.h; path = registry.h; sourceTree = "<group>"; };
		C629545C1369241300F94899 /* res012.c */ = {isa = PBXFileReference; fileEncoding = 4; lastKnownFileType = sourcecode.c.c; path = res012.c; sourceTree = "<group>"; };
		C629545D1369241300F94899 /* sharedbook.c */ = {isa = PBXFileReference; fileEncoding = 4; lastKnownFileType = sourcecode.c.c; path = sharedbook.c; sourceTree = "<group>"; };
		C629545E1369241300F94899 /* synthesis.c */ = {isa = PBXFileReference; fileEncoding = 4; lastKnownFileType = sourcecode.c.c; path = synthesis.c; sourceTree = "<group>"; };
		C629545F1369241300F94899 /* Version_script.in */ = {isa = PBXFileReference; fileEncoding = 4; lastKnownFileType = text; path = Version_script.in; sourceTree = "<group>"; };
		C62954601369241300F94899 /* vorbisfile.c */ = {isa = PBXFileReference; fileEncoding = 4; lastKnownFileType = sourcecode.c.c; path = vorbisfile.c; sourceTree = "<group>"; };
		C62954611369241300F94899 /* window.c */ = {isa = PBXFileReference; fileEncoding = 4; lastKnownFileType = sourcecode.c.c; path = window.c; sourceTree = "<group>"; };
		C62954621369241300F94899 /* window.h */ = {isa = PBXFileReference; fileEncoding = 4; lastKnownFileType = sourcecode.c.h; path = window.h; sourceTree = "<group>"; };
		C62954631369241300F94899 /* window_lookup.h */ = {isa = PBXFileReference; fileEncoding = 4; lastKnownFileType = sourcecode.c.h; path = window_lookup.h; sourceTree = "<group>"; };
		C62954651369241300F94899 /* CHANGES */ = {isa = PBXFileReference; fileEncoding = 4; lastKnownFileType = text; path = CHANGES; sourceTree = "<group>"; };
		C62954661369241300F94899 /* Makefile.am */ = {isa = PBXFileReference; fileEncoding = 4; lastKnownFileType = text; path = Makefile.am; sourceTree = "<group>"; };
		C62954671369241300F94899 /* Makefile.in */ = {isa = PBXFileReference; fileEncoding = 4; lastKnownFileType = text; path = Makefile.in; sourceTree = "<group>"; };
		C62954681369241300F94899 /* trio.c */ = {isa = PBXFileReference; fileEncoding = 4; lastKnownFileType = sourcecode.c.c; path = trio.c; sourceTree = "<group>"; };
		C62954691369241300F94899 /* trionan.c */ = {isa = PBXFileReference; fileEncoding = 4; lastKnownFileType = sourcecode.c.c; path = trionan.c; sourceTree = "<group>"; };
		C629546A1369241300F94899 /* triostr.c */ = {isa = PBXFileReference; fileEncoding = 4; lastKnownFileType = sourcecode.c.c; path = triostr.c; sourceTree = "<group>"; };
		C629546B1369241300F94899 /* types.h */ = {isa = PBXFileReference; fileEncoding = 4; lastKnownFileType = sourcecode.c.h; path = types.h; sourceTree = "<group>"; };
		C629546D1369241300F94899 /* debug.cpp */ = {isa = PBXFileReference; fileEncoding = 4; lastKnownFileType = sourcecode.cpp.cpp; path = debug.cpp; sourceTree = "<group>"; };
		C629546E1369241300F94899 /* debug.h */ = {isa = PBXFileReference; fileEncoding = 4; lastKnownFileType = sourcecode.c.h; path = debug.h; sourceTree = "<group>"; };
		C629546F1369241300F94899 /* input.cpp */ = {isa = PBXFileReference; fileEncoding = 4; lastKnownFileType = sourcecode.cpp.cpp; path = input.cpp; sourceTree = "<group>"; };
		C62954701369241300F94899 /* input.h */ = {isa = PBXFileReference; fileEncoding = 4; lastKnownFileType = sourcecode.c.h; path = input.h; sourceTree = "<group>"; };
		C62954711369241300F94899 /* Makefile.am */ = {isa = PBXFileReference; fileEncoding = 4; lastKnownFileType = text; path = Makefile.am; sourceTree = "<group>"; };
		C62954721369241300F94899 /* Makefile.in */ = {isa = PBXFileReference; fileEncoding = 4; lastKnownFileType = text; path = Makefile.in; sourceTree = "<group>"; };
		C62954731369241300F94899 /* timer.cpp */ = {isa = PBXFileReference; fileEncoding = 4; lastKnownFileType = sourcecode.cpp.cpp; path = timer.cpp; sourceTree = "<group>"; };
		C62954741369241300F94899 /* timer.h */ = {isa = PBXFileReference; fileEncoding = 4; lastKnownFileType = sourcecode.c.h; path = timer.h; sourceTree = "<group>"; };
		C62954751369241300F94899 /* vb.cpp */ = {isa = PBXFileReference; fileEncoding = 4; lastKnownFileType = sourcecode.cpp.cpp; path = vb.cpp; sourceTree = "<group>"; };
		C62954761369241300F94899 /* vb.h */ = {isa = PBXFileReference; fileEncoding = 4; lastKnownFileType = sourcecode.c.h; path = vb.h; sourceTree = "<group>"; };
		C62954771369241300F94899 /* vip.cpp */ = {isa = PBXFileReference; fileEncoding = 4; lastKnownFileType = sourcecode.cpp.cpp; path = vip.cpp; sourceTree = "<group>"; };
		C62954781369241300F94899 /* vip.h */ = {isa = PBXFileReference; fileEncoding = 4; lastKnownFileType = sourcecode.c.h; path = vip.h; sourceTree = "<group>"; };
		C62954791369241300F94899 /* vip_draw.inc */ = {isa = PBXFileReference; fileEncoding = 4; lastKnownFileType = sourcecode.pascal; path = vip_draw.inc; sourceTree = "<group>"; };
		C629547A1369241300F94899 /* vsu.cpp */ = {isa = PBXFileReference; fileEncoding = 4; lastKnownFileType = sourcecode.cpp.cpp; path = vsu.cpp; sourceTree = "<group>"; };
		C629547B1369241300F94899 /* vsu.h */ = {isa = PBXFileReference; fileEncoding = 4; lastKnownFileType = sourcecode.c.h; path = vsu.h; sourceTree = "<group>"; };
		C629547D1369241300F94899 /* font-data-12x13.c */ = {isa = PBXFileReference; fileEncoding = 4; lastKnownFileType = sourcecode.c.c; path = "font-data-12x13.c"; sourceTree = "<group>"; };
		C629547E1369241300F94899 /* font-data-18x18.c */ = {isa = PBXFileReference; fileEncoding = 4; lastKnownFileType = sourcecode.c.c; path = "font-data-18x18.c"; sourceTree = "<group>"; };
		C629547F1369241300F94899 /* font-data.cpp */ = {isa = PBXFileReference; fileEncoding = 4; lastKnownFileType = sourcecode.cpp.cpp; path = "font-data.cpp"; sourceTree = "<group>"; };
		C62954801369241300F94899 /* font-data.h */ = {isa = PBXFileReference; fileEncoding = 4; lastKnownFileType = sourcecode.c.h; path = "font-data.h"; sourceTree = "<group>"; };
		C62954811369241300F94899 /* font12x13.h */ = {isa = PBXFileReference; fileEncoding = 4; lastKnownFileType = sourcecode.c.h; path = font12x13.h; sourceTree = "<group>"; };
		C62954821369241300F94899 /* font18x18.h */ = {isa = PBXFileReference; fileEncoding = 4; lastKnownFileType = sourcecode.c.h; path = font18x18.h; sourceTree = "<group>"; };
		C62954831369241300F94899 /* font4x5.h */ = {isa = PBXFileReference; fileEncoding = 4; lastKnownFileType = sourcecode.c.h; path = font4x5.h; sourceTree = "<group>"; };
		C62954841369241300F94899 /* font5x7.h */ = {isa = PBXFileReference; fileEncoding = 4; lastKnownFileType = sourcecode.c.h; path = font5x7.h; sourceTree = "<group>"; };
		C62954851369241300F94899 /* font6x13.h */ = {isa = PBXFileReference; fileEncoding = 4; lastKnownFileType = sourcecode.c.h; path = font6x13.h; sourceTree = "<group>"; };
		C62954861369241300F94899 /* font9x18.h */ = {isa = PBXFileReference; fileEncoding = 4; lastKnownFileType = sourcecode.c.h; path = font9x18.h; sourceTree = "<group>"; };
		C62954871369241300F94899 /* Makefile.am.inc */ = {isa = PBXFileReference; fileEncoding = 4; lastKnownFileType = sourcecode.pascal; path = Makefile.am.inc; sourceTree = "<group>"; };
		C62954881369241300F94899 /* png.cpp */ = {isa = PBXFileReference; fileEncoding = 4; lastKnownFileType = sourcecode.cpp.cpp; path = png.cpp; sourceTree = "<group>"; };
		C62954891369241300F94899 /* png.h */ = {isa = PBXFileReference; fileEncoding = 4; lastKnownFileType = sourcecode.c.h; path = png.h; sourceTree = "<group>"; };
		C629548A1369241300F94899 /* primitives.cpp */ = {isa = PBXFileReference; fileEncoding = 4; lastKnownFileType = sourcecode.cpp.cpp; path = primitives.cpp; sourceTree = "<group>"; };
		C629548B1369241300F94899 /* primitives.h */ = {isa = PBXFileReference; fileEncoding = 4; lastKnownFileType = sourcecode.c.h; path = primitives.h; sourceTree = "<group>"; };
		C629548C1369241300F94899 /* resize.cpp */ = {isa = PBXFileReference; fileEncoding = 4; lastKnownFileType = sourcecode.cpp.cpp; path = resize.cpp; sourceTree = "<group>"; };
		C629548D1369241300F94899 /* resize.h */ = {isa = PBXFileReference; fileEncoding = 4; lastKnownFileType = sourcecode.c.h; path = resize.h; sourceTree = "<group>"; };
		C629548E1369241300F94899 /* selblur.cpp */ = {isa = PBXFileReference; fileEncoding = 4; lastKnownFileType = sourcecode.cpp.cpp; path = selblur.cpp; sourceTree = "<group>"; };
		C629548F1369241300F94899 /* selblur.h */ = {isa = PBXFileReference; fileEncoding = 4; lastKnownFileType = sourcecode.c.h; path = selblur.h; sourceTree = "<group>"; };
		C62954901369241300F94899 /* surface.cpp */ = {isa = PBXFileReference; fileEncoding = 4; lastKnownFileType = sourcecode.cpp.cpp; path = surface.cpp; sourceTree = "<group>"; };
		C62954911369241300F94899 /* surface.h */ = {isa = PBXFileReference; fileEncoding = 4; lastKnownFileType = sourcecode.c.h; path = surface.h; sourceTree = "<group>"; };
		C62954921369241300F94899 /* tblur.cpp */ = {isa = PBXFileReference; fileEncoding = 4; lastKnownFileType = sourcecode.cpp.cpp; path = tblur.cpp; sourceTree = "<group>"; };
		C62954931369241300F94899 /* tblur.h */ = {isa = PBXFileReference; fileEncoding = 4; lastKnownFileType = sourcecode.c.h; path = tblur.h; sourceTree = "<group>"; };
		C62954941369241300F94899 /* text.cpp */ = {isa = PBXFileReference; fileEncoding = 4; lastKnownFileType = sourcecode.cpp.cpp; path = text.cpp; sourceTree = "<group>"; };
		C62954951369241300F94899 /* text.h */ = {isa = PBXFileReference; fileEncoding = 4; lastKnownFileType = sourcecode.c.h; path = text.h; sourceTree = "<group>"; };
		C62954961369241300F94899 /* video-common.h */ = {isa = PBXFileReference; fileEncoding = 4; lastKnownFileType = sourcecode.c.h; path = "video-common.h"; sourceTree = "<group>"; };
		C62954971369241300F94899 /* video.cpp */ = {isa = PBXFileReference; fileEncoding = 4; lastKnownFileType = sourcecode.cpp.cpp; path = video.cpp; sourceTree = "<group>"; };
		C62954981369241300F94899 /* video-driver.h */ = {isa = PBXFileReference; fileEncoding = 4; lastKnownFileType = sourcecode.c.h; path = "video-driver.h"; sourceTree = "<group>"; };
		C62954991369241300F94899 /* video.h */ = {isa = PBXFileReference; fileEncoding = 4; lastKnownFileType = sourcecode.c.h; path = video.h; sourceTree = "<group>"; };
		C629549B1369241300F94899 /* debug.cpp */ = {isa = PBXFileReference; fileEncoding = 4; lastKnownFileType = sourcecode.cpp.cpp; path = debug.cpp; sourceTree = "<group>"; };
		C629549C1369241300F94899 /* debug.h */ = {isa = PBXFileReference; fileEncoding = 4; lastKnownFileType = sourcecode.c.h; path = debug.h; sourceTree = "<group>"; };
		C629549E1369241300F94899 /* dis_decode.cpp */ = {isa = PBXFileReference; fileEncoding = 4; lastKnownFileType = sourcecode.cpp.cpp; path = dis_decode.cpp; sourceTree = "<group>"; };
		C629549F1369241300F94899 /* dis_groups.cpp */ = {isa = PBXFileReference; fileEncoding = 4; lastKnownFileType = sourcecode.cpp.cpp; path = dis_groups.cpp; sourceTree = "<group>"; };
		C62954A01369241300F94899 /* dis_tables.h */ = {isa = PBXFileReference; fileEncoding = 4; lastKnownFileType = sourcecode.c.h; path = dis_tables.h; sourceTree = "<group>"; };
		C62954A11369241300F94899 /* dis_tables.inc */ = {isa = PBXFileReference; fileEncoding = 4; lastKnownFileType = sourcecode.pascal; path = dis_tables.inc; sourceTree = "<group>"; };
		C62954A21369241300F94899 /* disasm.h */ = {isa = PBXFileReference; fileEncoding = 4; lastKnownFileType = sourcecode.c.h; path = disasm.h; sourceTree = "<group>"; };
		C62954A31369241300F94899 /* opcodes.inc */ = {isa = PBXFileReference; fileEncoding = 4; lastKnownFileType = sourcecode.pascal; path = opcodes.inc; sourceTree = "<group>"; };
		C62954A41369241300F94899 /* resolve.cpp */ = {isa = PBXFileReference; fileEncoding = 4; lastKnownFileType = sourcecode.cpp.cpp; path = resolve.cpp; sourceTree = "<group>"; };
		C62954A51369241300F94899 /* syntax.cpp */ = {isa = PBXFileReference; fileEncoding = 4; lastKnownFileType = sourcecode.cpp.cpp; path = syntax.cpp; sourceTree = "<group>"; };
		C62954A61369241300F94899 /* eeprom.cpp */ = {isa = PBXFileReference; fileEncoding = 4; lastKnownFileType = sourcecode.cpp.cpp; path = eeprom.cpp; sourceTree = "<group>"; };
		C62954A71369241300F94899 /* eeprom.h */ = {isa = PBXFileReference; fileEncoding = 4; lastKnownFileType = sourcecode.c.h; path = eeprom.h; sourceTree = "<group>"; };
		C62954A81369241300F94899 /* gfx.cpp */ = {isa = PBXFileReference; fileEncoding = 4; lastKnownFileType = sourcecode.cpp.cpp; path = gfx.cpp; sourceTree = "<group>"; };
		C62954A91369241300F94899 /* gfx.h */ = {isa = PBXFileReference; fileEncoding = 4; lastKnownFileType = sourcecode.c.h; path = gfx.h; sourceTree = "<group>"; };
		C62954AA1369241300F94899 /* interrupt.cpp */ = {isa = PBXFileReference; fileEncoding = 4; lastKnownFileType = sourcecode.cpp.cpp; path = interrupt.cpp; sourceTree = "<group>"; };
		C62954AB1369241300F94899 /* interrupt.h */ = {isa = PBXFileReference; fileEncoding = 4; lastKnownFileType = sourcecode.c.h; path = interrupt.h; sourceTree = "<group>"; };
		C62954AC1369241300F94899 /* main.cpp */ = {isa = PBXFileReference; fileEncoding = 4; lastKnownFileType = sourcecode.cpp.cpp; path = main.cpp; sourceTree = "<group>"; };
		C62954AD1369241300F94899 /* Makefile.am */ = {isa = PBXFileReference; fileEncoding = 4; lastKnownFileType = text; path = Makefile.am; sourceTree = "<group>"; };
		C62954AE1369241300F94899 /* Makefile.in */ = {isa = PBXFileReference; fileEncoding = 4; lastKnownFileType = text; path = Makefile.in; sourceTree = "<group>"; };
		C62954AF1369241300F94899 /* memory.cpp */ = {isa = PBXFileReference; fileEncoding = 4; lastKnownFileType = sourcecode.cpp.cpp; path = memory.cpp; sourceTree = "<group>"; };
		C62954B01369241300F94899 /* memory.h */ = {isa = PBXFileReference; fileEncoding = 4; lastKnownFileType = sourcecode.c.h; path = memory.h; sourceTree = "<group>"; };
		C62954B11369241300F94899 /* rtc.cpp */ = {isa = PBXFileReference; fileEncoding = 4; lastKnownFileType = sourcecode.cpp.cpp; path = rtc.cpp; sourceTree = "<group>"; };
		C62954B21369241300F94899 /* rtc.h */ = {isa = PBXFileReference; fileEncoding = 4; lastKnownFileType = sourcecode.c.h; path = rtc.h; sourceTree = "<group>"; };
		C62954B31369241300F94899 /* sound.cpp */ = {isa = PBXFileReference; fileEncoding = 4; lastKnownFileType = sourcecode.cpp.cpp; path = sound.cpp; sourceTree = "<group>"; };
		C62954B41369241300F94899 /* sound.h */ = {isa = PBXFileReference; fileEncoding = 4; lastKnownFileType = sourcecode.c.h; path = sound.h; sourceTree = "<group>"; };
		C62954B51369241300F94899 /* start.h */ = {isa = PBXFileReference; fileEncoding = 4; lastKnownFileType = sourcecode.c.h; path = start.h; sourceTree = "<group>"; };
		C62954B61369241300F94899 /* tcache.cpp */ = {isa = PBXFileReference; fileEncoding = 4; lastKnownFileType = sourcecode.cpp.cpp; path = tcache.cpp; sourceTree = "<group>"; };
		C62954B71369241300F94899 /* v30mz-ea.h */ = {isa = PBXFileReference; fileEncoding = 4; lastKnownFileType = sourcecode.c.h; path = "v30mz-ea.h"; sourceTree = "<group>"; };
		C62954B81369241300F94899 /* v30mz-modrm.h */ = {isa = PBXFileReference; fileEncoding = 4; lastKnownFileType = sourcecode.c.h; path = "v30mz-modrm.h"; sourceTree = "<group>"; };
		C62954B91369241300F94899 /* v30mz-private.h */ = {isa = PBXFileReference; fileEncoding = 4; lastKnownFileType = sourcecode.c.h; path = "v30mz-private.h"; sourceTree = "<group>"; };
		C62954BA1369241300F94899 /* v30mz.cpp */ = {isa = PBXFileReference; fileEncoding = 4; lastKnownFileType = sourcecode.cpp.cpp; path = v30mz.cpp; sourceTree = "<group>"; };
		C62954BB1369241300F94899 /* v30mz.h */ = {isa = PBXFileReference; fileEncoding = 4; lastKnownFileType = sourcecode.c.h; path = v30mz.h; sourceTree = "<group>"; };
		C62954BC1369241300F94899 /* wstech24.txt */ = {isa = PBXFileReference; fileEncoding = 4; lastKnownFileType = text; path = wstech24.txt; sourceTree = "<group>"; };
		C62954BD1369241300F94899 /* wswan.h */ = {isa = PBXFileReference; fileEncoding = 4; lastKnownFileType = sourcecode.c.h; path = wswan.h; sourceTree = "<group>"; };
		D2F7E65807B2D6F200F64583 /* CoreData.framework */ = {isa = PBXFileReference; lastKnownFileType = wrapper.framework; name = CoreData.framework; path = /System/Library/Frameworks/CoreData.framework; sourceTree = "<absolute>"; };
/* End PBXFileReference section */

/* Begin PBXFrameworksBuildPhase section */
		8D5B49B3048680CD000E48DA /* Frameworks */ = {
			isa = PBXFrameworksBuildPhase;
			buildActionMask = 2147483647;
			files = (
				8D5B49B4048680CD000E48DA /* Cocoa.framework in Frameworks */,
				8240861B0FFDD64600F0FE7D /* libz.dylib in Frameworks */,
				824088D30FFDE05900F0FE7D /* OpenEmuBase.framework in Frameworks */,
				8296617D1042474500F30B74 /* libcdio.a in Frameworks */,
				829661C410424C2000F30B74 /* libsndfile.a in Frameworks */,
				3DE8D22A104256CF0007C7E7 /* DiskArbitration.framework in Frameworks */,
				3DE8D235104256E30007C7E7 /* IOKit.framework in Frameworks */,
			);
			runOnlyForDeploymentPostprocessing = 0;
		};
/* End PBXFrameworksBuildPhase section */

/* Begin PBXGroup section */
		089C166AFE841209C02AAC07 /* Mednafen */ = {
			isa = PBXGroup;
			children = (
				824088C40FFDE05400F0FE7D /* OpenEmu.xcodeproj */,
				08FB77AFFE84173DC02AAC07 /* Classes */,
				32C88E010371C26100C91783 /* Other Sources */,
				089C167CFE841241C02AAC07 /* Resources */,
				089C1671FE841209C02AAC07 /* Frameworks and Libraries */,
				19C28FB8FE9D52D311CA2CBB /* Products */,
			);
			name = Mednafen;
			sourceTree = "<group>";
		};
		089C1671FE841209C02AAC07 /* Frameworks and Libraries */ = {
			isa = PBXGroup;
			children = (
				8240861A0FFDD64600F0FE7D /* libz.dylib */,
				8296617C1042474500F30B74 /* libcdio.a */,
				8240877B0FFDDA4A00F0FE7D /* libintl.a */,
				829661C310424C1F00F30B74 /* libsndfile.a */,
				1058C7ACFEA557BF11CA2CBB /* Linked Frameworks */,
				1058C7AEFEA557BF11CA2CBB /* Other Frameworks */,
			);
			name = "Frameworks and Libraries";
			sourceTree = "<group>";
		};
		089C167CFE841241C02AAC07 /* Resources */ = {
			isa = PBXGroup;
			children = (
				82CFBC510FFEF432002B6C7C /* Mednafen.icns */,
				82CFB5DC0FFE54E2002B6C7C /* lynxboot.img */,
				8D5B49B7048680CD000E48DA /* Info.plist */,
				089C167DFE841241C02AAC07 /* InfoPlist.strings */,
			);
			name = Resources;
			sourceTree = "<group>";
		};
		08FB77AFFE84173DC02AAC07 /* Classes */ = {
			isa = PBXGroup;
			children = (
				82407F340FFD99D700F0FE7D /* core */,
				824088340FFDDCF400F0FE7D /* MednafenGameCore.h */,
				824088350FFDDCF400F0FE7D /* MednafenGameCore.mm */,
				82CFB39D0FFE4BA1002B6C7C /* input.h */,
			);
			name = Classes;
			sourceTree = "<group>";
		};
		1058C7ACFEA557BF11CA2CBB /* Linked Frameworks */ = {
			isa = PBXGroup;
			children = (
				3DE8D234104256E30007C7E7 /* IOKit.framework */,
				3DE8D229104256CF0007C7E7 /* DiskArbitration.framework */,
				1058C7ADFEA557BF11CA2CBB /* Cocoa.framework */,
			);
			name = "Linked Frameworks";
			sourceTree = "<group>";
		};
		1058C7AEFEA557BF11CA2CBB /* Other Frameworks */ = {
			isa = PBXGroup;
			children = (
				089C167FFE841241C02AAC07 /* AppKit.framework */,
				D2F7E65807B2D6F200F64583 /* CoreData.framework */,
				089C1672FE841209C02AAC07 /* Foundation.framework */,
			);
			name = "Other Frameworks";
			sourceTree = "<group>";
		};
		19C28FB8FE9D52D311CA2CBB /* Products */ = {
			isa = PBXGroup;
			children = (
				8D5B49B6048680CD000E48DA /* Mednafen.oecoreplugin */,
			);
			name = Products;
			sourceTree = "<group>";
		};
		32C88E010371C26100C91783 /* Other Sources */ = {
			isa = PBXGroup;
			children = (
				32DBCF630370AF2F00C91783 /* Mednafen_Prefix.pch */,
			);
			name = "Other Sources";
			sourceTree = "<group>";
		};
		82407F340FFD99D700F0FE7D /* core */ = {
			isa = PBXGroup;
			children = (
				C6294EA61369241200F94899 /* include */,
				C6294EC71369241200F94899 /* src */,
			);
			name = core;
			sourceTree = "<group>";
		};
		824088C50FFDE05400F0FE7D /* Products */ = {
			isa = PBXGroup;
			children = (
				824088CE0FFDE05400F0FE7D /* OpenEmu.app */,
				C62A25DA116F07B80003DEE4 /* OpenEmuHelperApp */,
				824088D20FFDE05400F0FE7D /* OpenEmuBase.framework */,
				C6640DD81363E85F00ECCAA5 /* OpenEmuSystem.framework */,
				83DEB89D147EBE3C0057405A /* OESaveStateQLPlugin.qlgenerator */,
				C6640DDA1363E85F00ECCAA5 /* SegaMasterSystem.oesystemplugin */,
				C6B947801364E1E200A425F0 /* NES.oesystemplugin */,
				C6B947821364E1E200A425F0 /* SuperNES.oesystemplugin */,
				C6B948BE1365195D00A425F0 /* GameBoy.oesystemplugin */,
				C6B948C01365195D00A425F0 /* Genesis.oesystemplugin */,
				1B98A4061429134A00B8FA7B /* GameBoy Advance.oesystemplugin */,
				83DEB89F147EBE3C0057405A /* N64.oesystemplugin */,
				825CD14C1485C04500E5CFB2 /* NeoGeo Pocket.oesystemplugin */,
				3D629A4514DCE386002D8AC9 /* GameGear.oesystemplugin */,
<<<<<<< HEAD
				83BD9E431508AA6100B2DBBD /* NDS.oesystemplugin */,
=======
				94EE62EE1508669200F80F37 /* NDS.oesystemplugin */,
>>>>>>> 86bade26
			);
			name = Products;
			sourceTree = "<group>";
		};
		C6294EA61369241200F94899 /* include */ = {
			isa = PBXGroup;
			children = (
				C6294EA71369241200F94899 /* blargg_common.h */,
				C6294EA81369241200F94899 /* blargg_config.h */,
				C6294EA91369241200F94899 /* blargg_endian.h */,
				C6294EAA1369241200F94899 /* blargg_source.h */,
				C6294EAB1369241200F94899 /* blip */,
				C6294EAE1369241200F94899 /* boost */,
				C6294EAF1369241200F94899 /* config.h */,
				C6294EB01369241200F94899 /* desa68 */,
				C6294EB51369241200F94899 /* Fir_Resampler.h */,
				C6294EB61369241200F94899 /* mpcdec */,
				C6294EC01369241200F94899 /* trio */,
			);
			path = include;
			sourceTree = "<group>";
		};
		C6294EAB1369241200F94899 /* blip */ = {
			isa = PBXGroup;
			children = (
				C6294EAC1369241200F94899 /* Blip_Buffer.h */,
				C6294EAD1369241200F94899 /* Stereo_Buffer.h */,
			);
			path = blip;
			sourceTree = "<group>";
		};
		C6294EAE1369241200F94899 /* boost */ = {
			isa = PBXGroup;
			children = (
			);
			path = boost;
			sourceTree = "<group>";
		};
		C6294EB01369241200F94899 /* desa68 */ = {
			isa = PBXGroup;
			children = (
				C6294EB11369241200F94899 /* desa68.c */,
				C6294EB21369241200F94899 /* desa68.h */,
				C6294EB31369241200F94899 /* Makefile.am */,
				C6294EB41369241200F94899 /* Makefile.in */,
			);
			name = desa68;
			path = ../mednafen/desa68;
			sourceTree = "<group>";
		};
		C6294EB61369241200F94899 /* mpcdec */ = {
			isa = PBXGroup;
			children = (
				C6294EB71369241200F94899 /* config_types.h */,
				C6294EB81369241200F94899 /* decoder.h */,
				C6294EB91369241200F94899 /* huffman.h */,
				C6294EBA1369241200F94899 /* internal.h */,
				C6294EBB1369241200F94899 /* math.h */,
				C6294EBC1369241200F94899 /* mpcdec.h */,
				C6294EBD1369241200F94899 /* reader.h */,
				C6294EBE1369241200F94899 /* requant.h */,
				C6294EBF1369241200F94899 /* streaminfo.h */,
			);
			path = mpcdec;
			sourceTree = "<group>";
		};
		C6294EC01369241200F94899 /* trio */ = {
			isa = PBXGroup;
			children = (
				C6294EC11369241200F94899 /* CHANGES */,
				C6294EC21369241200F94899 /* trio.h */,
				C6294EC31369241200F94899 /* triodef.h */,
				C6294EC41369241200F94899 /* trionan.h */,
				C6294EC51369241200F94899 /* triop.h */,
				C6294EC61369241200F94899 /* triostr.h */,
			);
			path = trio;
			sourceTree = "<group>";
		};
		C6294EC71369241200F94899 /* src */ = {
			isa = PBXGroup;
			children = (
				C6294EC81369241200F94899 /* cdplay.cpp */,
				C6294EC91369241200F94899 /* cdrom */,
				C6294EE11369241200F94899 /* clamp.h */,
				C6294EE21369241200F94899 /* compress */,
				C6294EF01369241200F94899 /* cputest.cpp */,
				C6294EF11369241200F94899 /* cputest.h */,
				C6294EF21369241200F94899 /* debug.cpp */,
				C6294EF31369241200F94899 /* debug.h */,
				C6294EF41369241200F94899 /* demo */,
				C6294EF81369241200F94899 /* desa68 */,
				C6294EFD1369241200F94899 /* dis6280.cpp */,
				C6294EFE1369241200F94899 /* dis6280.h */,
				C6294EFF1369241200F94899 /* dis6502.cpp */,
				C6294F001369241200F94899 /* dis6502.h */,
				C6294F011369241200F94899 /* driver.h */,
				C6294F021369241200F94899 /* drivers */,
				C6294F461369241200F94899 /* endian.cpp */,
				C6294F471369241200F94899 /* endian.h */,
				C6294F481369241200F94899 /* error.cpp */,
				C6294F491369241200F94899 /* error.h */,
				C6294F4A1369241200F94899 /* file.cpp */,
				C6294F4B1369241200F94899 /* file.h */,
				C6294F4C1369241200F94899 /* FileWrapper.cpp */,
				C6294F4D1369241200F94899 /* FileWrapper.h */,
				C6294F4E1369241200F94899 /* gb */,
				C6294F5E1369241200F94899 /* gba */,
				C6294F821369241200F94899 /* general.cpp */,
				C6294F831369241200F94899 /* general.h */,
				C6294F841369241200F94899 /* gettext.h */,
				C6294F851369241200F94899 /* git-virtb.h */,
				C6294F861369241200F94899 /* git.h */,
				C6294F871369241200F94899 /* hw_cpu */,
				C6294FC41369241200F94899 /* hw_misc */,
				C6294FCA1369241200F94899 /* hw_sound */,
				C6294FE41369241200F94899 /* hw_video */,
				C6294FEA1369241200F94899 /* lepacker.h */,
				C6294FEB1369241200F94899 /* lynx */,
				C62950041369241200F94899 /* Makefile.am */,
				C62950051369241200F94899 /* Makefile.in */,
				C62950061369241200F94899 /* math_ops.cpp */,
				C62950071369241200F94899 /* math_ops.h */,
				C62950081369241200F94899 /* md */,
				C629504E1369241200F94899 /* md5.cpp */,
				C629504F1369241200F94899 /* md5.h */,
				C62950501369241200F94899 /* mednafen-driver.h */,
				C62950511369241200F94899 /* mednafen.cpp */,
				C62950521369241200F94899 /* mednafen.h */,
				C62950531369241200F94899 /* memory.cpp */,
				C62950541369241200F94899 /* memory.h */,
				C62950551369241200F94899 /* mempatcher-driver.h */,
				C62950561369241200F94899 /* mempatcher.cpp */,
				C62950571369241200F94899 /* mempatcher.h */,
				C62950581369241200F94899 /* movie-driver.h */,
				C62950591369241200F94899 /* movie.cpp */,
				C629505A1369241200F94899 /* movie.h */,
				C629505B1369241200F94899 /* mpcdec */,
				C62950681369241200F94899 /* nes */,
				C629511C1369241200F94899 /* netplay-driver.h */,
				C629511D1369241200F94899 /* netplay.cpp */,
				C629511E1369241200F94899 /* netplay.h */,
				C629511F1369241200F94899 /* ngp */,
				C629515F1369241200F94899 /* okiadpcm-deltatable.h */,
				C62951601369241200F94899 /* okiadpcm.cpp */,
				C62951611369241200F94899 /* okiadpcm.h */,
				C62951621369241200F94899 /* okiadpcm_generate.cpp */,
				C62951631369241200F94899 /* pce */,
				C629517D1369241200F94899 /* pce_fast */,
				C62951911369241200F94899 /* pcfx */,
				C62951B51369241200F94899 /* player.cpp */,
				C62951B61369241200F94899 /* player.h */,
				C62951B71369241200F94899 /* psf.cpp */,
				C62951B81369241200F94899 /* psf.h */,
				C62951B91369241200F94899 /* qtrecord.cpp */,
				C62951BA1369241200F94899 /* qtrecord.h */,
				C62951BB1369241200F94899 /* settings-common.h */,
				C62951BC1369241200F94899 /* settings-driver.h */,
				C62951BD1369241200F94899 /* settings.cpp */,
				C62951BE1369241200F94899 /* settings.h */,
				C62951CF1369241200F94899 /* sms */,
				C62951EE1369241200F94899 /* snes */,
				C62954221369241300F94899 /* sound */,
				C629542B1369241300F94899 /* sound.h */,
				C629542C1369241300F94899 /* state-common.h */,
				C629542D1369241300F94899 /* state-driver.h */,
				C629542E1369241300F94899 /* state.cpp */,
				C629542F1369241300F94899 /* state.h */,
				C62954301369241300F94899 /* string */,
				C62954381369241300F94899 /* tests.cpp */,
				C62954391369241300F94899 /* tests.h */,
				C629543A1369241300F94899 /* tremor */,
				C62954641369241300F94899 /* trio */,
				C629546B1369241300F94899 /* types.h */,
				C629546C1369241300F94899 /* vb */,
				C629547C1369241300F94899 /* video */,
				C62954981369241300F94899 /* video-driver.h */,
				C62954991369241300F94899 /* video.h */,
				C629549A1369241300F94899 /* wswan */,
			);
			name = src;
			path = mednafen;
			sourceTree = "<group>";
		};
		C6294EC91369241200F94899 /* cdrom */ = {
			isa = PBXGroup;
			children = (
				C6294ECA1369241200F94899 /* audioreader.cpp */,
				C6294ECB1369241200F94899 /* audioreader.h */,
				C6294ECC1369241200F94899 /* cdromfile-stuff.h */,
				C6294ECD1369241200F94899 /* cdromfile.cpp */,
				C6294ECE1369241200F94899 /* cdromfile.h */,
				C6294ECF1369241200F94899 /* cdromif.cpp */,
				C6294ED01369241200F94899 /* cdromif.h */,
				C6294ED11369241200F94899 /* crc32.cpp */,
				C6294ED21369241200F94899 /* dvdisaster.h */,
				C6294ED31369241200F94899 /* galois-inlines.h */,
				C6294ED41369241200F94899 /* galois.cpp */,
				C6294ED51369241200F94899 /* l-ec.cpp */,
				C6294ED61369241200F94899 /* lec.cpp */,
				C6294ED71369241200F94899 /* lec.h */,
				C6294ED81369241200F94899 /* Makefile.am.inc */,
				C6294ED91369241200F94899 /* pcecd.cpp */,
				C6294EDA1369241200F94899 /* pcecd.h */,
				C6294EDB1369241200F94899 /* recover-raw.cpp */,
				C6294EDC1369241200F94899 /* scsicd-pce-commands.inc */,
				C6294EDD1369241200F94899 /* scsicd.cpp */,
				C6294EDE1369241200F94899 /* scsicd.h */,
				C6294EDF1369241200F94899 /* SimpleFIFO.cpp */,
				C6294EE01369241200F94899 /* SimpleFIFO.h */,
			);
			path = cdrom;
			sourceTree = "<group>";
		};
		C6294EE21369241200F94899 /* compress */ = {
			isa = PBXGroup;
			children = (
				C6294EE31369241200F94899 /* blz.c */,
				C6294EE41369241200F94899 /* blz.h */,
				C6294EE51369241200F94899 /* ioapi.c */,
				C6294EE61369241200F94899 /* ioapi.h */,
				C6294EE71369241200F94899 /* lzoconf.h */,
				C6294EE81369241200F94899 /* lzodefs.h */,
				C6294EE91369241200F94899 /* Makefile.am.inc */,
				C6294EEA1369241200F94899 /* minilzo.c */,
				C6294EEB1369241200F94899 /* minilzo.h */,
				C6294EEC1369241200F94899 /* quicklz.c */,
				C6294EED1369241200F94899 /* quicklz.h */,
				C6294EEE1369241200F94899 /* unzip.c */,
				C6294EEF1369241200F94899 /* unzip.h */,
			);
			path = compress;
			sourceTree = "<group>";
		};
		C6294EF41369241200F94899 /* demo */ = {
			isa = PBXGroup;
			children = (
				C6294EF51369241200F94899 /* demo.cpp */,
				C6294EF61369241200F94899 /* Makefile.am */,
				C6294EF71369241200F94899 /* Makefile.in */,
			);
			path = demo;
			sourceTree = "<group>";
		};
		C6294EF81369241200F94899 /* desa68 */ = {
			isa = PBXGroup;
			children = (
				C6294EF91369241200F94899 /* desa68.c */,
				C6294EFA1369241200F94899 /* desa68.h */,
				C6294EFB1369241200F94899 /* Makefile.am */,
				C6294EFC1369241200F94899 /* Makefile.in */,
			);
			path = desa68;
			sourceTree = "<group>";
		};
		C6294F021369241200F94899 /* drivers */ = {
			isa = PBXGroup;
			children = (
				C6294F031369241200F94899 /* 2xSaI.cpp */,
				C6294F041369241200F94899 /* 2xSaI.h */,
				C6294F051369241200F94899 /* args.cpp */,
				C6294F061369241200F94899 /* args.h */,
				C6294F071369241200F94899 /* cheat.cpp */,
				C6294F081369241200F94899 /* cheat.h */,
				C6294F091369241200F94899 /* console.cpp */,
				C6294F0A1369241200F94899 /* console.h */,
				C6294F0B1369241200F94899 /* debugger.cpp */,
				C6294F0C1369241200F94899 /* debugger.h */,
				C6294F0D1369241200F94899 /* ers.cpp */,
				C6294F0E1369241200F94899 /* ers.h */,
				C6294F0F1369241200F94899 /* fps.cpp */,
				C6294F101369241200F94899 /* fps.h */,
				C6294F111369241200F94899 /* gfxdebugger.cpp */,
				C6294F121369241200F94899 /* gfxdebugger.h */,
				C6294F131369241200F94899 /* help.cpp */,
				C6294F141369241200F94899 /* help.h */,
				C6294F151369241200F94899 /* hq2x.cpp */,
				C6294F161369241200F94899 /* hq3x.cpp */,
				C6294F171369241200F94899 /* hq4x.cpp */,
				C6294F181369241200F94899 /* hqxx-common.cpp */,
				C6294F191369241200F94899 /* hqxx-common.h */,
				C6294F1A1369241200F94899 /* icon.h */,
				C6294F1B1369241200F94899 /* input-config.cpp */,
				C6294F1C1369241200F94899 /* input-config.h */,
				C6294F1D1369241200F94899 /* input-default-buttons.h */,
				C6294F1E1369241200F94899 /* input.cpp */,
				C6294F1F1369241200F94899 /* input.h */,
				C6294F201369241200F94899 /* joystick.cpp */,
				C6294F211369241200F94899 /* joystick.h */,
				C6294F221369241200F94899 /* logdebugger.cpp */,
				C6294F231369241200F94899 /* logdebugger.h */,
				C6294F241369241200F94899 /* main.cpp */,
				C6294F251369241200F94899 /* main.h */,
				C6294F261369241200F94899 /* Makefile.am */,
				C6294F271369241200F94899 /* Makefile.in */,
				C6294F281369241200F94899 /* memdebugger.cpp */,
				C6294F291369241200F94899 /* memdebugger.h */,
				C6294F2A1369241200F94899 /* netplay.cpp */,
				C6294F2B1369241200F94899 /* netplay.h */,
				C6294F2C1369241200F94899 /* nnx.cpp */,
				C6294F2D1369241200F94899 /* nnx.h */,
				C6294F2E1369241200F94899 /* nongl.cpp */,
				C6294F2F1369241200F94899 /* nongl.h */,
				C6294F301369241200F94899 /* opengl.cpp */,
				C6294F311369241200F94899 /* opengl.h */,
				C6294F321369241200F94899 /* overlay.cpp */,
				C6294F331369241200F94899 /* overlay.h */,
				C6294F341369241200F94899 /* prompt.cpp */,
				C6294F351369241200F94899 /* prompt.h */,
				C6294F361369241200F94899 /* remote.cpp */,
				C6294F371369241200F94899 /* remote.h */,
				C6294F381369241200F94899 /* scale2x.c */,
				C6294F391369241200F94899 /* scale2x.h */,
				C6294F3A1369241200F94899 /* scale3x.c */,
				C6294F3B1369241200F94899 /* scale3x.h */,
				C6294F3C1369241200F94899 /* scalebit.c */,
				C6294F3D1369241200F94899 /* scalebit.h */,
				C6294F3E1369241200F94899 /* shader.cpp */,
				C6294F3F1369241200F94899 /* shader.h */,
				C6294F401369241200F94899 /* sound.cpp */,
				C6294F411369241200F94899 /* sound.h */,
				C6294F421369241200F94899 /* video-state.cpp */,
				C6294F431369241200F94899 /* video-state.h */,
				C6294F441369241200F94899 /* video.cpp */,
				C6294F451369241200F94899 /* video.h */,
			);
			path = drivers;
			sourceTree = "<group>";
		};
		C6294F4E1369241200F94899 /* gb */ = {
			isa = PBXGroup;
			children = (
				C6294F4F1369241200F94899 /* gb.cpp */,
				C6294F501369241200F94899 /* gb.h */,
				C6294F511369241200F94899 /* gbCodes.h */,
				C6294F521369241200F94899 /* gbCodesCB.h */,
				C6294F531369241200F94899 /* gbGlobals.cpp */,
				C6294F541369241200F94899 /* gbGlobals.h */,
				C6294F551369241200F94899 /* gfx.cpp */,
				C6294F561369241200F94899 /* Makefile.am */,
				C6294F571369241200F94899 /* Makefile.in */,
				C6294F581369241200F94899 /* memory.cpp */,
				C6294F591369241200F94899 /* memory.h */,
				C6294F5A1369241200F94899 /* sound.cpp */,
				C6294F5B1369241200F94899 /* sound.h */,
				C6294F5C1369241200F94899 /* z80.cpp */,
				C6294F5D1369241200F94899 /* z80.h */,
			);
			path = gb;
			sourceTree = "<group>";
		};
		C6294F5E1369241200F94899 /* gba */ = {
			isa = PBXGroup;
			children = (
				C6294F5F1369241200F94899 /* arm.cpp */,
				C6294F601369241200F94899 /* arm.h */,
				C6294F611369241200F94899 /* bios.cpp */,
				C6294F621369241200F94899 /* bios.h */,
				C6294F631369241200F94899 /* eeprom.cpp */,
				C6294F641369241200F94899 /* eeprom.h */,
				C6294F651369241200F94899 /* flash.cpp */,
				C6294F661369241200F94899 /* flash.h */,
				C6294F671369241200F94899 /* GBA.cpp */,
				C6294F681369241200F94899 /* GBA.h */,
				C6294F691369241200F94899 /* GBAinline.cpp */,
				C6294F6A1369241200F94899 /* GBAinline.h */,
				C6294F6B1369241200F94899 /* gfx-draw.h */,
				C6294F6C1369241200F94899 /* Gfx.cpp */,
				C6294F6D1369241200F94899 /* Gfx.h */,
				C6294F6E1369241200F94899 /* Globals.cpp */,
				C6294F6F1369241200F94899 /* Globals.h */,
				C6294F701369241200F94899 /* Makefile.am */,
				C6294F711369241200F94899 /* Makefile.in */,
				C6294F721369241200F94899 /* Mode0.cpp */,
				C6294F731369241200F94899 /* Mode1.cpp */,
				C6294F741369241200F94899 /* Mode2.cpp */,
				C6294F751369241200F94899 /* Mode3.cpp */,
				C6294F761369241200F94899 /* Mode4.cpp */,
				C6294F771369241200F94899 /* Mode5.cpp */,
				C6294F781369241200F94899 /* myrom.h */,
				C6294F791369241200F94899 /* Port.h */,
				C6294F7A1369241200F94899 /* RTC.cpp */,
				C6294F7B1369241200F94899 /* RTC.h */,
				C6294F7C1369241200F94899 /* Sound.cpp */,
				C6294F7D1369241200F94899 /* Sound.h */,
				C6294F7E1369241200F94899 /* sram.cpp */,
				C6294F7F1369241200F94899 /* sram.h */,
				C6294F801369241200F94899 /* thumb.cpp */,
				C6294F811369241200F94899 /* thumb.h */,
			);
			path = gba;
			sourceTree = "<group>";
		};
		C6294F871369241200F94899 /* hw_cpu */ = {
			isa = PBXGroup;
			children = (
				C6294F881369241200F94899 /* c68k */,
				C6294FA11369241200F94899 /* huc6280 */,
				C6294FA61369241200F94899 /* Makefile.am */,
				C6294FA71369241200F94899 /* Makefile.in */,
				C6294FA81369241200F94899 /* v810 */,
				C6294FB91369241200F94899 /* z80-fuse */,
			);
			path = hw_cpu;
			sourceTree = "<group>";
		};
		C6294F881369241200F94899 /* c68k */ = {
			isa = PBXGroup;
			children = (
				C6294F891369241200F94899 /* c68k.c */,
				C6294F8A1369241200F94899 /* c68k.h */,
				C6294F8B1369241200F94899 /* c68k_ini.inc */,
				C6294F8C1369241200F94899 /* c68k_op0.inc */,
				C6294F8D1369241200F94899 /* c68k_op1.inc */,
				C6294F8E1369241200F94899 /* c68k_op2.inc */,
				C6294F8F1369241200F94899 /* c68k_op3.inc */,
				C6294F901369241200F94899 /* c68k_op4.inc */,
				C6294F911369241200F94899 /* c68k_op5.inc */,
				C6294F921369241200F94899 /* c68k_op6.inc */,
				C6294F931369241200F94899 /* c68k_op7.inc */,
				C6294F941369241200F94899 /* c68k_op8.inc */,
				C6294F951369241200F94899 /* c68k_op9.inc */,
				C6294F961369241200F94899 /* c68k_opA.inc */,
				C6294F971369241200F94899 /* c68k_opB.inc */,
				C6294F981369241200F94899 /* c68k_opC.inc */,
				C6294F991369241200F94899 /* c68k_opD.inc */,
				C6294F9A1369241200F94899 /* c68k_opE.inc */,
				C6294F9B1369241200F94899 /* c68k_opF.inc */,
				C6294F9C1369241200F94899 /* c68kexec.c */,
				C6294F9D1369241200F94899 /* c68kmac.inc */,
				C6294F9E1369241200F94899 /* gen68k.c */,
				C6294F9F1369241200F94899 /* gen68k.h */,
				C6294FA01369241200F94899 /* gen68k.inc */,
			);
			path = c68k;
			sourceTree = "<group>";
		};
		C6294FA11369241200F94899 /* huc6280 */ = {
			isa = PBXGroup;
			children = (
				C6294FA21369241200F94899 /* huc6280.cpp */,
				C6294FA31369241200F94899 /* huc6280.h */,
				C6294FA41369241200F94899 /* huc6280_step.inc */,
				C6294FA51369241200F94899 /* ops.inc */,
			);
			path = huc6280;
			sourceTree = "<group>";
		};
		C6294FA81369241200F94899 /* v810 */ = {
			isa = PBXGroup;
			children = (
				C6294FA91369241200F94899 /* fpu-new */,
				C6294FB11369241200F94899 /* v810_cpu.cpp */,
				C6294FB21369241200F94899 /* v810_cpu.h */,
				C6294FB31369241200F94899 /* v810_cpuD.cpp */,
				C6294FB41369241200F94899 /* v810_cpuD.h */,
				C6294FB51369241200F94899 /* v810_do_am.h */,
				C6294FB61369241200F94899 /* v810_op_table.inc */,
				C6294FB71369241200F94899 /* v810_oploop.inc */,
				C6294FB81369241200F94899 /* v810_opt.h */,
			);
			path = v810;
			sourceTree = "<group>";
		};
		C6294FA91369241200F94899 /* fpu-new */ = {
			isa = PBXGroup;
			children = (
				C6294FAA1369241200F94899 /* mednafen-gcc.h */,
				C6294FAB1369241200F94899 /* milieu.h */,
				C6294FAC1369241200F94899 /* softfloat-macros */,
				C6294FAD1369241200F94899 /* softfloat-specialize */,
				C6294FAE1369241200F94899 /* softfloat.c */,
				C6294FAF1369241200F94899 /* softfloat.h */,
				C6294FB01369241200F94899 /* timesoftfloat.c */,
			);
			path = "fpu-new";
			sourceTree = "<group>";
		};
		C6294FB91369241200F94899 /* z80-fuse */ = {
			isa = PBXGroup;
			children = (
				C6294FBA1369241200F94899 /* coretest.c */,
				C6294FBB1369241200F94899 /* opcodes_base.c */,
				C6294FBC1369241200F94899 /* z80.cpp */,
				C6294FBD1369241200F94899 /* z80.h */,
				C6294FBE1369241200F94899 /* z80_cb.c */,
				C6294FBF1369241200F94899 /* z80_ddfd.c */,
				C6294FC01369241200F94899 /* z80_ddfdcb.c */,
				C6294FC11369241200F94899 /* z80_ed.c */,
				C6294FC21369241200F94899 /* z80_macros.h */,
				C6294FC31369241200F94899 /* z80_ops.cpp */,
			);
			path = "z80-fuse";
			sourceTree = "<group>";
		};
		C6294FC41369241200F94899 /* hw_misc */ = {
			isa = PBXGroup;
			children = (
				C6294FC51369241200F94899 /* arcade_card */,
				C6294FC81369241200F94899 /* Makefile.am */,
				C6294FC91369241200F94899 /* Makefile.in */,
			);
			path = hw_misc;
			sourceTree = "<group>";
		};
		C6294FC51369241200F94899 /* arcade_card */ = {
			isa = PBXGroup;
			children = (
				C6294FC61369241200F94899 /* arcade_card.cpp */,
				C6294FC71369241200F94899 /* arcade_card.h */,
			);
			path = arcade_card;
			sourceTree = "<group>";
		};
		C6294FCA1369241200F94899 /* hw_sound */ = {
			isa = PBXGroup;
			children = (
				C6294FCB1369241200F94899 /* gb_apu */,
				C6294FD41369241200F94899 /* Makefile.am */,
				C6294FD51369241200F94899 /* Makefile.in */,
				C6294FD61369241200F94899 /* pce_psg */,
				C6294FD91369241200F94899 /* sms_apu */,
				C6294FDD1369241200F94899 /* ym2413 */,
				C6294FE11369241200F94899 /* ym2612 */,
			);
			path = hw_sound;
			sourceTree = "<group>";
		};
		C6294FCB1369241200F94899 /* gb_apu */ = {
			isa = PBXGroup;
			children = (
				C6294FCC1369241200F94899 /* blargg_common.h */,
				C6294FCD1369241200F94899 /* blargg_config.h */,
				C6294FCE1369241200F94899 /* blargg_source.h */,
				C6294FCF1369241200F94899 /* Gb_Apu.cpp */,
				C6294FD01369241200F94899 /* Gb_Apu.h */,
				C6294FD11369241200F94899 /* Gb_Apu_State.cpp */,
				C6294FD21369241200F94899 /* Gb_Oscs.cpp */,
				C6294FD31369241200F94899 /* Gb_Oscs.h */,
			);
			path = gb_apu;
			sourceTree = "<group>";
		};
		C6294FD61369241200F94899 /* pce_psg */ = {
			isa = PBXGroup;
			children = (
				C6294FD71369241200F94899 /* pce_psg.cpp */,
				C6294FD81369241200F94899 /* pce_psg.h */,
			);
			path = pce_psg;
			sourceTree = "<group>";
		};
		C6294FD91369241200F94899 /* sms_apu */ = {
			isa = PBXGroup;
			children = (
				C6294FDA1369241200F94899 /* Sms_Apu.cpp */,
				C6294FDB1369241200F94899 /* Sms_Apu.h */,
				C6294FDC1369241200F94899 /* Sms_Oscs.h */,
			);
			path = sms_apu;
			sourceTree = "<group>";
		};
		C6294FDD1369241200F94899 /* ym2413 */ = {
			isa = PBXGroup;
			children = (
				C6294FDE1369241200F94899 /* 2413tone.h */,
				C6294FDF1369241200F94899 /* emu2413.cpp */,
				C6294FE01369241200F94899 /* emu2413.h */,
			);
			path = ym2413;
			sourceTree = "<group>";
		};
		C6294FE11369241200F94899 /* ym2612 */ = {
			isa = PBXGroup;
			children = (
				C6294FE21369241200F94899 /* Ym2612_Emu.cpp */,
				C6294FE31369241200F94899 /* Ym2612_Emu.h */,
			);
			path = ym2612;
			sourceTree = "<group>";
		};
		C6294FE41369241200F94899 /* hw_video */ = {
			isa = PBXGroup;
			children = (
				C6294FE51369241200F94899 /* huc6270 */,
				C6294FE81369241200F94899 /* Makefile.am */,
				C6294FE91369241200F94899 /* Makefile.in */,
			);
			path = hw_video;
			sourceTree = "<group>";
		};
		C6294FE51369241200F94899 /* huc6270 */ = {
			isa = PBXGroup;
			children = (
				C6294FE61369241200F94899 /* vdc.cpp */,
				C6294FE71369241200F94899 /* vdc.h */,
			);
			path = huc6270;
			sourceTree = "<group>";
		};
		C6294FEB1369241200F94899 /* lynx */ = {
			isa = PBXGroup;
			children = (
				C6294FEC1369241200F94899 /* c6502mak.h */,
				C6294FED1369241200F94899 /* c65c02.cpp */,
				C6294FEE1369241200F94899 /* c65c02.h */,
				C6294FEF1369241200F94899 /* cart.cpp */,
				C6294FF01369241200F94899 /* cart.h */,
				C6294FF11369241200F94899 /* license.txt */,
				C6294FF21369241200F94899 /* lynxbase.h */,
				C6294FF31369241200F94899 /* lynxdef.h */,
				C6294FF41369241200F94899 /* machine.h */,
				C6294FF51369241200F94899 /* Makefile.am */,
				C6294FF61369241200F94899 /* Makefile.in */,
				C6294FF71369241200F94899 /* memmap.cpp */,
				C6294FF81369241200F94899 /* memmap.h */,
				C6294FF91369241200F94899 /* mikie.cpp */,
				C6294FFA1369241200F94899 /* mikie.h */,
				C6294FFB1369241200F94899 /* ram.cpp */,
				C6294FFC1369241200F94899 /* ram.h */,
				C6294FFD1369241200F94899 /* rom.cpp */,
				C6294FFE1369241200F94899 /* rom.h */,
				C6294FFF1369241200F94899 /* susie.cpp */,
				C62950001369241200F94899 /* susie.h */,
				C62950011369241200F94899 /* sysbase.h */,
				C62950021369241200F94899 /* system.cpp */,
				C62950031369241200F94899 /* system.h */,
			);
			path = lynx;
			sourceTree = "<group>";
		};
		C62950081369241200F94899 /* md */ = {
			isa = PBXGroup;
			children = (
				C62950091369241200F94899 /* cart */,
				C629501E1369241200F94899 /* cd */,
				C62950291369241200F94899 /* cpuintrf.h */,
				C629502A1369241200F94899 /* debug.cpp */,
				C629502B1369241200F94899 /* debug.h */,
				C629502C1369241200F94899 /* genesis.cpp */,
				C629502D1369241200F94899 /* genesis.h */,
				C629502E1369241200F94899 /* genio.cpp */,
				C629502F1369241200F94899 /* genio.h */,
				C62950301369241200F94899 /* hcnt.h */,
				C62950311369241200F94899 /* header.cpp */,
				C62950321369241200F94899 /* header.h */,
				C62950331369241200F94899 /* hvc.h */,
				C62950341369241200F94899 /* input */,
				C62950391369241200F94899 /* macros.h */,
				C629503A1369241200F94899 /* Makefile.am */,
				C629503B1369241200F94899 /* Makefile.in */,
				C629503C1369241200F94899 /* mem68k.cpp */,
				C629503D1369241200F94899 /* mem68k.h */,
				C629503E1369241200F94899 /* membnk.cpp */,
				C629503F1369241200F94899 /* membnk.h */,
				C62950401369241200F94899 /* memvdp.cpp */,
				C62950411369241200F94899 /* memvdp.h */,
				C62950421369241200F94899 /* memz80.cpp */,
				C62950431369241200F94899 /* memz80.h */,
				C62950441369241200F94899 /* osd_cpu.h */,
				C62950451369241200F94899 /* shared.h */,
				C62950461369241200F94899 /* sound.cpp */,
				C62950471369241200F94899 /* sound.h */,
				C62950481369241200F94899 /* system.cpp */,
				C62950491369241200F94899 /* system.h */,
				C629504A1369241200F94899 /* vcnt.h */,
				C629504B1369241200F94899 /* vdp.cpp */,
				C629504C1369241200F94899 /* vdp.h */,
				C629504D1369241200F94899 /* vdp_run.inc */,
			);
			path = md;
			sourceTree = "<group>";
		};
		C62950091369241200F94899 /* cart */ = {
			isa = PBXGroup;
			children = (
				C629500A1369241200F94899 /* cart.cpp */,
				C629500B1369241200F94899 /* cart.h */,
				C629500C1369241200F94899 /* map_eeprom.cpp */,
				C629500D1369241200F94899 /* map_eeprom.h */,
				C629500E1369241200F94899 /* map_ff.cpp */,
				C629500F1369241200F94899 /* map_ff.h */,
				C62950101369241200F94899 /* map_realtec.cpp */,
				C62950111369241200F94899 /* map_realtec.h */,
				C62950121369241200F94899 /* map_rmx3.cpp */,
				C62950131369241200F94899 /* map_rmx3.h */,
				C62950141369241200F94899 /* map_rom.cpp */,
				C62950151369241200F94899 /* map_rom.h */,
				C62950161369241200F94899 /* map_sbb.cpp */,
				C62950171369241200F94899 /* map_sbb.h */,
				C62950181369241200F94899 /* map_sram.cpp */,
				C62950191369241200F94899 /* map_sram.h */,
				C629501A1369241200F94899 /* map_ssf2.cpp */,
				C629501B1369241200F94899 /* map_ssf2.h */,
				C629501C1369241200F94899 /* map_yase.cpp */,
				C629501D1369241200F94899 /* map_yase.h */,
			);
			path = cart;
			sourceTree = "<group>";
		};
		C629501E1369241200F94899 /* cd */ = {
			isa = PBXGroup;
			children = (
				C629501F1369241200F94899 /* cd.cpp */,
				C62950201369241200F94899 /* cd.h */,
				C62950211369241200F94899 /* cdc_cdd.cpp */,
				C62950221369241200F94899 /* cdc_cdd.h */,
				C62950231369241200F94899 /* interrupt.cpp */,
				C62950241369241200F94899 /* interrupt.h */,
				C62950251369241200F94899 /* pcm.cpp */,
				C62950261369241200F94899 /* pcm.h */,
				C62950271369241200F94899 /* timer.cpp */,
				C62950281369241200F94899 /* timer.h */,
			);
			path = cd;
			sourceTree = "<group>";
		};
		C62950341369241200F94899 /* input */ = {
			isa = PBXGroup;
			children = (
				C62950351369241200F94899 /* gamepad.cpp */,
				C62950361369241200F94899 /* gamepad.h */,
				C62950371369241200F94899 /* mouse.cpp */,
				C62950381369241200F94899 /* mouse.h */,
			);
			path = input;
			sourceTree = "<group>";
		};
		C629505B1369241200F94899 /* mpcdec */ = {
			isa = PBXGroup;
			children = (
				C629505C1369241200F94899 /* ChangeLog */,
				C629505D1369241200F94899 /* COPYING */,
				C629505E1369241200F94899 /* huffsv46.c */,
				C629505F1369241200F94899 /* huffsv7.c */,
				C62950601369241200F94899 /* idtag.c */,
				C62950611369241200F94899 /* Makefile.am */,
				C62950621369241200F94899 /* Makefile.in */,
				C62950631369241200F94899 /* mpc_decoder.c */,
				C62950641369241200F94899 /* mpc_reader.c */,
				C62950651369241200F94899 /* requant.c */,
				C62950661369241200F94899 /* streaminfo.c */,
				C62950671369241200F94899 /* synth_filter.c */,
			);
			path = mpcdec;
			sourceTree = "<group>";
		};
		C62950681369241200F94899 /* nes */ = {
			isa = PBXGroup;
			children = (
				C62950691369241200F94899 /* boards */,
				C62950CB1369241200F94899 /* cart.cpp */,
				C62950CC1369241200F94899 /* cart.h */,
				C62950CD1369241200F94899 /* debug-driver.h */,
				C62950CE1369241200F94899 /* debug.cpp */,
				C62950CF1369241200F94899 /* debug.h */,
				C62950D01369241200F94899 /* fds-driver.h */,
				C62950D11369241200F94899 /* fds-sound.cpp */,
				C62950D21369241200F94899 /* fds-sound.h */,
				C62950D31369241200F94899 /* fds.cpp */,
				C62950D41369241200F94899 /* fds.h */,
				C62950D51369241200F94899 /* filter.cpp */,
				C62950D61369241200F94899 /* filter.h */,
				C62950D71369241200F94899 /* ines-bad.h */,
				C62950D81369241200F94899 /* ines-correct.h */,
				C62950D91369241200F94899 /* ines.cpp */,
				C62950DA1369241200F94899 /* ines.h */,
				C62950DB1369241200F94899 /* input */,
				C62950EE1369241200F94899 /* input.cpp */,
				C62950EF1369241200F94899 /* input.h */,
				C62950F01369241200F94899 /* Makefile.am */,
				C62950F11369241200F94899 /* Makefile.in */,
				C62950F21369241200F94899 /* nes.cpp */,
				C62950F31369241200F94899 /* nes.h */,
				C62950F41369241200F94899 /* nsf.cpp */,
				C62950F51369241200F94899 /* nsf.h */,
				C62950F61369241200F94899 /* nsfe.cpp */,
				C62950F71369241200F94899 /* nsfe.h */,
				C62950F81369241200F94899 /* ntsc */,
				C62951021369241200F94899 /* ops.h */,
				C62951031369241200F94899 /* ppu */,
				C62951131369241200F94899 /* sound.cpp */,
				C62951141369241200F94899 /* sound.h */,
				C62951151369241200F94899 /* unif.cpp */,
				C62951161369241200F94899 /* unif.h */,
				C62951171369241200F94899 /* vsuni.cpp */,
				C62951181369241200F94899 /* vsuni.h */,
				C62951191369241200F94899 /* x6502.cpp */,
				C629511A1369241200F94899 /* x6502.h */,
				C629511B1369241200F94899 /* x6502struct.h */,
			);
			path = nes;
			sourceTree = "<group>";
		};
		C62950691369241200F94899 /* boards */ = {
			isa = PBXGroup;
			children = (
				C629506A1369241200F94899 /* 107.cpp */,
				C629506B1369241200F94899 /* 112.cpp */,
				C629506C1369241200F94899 /* 113.cpp */,
				C629506D1369241200F94899 /* 114.cpp */,
				C629506E1369241200F94899 /* 117.cpp */,
				C629506F1369241200F94899 /* 140.cpp */,
				C62950701369241200F94899 /* 15.cpp */,
				C62950711369241200F94899 /* 151.cpp */,
				C62950721369241200F94899 /* 152.cpp */,
				C62950731369241200F94899 /* 156.cpp */,
				C62950741369241200F94899 /* 16.cpp */,
				C62950751369241200F94899 /* 163.cpp */,
				C62950761369241200F94899 /* 18.cpp */,
				C62950771369241200F94899 /* 180.cpp */,
				C62950781369241200F94899 /* 182.cpp */,
				C62950791369241200F94899 /* 184.cpp */,
				C629507A1369241200F94899 /* 185.cpp */,
				C629507B1369241200F94899 /* 187.cpp */,
				C629507C1369241200F94899 /* 189.cpp */,
				C629507D1369241200F94899 /* 193.cpp */,
				C629507E1369241200F94899 /* 208.cpp */,
				C629507F1369241200F94899 /* 21.cpp */,
				C62950801369241200F94899 /* 22.cpp */,
				C62950811369241200F94899 /* 222.cpp */,
				C62950821369241200F94899 /* 228.cpp */,
				C62950831369241200F94899 /* 23.cpp */,
				C62950841369241200F94899 /* 232.cpp */,
				C62950851369241200F94899 /* 234.cpp */,
				C62950861369241200F94899 /* 240.cpp */,
				C62950871369241200F94899 /* 241.cpp */,
				C62950881369241200F94899 /* 242.cpp */,
				C62950891369241200F94899 /* 244.cpp */,
				C629508A1369241200F94899 /* 246.cpp */,
				C629508B1369241200F94899 /* 248.cpp */,
				C629508C1369241200F94899 /* 25.cpp */,
				C629508D1369241200F94899 /* 32.cpp */,
				C629508E1369241200F94899 /* 33.cpp */,
				C629508F1369241200F94899 /* 34.cpp */,
				C62950901369241200F94899 /* 38.cpp */,
				C62950911369241200F94899 /* 41.cpp */,
				C62950921369241200F94899 /* 42.cpp */,
				C62950931369241200F94899 /* 46.cpp */,
				C62950941369241200F94899 /* 51.cpp */,
				C62950951369241200F94899 /* 65.cpp */,
				C62950961369241200F94899 /* 67.cpp */,
				C62950971369241200F94899 /* 68.cpp */,
				C62950981369241200F94899 /* 70.cpp */,
				C62950991369241200F94899 /* 72.cpp */,
				C629509A1369241200F94899 /* 73.cpp */,
				C629509B1369241200F94899 /* 75.cpp */,
				C629509C1369241200F94899 /* 76.cpp */,
				C629509D1369241200F94899 /* 77.cpp */,
				C629509E1369241200F94899 /* 78.cpp */,
				C629509F1369241200F94899 /* 8.cpp */,
				C62950A01369241200F94899 /* 80.cpp */,
				C62950A11369241200F94899 /* 82.cpp */,
				C62950A21369241200F94899 /* 8237.cpp */,
				C62950A31369241200F94899 /* 86.cpp */,
				C62950A41369241200F94899 /* 87.cpp */,
				C62950A51369241200F94899 /* 88.cpp */,
				C62950A61369241200F94899 /* 89.cpp */,
				C62950A71369241200F94899 /* 90.cpp */,
				C62950A81369241200F94899 /* 92.cpp */,
				C62950A91369241200F94899 /* 93.cpp */,
				C62950AA1369241200F94899 /* 94.cpp */,
				C62950AB1369241200F94899 /* 95.cpp */,
				C62950AC1369241200F94899 /* 96.cpp */,
				C62950AD1369241200F94899 /* 97.cpp */,
				C62950AE1369241200F94899 /* 99.cpp */,
				C62950AF1369241200F94899 /* codemasters.cpp */,
				C62950B01369241200F94899 /* colordreams.cpp */,
				C62950B11369241200F94899 /* deirom.cpp */,
				C62950B21369241200F94899 /* emu2413.cpp */,
				C62950B31369241200F94899 /* emu2413.h */,
				C62950B41369241200F94899 /* emutypes.h */,
				C62950B51369241200F94899 /* ffe.cpp */,
				C62950B61369241200F94899 /* fme7.cpp */,
				C62950B71369241200F94899 /* h2288.cpp */,
				C62950B81369241200F94899 /* Makefile.am.inc */,
				C62950B91369241200F94899 /* malee.cpp */,
				C62950BA1369241200F94899 /* mapinc.h */,
				C62950BB1369241200F94899 /* maxicart.cpp */,
				C62950BC1369241200F94899 /* mmc1.cpp */,
				C62950BD1369241200F94899 /* mmc2and4.cpp */,
				C62950BE1369241200F94899 /* mmc3.cpp */,
				C62950BF1369241200F94899 /* mmc5.cpp */,
				C62950C01369241200F94899 /* n106.cpp */,
				C62950C11369241200F94899 /* nina06.cpp */,
				C62950C21369241200F94899 /* novel.cpp */,
				C62950C31369241200F94899 /* sachen.cpp */,
				C62950C41369241200F94899 /* simple.cpp */,
				C62950C51369241200F94899 /* super24.cpp */,
				C62950C61369241200F94899 /* supervision.cpp */,
				C62950C71369241200F94899 /* tengen.cpp */,
				C62950C81369241200F94899 /* vrc6.cpp */,
				C62950C91369241200F94899 /* vrc7.cpp */,
				C62950CA1369241200F94899 /* vrc7tone.h */,
			);
			path = boards;
			sourceTree = "<group>";
		};
		C62950DB1369241200F94899 /* input */ = {
			isa = PBXGroup;
			children = (
				C62950DC1369241200F94899 /* arkanoid.cpp */,
				C62950DD1369241200F94899 /* bworld.cpp */,
				C62950DE1369241200F94899 /* cursor.cpp */,
				C62950DF1369241200F94899 /* fkb.cpp */,
				C62950E01369241200F94899 /* fkb.h */,
				C62950E11369241200F94899 /* ftrainer.cpp */,
				C62950E21369241200F94899 /* hypershot.cpp */,
				C62950E31369241200F94899 /* mahjong.cpp */,
				C62950E41369241200F94899 /* Makefile.am.inc */,
				C62950E51369241200F94899 /* oekakids.cpp */,
				C62950E61369241200F94899 /* partytap.cpp */,
				C62950E71369241200F94899 /* powerpad.cpp */,
				C62950E81369241200F94899 /* shadow.cpp */,
				C62950E91369241200F94899 /* share.h */,
				C62950EA1369241200F94899 /* suborkb.cpp */,
				C62950EB1369241200F94899 /* suborkb.h */,
				C62950EC1369241200F94899 /* toprider.cpp */,
				C62950ED1369241200F94899 /* zapper.cpp */,
			);
			path = input;
			sourceTree = "<group>";
		};
		C62950F81369241200F94899 /* ntsc */ = {
			isa = PBXGroup;
			children = (
				C62950F91369241200F94899 /* benchmark.c */,
				C62950FA1369241200F94899 /* changes.txt */,
				C62950FB1369241200F94899 /* demo.c */,
				C62950FC1369241200F94899 /* LGPL.txt */,
				C62950FD1369241200F94899 /* nes.raw */,
				C62950FE1369241200F94899 /* nes_ntsc.cpp */,
				C62950FF1369241200F94899 /* nes_ntsc.h */,
				C62951001369241200F94899 /* nes_ntsc.txt */,
				C62951011369241200F94899 /* readme.txt */,
			);
			path = ntsc;
			sourceTree = "<group>";
		};
		C62951031369241200F94899 /* ppu */ = {
			isa = PBXGroup;
			children = (
				C62951041369241200F94899 /* fast-pputile.h */,
				C62951051369241200F94899 /* Makefile.am.inc */,
				C62951061369241200F94899 /* palette.cpp */,
				C62951071369241200F94899 /* palette.h */,
				C62951081369241200F94899 /* palettes */,
				C629510F1369241200F94899 /* ppu-fastrl.h */,
				C62951101369241200F94899 /* ppu-subline.h */,
				C62951111369241200F94899 /* ppu.cpp */,
				C62951121369241200F94899 /* ppu.h */,
			);
			path = ppu;
			sourceTree = "<group>";
		};
		C62951081369241200F94899 /* palettes */ = {
			isa = PBXGroup;
			children = (
				C62951091369241200F94899 /* default.h */,
				C629510A1369241200F94899 /* rp2c04-0001.h */,
				C629510B1369241200F94899 /* rp2c04-0002.h */,
				C629510C1369241200F94899 /* rp2c04-0003.h */,
				C629510D1369241200F94899 /* rp2c04-0004.h */,
				C629510E1369241200F94899 /* rp2c0x.h */,
			);
			path = palettes;
			sourceTree = "<group>";
		};
		C629511F1369241200F94899 /* ngp */ = {
			isa = PBXGroup;
			children = (
				C62951201369241200F94899 /* bios.cpp */,
				C62951211369241200F94899 /* bios.h */,
				C62951221369241200F94899 /* biosHLE.cpp */,
				C62951231369241200F94899 /* dma.cpp */,
				C62951241369241200F94899 /* dma.h */,
				C62951251369241200F94899 /* flash.cpp */,
				C62951261369241200F94899 /* flash.h */,
				C62951271369241200F94899 /* gfx.cpp */,
				C62951281369241200F94899 /* gfx.h */,
				C62951291369241200F94899 /* gfx_scanline_colour.cpp */,
				C629512A1369241200F94899 /* gfx_scanline_mono.cpp */,
				C629512B1369241200F94899 /* interrupt.cpp */,
				C629512C1369241200F94899 /* interrupt.h */,
				C629512D1369241200F94899 /* Makefile.am */,
				C629512E1369241200F94899 /* Makefile.in */,
				C629512F1369241200F94899 /* mem.cpp */,
				C62951301369241200F94899 /* mem.h */,
				C62951311369241200F94899 /* neopop.cpp */,
				C62951321369241200F94899 /* neopop.h */,
				C62951331369241200F94899 /* rom.cpp */,
				C62951341369241200F94899 /* rtc.cpp */,
				C62951351369241200F94899 /* rtc.h */,
				C62951361369241200F94899 /* sound.cpp */,
				C62951371369241200F94899 /* sound.h */,
				C62951381369241200F94899 /* T6W28_Apu.cpp */,
				C62951391369241200F94899 /* T6W28_Apu.h */,
				C629513A1369241200F94899 /* T6W28_Oscs.h */,
				C629513B1369241200F94899 /* TLCS-900h */,
				C629515D1369241200F94899 /* Z80_interface.cpp */,
				C629515E1369241200F94899 /* Z80_interface.h */,
			);
			path = ngp;
			sourceTree = "<group>";
		};
		C629513B1369241200F94899 /* TLCS-900h */ = {
			isa = PBXGroup;
			children = (
				C629513C1369241200F94899 /* TLCS900h_disassemble.cpp */,
				C629513D1369241200F94899 /* TLCS900h_disassemble.h */,
				C629513E1369241200F94899 /* TLCS900h_disassemble_dst.cpp */,
				C629513F1369241200F94899 /* TLCS900h_disassemble_extra.cpp */,
				C62951401369241200F94899 /* TLCS900h_disassemble_reg.cpp */,
				C62951411369241200F94899 /* TLCS900h_disassemble_src.cpp */,
				C62951421369241200F94899 /* TLCS900h_interpret.cpp */,
				C62951431369241200F94899 /* TLCS900h_interpret.h */,
				C62951441369241200F94899 /* TLCS900h_interpret_dst.cpp */,
				C62951451369241200F94899 /* TLCS900h_interpret_dst.h */,
				C62951461369241200F94899 /* TLCS900h_interpret_reg.cpp */,
				C62951471369241200F94899 /* TLCS900h_interpret_reg.h */,
				C62951481369241200F94899 /* TLCS900h_interpret_single.cpp */,
				C62951491369241200F94899 /* TLCS900h_interpret_single.h */,
				C629514A1369241200F94899 /* TLCS900h_interpret_src.cpp */,
				C629514B1369241200F94899 /* TLCS900h_interpret_src.h */,
				C629514C1369241200F94899 /* TLCS900h_registers.cpp */,
				C629514D1369241200F94899 /* TLCS900h_registers.h */,
				C629514E1369241200F94899 /* TLCS900h_registers_mapB.h */,
				C629514F1369241200F94899 /* TLCS900h_registers_mapCodeB0.h */,
				C62951501369241200F94899 /* TLCS900h_registers_mapCodeB1.h */,
				C62951511369241200F94899 /* TLCS900h_registers_mapCodeB2.h */,
				C62951521369241200F94899 /* TLCS900h_registers_mapCodeB3.h */,
				C62951531369241200F94899 /* TLCS900h_registers_mapCodeL0.h */,
				C62951541369241200F94899 /* TLCS900h_registers_mapCodeL1.h */,
				C62951551369241200F94899 /* TLCS900h_registers_mapCodeL2.h */,
				C62951561369241200F94899 /* TLCS900h_registers_mapCodeL3.h */,
				C62951571369241200F94899 /* TLCS900h_registers_mapCodeW0.h */,
				C62951581369241200F94899 /* TLCS900h_registers_mapCodeW1.h */,
				C62951591369241200F94899 /* TLCS900h_registers_mapCodeW2.h */,
				C629515A1369241200F94899 /* TLCS900h_registers_mapCodeW3.h */,
				C629515B1369241200F94899 /* TLCS900h_registers_mapL.h */,
				C629515C1369241200F94899 /* TLCS900h_registers_mapW.h */,
			);
			path = "TLCS-900h";
			sourceTree = "<group>";
		};
		C62951631369241200F94899 /* pce */ = {
			isa = PBXGroup;
			children = (
				C62951641369241200F94899 /* debug.cpp */,
				C62951651369241200F94899 /* debug.h */,
				C62951661369241200F94899 /* EVENT_SYSTEM_NOTES */,
				C62951671369241200F94899 /* hes.cpp */,
				C62951681369241200F94899 /* hes.h */,
				C62951691369241200F94899 /* huc.cpp */,
				C629516A1369241200F94899 /* huc.h */,
				C629516B1369241200F94899 /* input */,
				C62951721369241200F94899 /* input.cpp */,
				C62951731369241200F94899 /* input.h */,
				C62951741369241200F94899 /* Makefile.am */,
				C62951751369241200F94899 /* Makefile.in */,
				C62951761369241200F94899 /* pce.cpp */,
				C62951771369241200F94899 /* pce.h */,
				C62951781369241200F94899 /* tsushin.cpp */,
				C62951791369241200F94899 /* tsushin.h */,
				C629517A1369241200F94899 /* vce.cpp */,
				C629517B1369241200F94899 /* vce.h */,
				C629517C1369241200F94899 /* vce_sync.inc */,
			);
			path = pce;
			sourceTree = "<group>";
		};
		C629516B1369241200F94899 /* input */ = {
			isa = PBXGroup;
			children = (
				C629516C1369241200F94899 /* gamepad.cpp */,
				C629516D1369241200F94899 /* gamepad.h */,
				C629516E1369241200F94899 /* mouse.cpp */,
				C629516F1369241200F94899 /* mouse.h */,
				C62951701369241200F94899 /* tsushinkb.cpp */,
				C62951711369241200F94899 /* tsushinkb.h */,
			);
			path = input;
			sourceTree = "<group>";
		};
		C629517D1369241200F94899 /* pce_fast */ = {
			isa = PBXGroup;
			children = (
				C629517E1369241200F94899 /* hes.cpp */,
				C629517F1369241200F94899 /* hes.h */,
				C62951801369241200F94899 /* huc.cpp */,
				C62951811369241200F94899 /* huc.h */,
				C62951821369241200F94899 /* huc6280.cpp */,
				C62951831369241200F94899 /* huc6280.h */,
				C62951841369241200F94899 /* huc6280_ops.inc */,
				C62951851369241200F94899 /* input.cpp */,
				C62951861369241200F94899 /* input.h */,
				C62951871369241200F94899 /* ioread.inc */,
				C62951881369241200F94899 /* Makefile.am */,
				C62951891369241200F94899 /* Makefile.in */,
				C629518A1369241200F94899 /* pce.cpp */,
				C629518B1369241200F94899 /* pce.h */,
				C629518C1369241200F94899 /* tsushin.cpp */,
				C629518D1369241200F94899 /* tsushin.h */,
				C629518E1369241200F94899 /* vdc.cpp */,
				C629518F1369241200F94899 /* vdc.h */,
				C62951901369241200F94899 /* vpc_mix_inner.inc */,
			);
			path = pce_fast;
			sourceTree = "<group>";
		};
		C62951911369241200F94899 /* pcfx */ = {
			isa = PBXGroup;
			children = (
				C62951921369241200F94899 /* debug.cpp */,
				C62951931369241200F94899 /* debug.h */,
				C62951941369241200F94899 /* fxscsi.cpp */,
				C62951951369241200F94899 /* fxscsi.h */,
				C62951961369241200F94899 /* gamedb.inc */,
				C62951971369241200F94899 /* huc6273.cpp */,
				C62951981369241200F94899 /* huc6273.h */,
				C62951991369241200F94899 /* input */,
				C629519E1369241200F94899 /* input.cpp */,
				C629519F1369241200F94899 /* input.h */,
				C62951A01369241200F94899 /* interrupt.cpp */,
				C62951A11369241200F94899 /* interrupt.h */,
				C62951A21369241200F94899 /* io-handler.inc */,
				C62951A31369241200F94899 /* jrevdct.cpp */,
				C62951A41369241200F94899 /* jrevdct.h */,
				C62951A51369241200F94899 /* king-bgfast-blit.inc */,
				C62951A61369241200F94899 /* king-bgfast.inc */,
				C62951A71369241200F94899 /* king.cpp */,
				C62951A81369241200F94899 /* king.h */,
				C62951A91369241200F94899 /* king_mix_body.inc */,
				C62951AA1369241200F94899 /* Makefile.am */,
				C62951AB1369241200F94899 /* Makefile.in */,
				C62951AC1369241200F94899 /* mem-handler.inc */,
				C62951AD1369241200F94899 /* pcfx.cpp */,
				C62951AE1369241200F94899 /* pcfx.h */,
				C62951AF1369241200F94899 /* rainbow.cpp */,
				C62951B01369241200F94899 /* rainbow.h */,
				C62951B11369241200F94899 /* soundbox.cpp */,
				C62951B21369241200F94899 /* soundbox.h */,
				C62951B31369241200F94899 /* timer.cpp */,
				C62951B41369241200F94899 /* timer.h */,
			);
			path = pcfx;
			sourceTree = "<group>";
		};
		C62951991369241200F94899 /* input */ = {
			isa = PBXGroup;
			children = (
				C629519A1369241200F94899 /* gamepad.cpp */,
				C629519B1369241200F94899 /* gamepad.h */,
				C629519C1369241200F94899 /* mouse.cpp */,
				C629519D1369241200F94899 /* mouse.h */,
			);
			path = input;
			sourceTree = "<group>";
		};
		C62951CF1369241200F94899 /* sms */ = {
			isa = PBXGroup;
			children = (
				C62951D01369241200F94899 /* cart.cpp */,
				C62951D11369241200F94899 /* cart.h */,
				C62951D21369241200F94899 /* docs */,
				C62951D81369241200F94899 /* hvc.inc */,
				C62951D91369241200F94899 /* Makefile.am */,
				C62951DA1369241200F94899 /* Makefile.in */,
				C62951DB1369241200F94899 /* memz80.cpp */,
				C62951DC1369241200F94899 /* memz80.h */,
				C62951DD1369241200F94899 /* pio.cpp */,
				C62951DE1369241200F94899 /* pio.h */,
				C62951DF1369241200F94899 /* render.cpp */,
				C62951E01369241200F94899 /* render.h */,
				C62951E11369241200F94899 /* romdb.cpp */,
				C62951E21369241200F94899 /* romdb.h */,
				C62951E31369241200F94899 /* shared.h */,
				C62951E41369241200F94899 /* sms.cpp */,
				C62951E51369241200F94899 /* sms.h */,
				C62951E61369241200F94899 /* sound.cpp */,
				C62951E71369241200F94899 /* sound.h */,
				C62951E81369241200F94899 /* system.cpp */,
				C62951E91369241200F94899 /* system.h */,
				C62951EA1369241200F94899 /* tms.cpp */,
				C62951EB1369241200F94899 /* tms.h */,
				C62951EC1369241200F94899 /* vdp.cpp */,
				C62951ED1369241200F94899 /* vdp.h */,
			);
			path = sms;
			sourceTree = "<group>";
		};
		C62951D21369241200F94899 /* docs */ = {
			isa = PBXGroup;
			children = (
				C62951D31369241200F94899 /* changelog */,
				C62951D41369241200F94899 /* compatability.txt */,
				C62951D51369241200F94899 /* license */,
				C62951D61369241200F94899 /* porting.txt */,
				C62951D71369241200F94899 /* readme.txt */,
			);
			path = docs;
			sourceTree = "<group>";
		};
		C62951EE1369241200F94899 /* snes */ = {
			isa = PBXGroup;
			children = (
				C62951EF1369241200F94899 /* interface.cpp */,
				C62951F01369241200F94899 /* Makefile.am */,
				C62951F11369241200F94899 /* Makefile.in */,
				C62951F21369241200F94899 /* src */,
				C62954211369241300F94899 /* VERSION.BSNES */,
			);
			path = snes;
			sourceTree = "<group>";
		};
		C62951F21369241200F94899 /* src */ = {
			isa = PBXGroup;
			children = (
				C62951F31369241200F94899 /* base.hpp */,
				C62951F41369241200F94899 /* cartridge */,
				C62951FA1369241200F94899 /* cc.bat */,
				C62951FB1369241200F94899 /* cheat */,
				C62951FF1369241200F94899 /* chip */,
				C62952731369241200F94899 /* clean.bat */,
				C62952741369241200F94899 /* cpu */,
				C629529F1369241200F94899 /* data */,
				C62952C21369241200F94899 /* dsp */,
				C62952D61369241200F94899 /* interface.hpp */,
				C62952D71369241200F94899 /* lib */,
				C629534B1369241200F94899 /* Makefile */,
				C629534C1369241200F94899 /* memory */,
				C62953561369241200F94899 /* obj */,
				C62953571369241200F94899 /* ppu */,
				C62953761369241200F94899 /* smp */,
				C62953961369241200F94899 /* system */,
			);
			path = src;
			sourceTree = "<group>";
		};
		C62951F41369241200F94899 /* cartridge */ = {
			isa = PBXGroup;
			children = (
				C62951F51369241200F94899 /* cartridge.cpp */,
				C62951F61369241200F94899 /* cartridge.hpp */,
				C62951F71369241200F94899 /* gameboyheader.cpp */,
				C62951F81369241200F94899 /* header.cpp */,
				C62951F91369241200F94899 /* serialization.cpp */,
			);
			path = cartridge;
			sourceTree = "<group>";
		};
		C62951FB1369241200F94899 /* cheat */ = {
			isa = PBXGroup;
			children = (
				C62951FC1369241200F94899 /* cheat-inline.hpp */,
				C62951FD1369241200F94899 /* cheat.cpp */,
				C62951FE1369241200F94899 /* cheat.hpp */,
			);
			path = cheat;
			sourceTree = "<group>";
		};
		C62951FF1369241200F94899 /* chip */ = {
			isa = PBXGroup;
			children = (
				C62952001369241200F94899 /* 21fx */,
				C62952041369241200F94899 /* bsx */,
				C629520A1369241200F94899 /* chip.hpp */,
				C629520B1369241200F94899 /* cx4 */,
				C62952131369241200F94899 /* dsp1 */,
				C62952191369241200F94899 /* dsp2 */,
				C629521E1369241200F94899 /* dsp3 */,
				C62952221369241200F94899 /* dsp4 */,
				C62952271369241200F94899 /* obc1 */,
				C629522B1369241200F94899 /* sa1 */,
				C629523B1369241200F94899 /* sdd1 */,
				C62952411369241200F94899 /* spc7110 */,
				C62952471369241200F94899 /* srtc */,
				C629524B1369241200F94899 /* st010 */,
				C62952511369241200F94899 /* st011 */,
				C62952541369241200F94899 /* st018 */,
				C62952571369241200F94899 /* superfx */,
				C62952701369241200F94899 /* supergameboy */,
			);
			path = chip;
			sourceTree = "<group>";
		};
		C62952001369241200F94899 /* 21fx */ = {
			isa = PBXGroup;
			children = (
				C62952011369241200F94899 /* 21fx.cpp */,
				C62952021369241200F94899 /* 21fx.hpp */,
				C62952031369241200F94899 /* serialization.cpp */,
			);
			path = 21fx;
			sourceTree = "<group>";
		};
		C62952041369241200F94899 /* bsx */ = {
			isa = PBXGroup;
			children = (
				C62952051369241200F94899 /* bsx.cpp */,
				C62952061369241200F94899 /* bsx.hpp */,
				C62952071369241200F94899 /* bsx_base.cpp */,
				C62952081369241200F94899 /* bsx_cart.cpp */,
				C62952091369241200F94899 /* bsx_flash.cpp */,
			);
			path = bsx;
			sourceTree = "<group>";
		};
		C629520B1369241200F94899 /* cx4 */ = {
			isa = PBXGroup;
			children = (
				C629520C1369241200F94899 /* cx4.cpp */,
				C629520D1369241200F94899 /* cx4.hpp */,
				C629520E1369241200F94899 /* data.cpp */,
				C629520F1369241200F94899 /* functions.cpp */,
				C62952101369241200F94899 /* oam.cpp */,
				C62952111369241200F94899 /* opcodes.cpp */,
				C62952121369241200F94899 /* serialization.cpp */,
			);
			path = cx4;
			sourceTree = "<group>";
		};
		C62952131369241200F94899 /* dsp1 */ = {
			isa = PBXGroup;
			children = (
				C62952141369241200F94899 /* dsp1.cpp */,
				C62952151369241200F94899 /* dsp1.hpp */,
				C62952161369241200F94899 /* dsp1emu.cpp */,
				C62952171369241200F94899 /* dsp1emu.hpp */,
				C62952181369241200F94899 /* serialization.cpp */,
			);
			path = dsp1;
			sourceTree = "<group>";
		};
		C62952191369241200F94899 /* dsp2 */ = {
			isa = PBXGroup;
			children = (
				C629521A1369241200F94899 /* dsp2.cpp */,
				C629521B1369241200F94899 /* dsp2.hpp */,
				C629521C1369241200F94899 /* opcodes.cpp */,
				C629521D1369241200F94899 /* serialization.cpp */,
			);
			path = dsp2;
			sourceTree = "<group>";
		};
		C629521E1369241200F94899 /* dsp3 */ = {
			isa = PBXGroup;
			children = (
				C629521F1369241200F94899 /* dsp3.cpp */,
				C62952201369241200F94899 /* dsp3.hpp */,
				C62952211369241200F94899 /* dsp3emu.c */,
			);
			path = dsp3;
			sourceTree = "<group>";
		};
		C62952221369241200F94899 /* dsp4 */ = {
			isa = PBXGroup;
			children = (
				C62952231369241200F94899 /* dsp4.cpp */,
				C62952241369241200F94899 /* dsp4.hpp */,
				C62952251369241200F94899 /* dsp4emu.c */,
				C62952261369241200F94899 /* dsp4emu.h */,
			);
			path = dsp4;
			sourceTree = "<group>";
		};
		C62952271369241200F94899 /* obc1 */ = {
			isa = PBXGroup;
			children = (
				C62952281369241200F94899 /* obc1.cpp */,
				C62952291369241200F94899 /* obc1.hpp */,
				C629522A1369241200F94899 /* serialization.cpp */,
			);
			path = obc1;
			sourceTree = "<group>";
		};
		C629522B1369241200F94899 /* sa1 */ = {
			isa = PBXGroup;
			children = (
				C629522C1369241200F94899 /* bus */,
				C629522F1369241200F94899 /* dma */,
				C62952321369241200F94899 /* memory */,
				C62952351369241200F94899 /* mmio */,
				C62952381369241200F94899 /* sa1.cpp */,
				C62952391369241200F94899 /* sa1.hpp */,
				C629523A1369241200F94899 /* serialization.cpp */,
			);
			path = sa1;
			sourceTree = "<group>";
		};
		C629522C1369241200F94899 /* bus */ = {
			isa = PBXGroup;
			children = (
				C629522D1369241200F94899 /* bus.cpp */,
				C629522E1369241200F94899 /* bus.hpp */,
			);
			path = bus;
			sourceTree = "<group>";
		};
		C629522F1369241200F94899 /* dma */ = {
			isa = PBXGroup;
			children = (
				C62952301369241200F94899 /* dma.cpp */,
				C62952311369241200F94899 /* dma.hpp */,
			);
			path = dma;
			sourceTree = "<group>";
		};
		C62952321369241200F94899 /* memory */ = {
			isa = PBXGroup;
			children = (
				C62952331369241200F94899 /* memory.cpp */,
				C62952341369241200F94899 /* memory.hpp */,
			);
			path = memory;
			sourceTree = "<group>";
		};
		C62952351369241200F94899 /* mmio */ = {
			isa = PBXGroup;
			children = (
				C62952361369241200F94899 /* mmio.cpp */,
				C62952371369241200F94899 /* mmio.hpp */,
			);
			path = mmio;
			sourceTree = "<group>";
		};
		C629523B1369241200F94899 /* sdd1 */ = {
			isa = PBXGroup;
			children = (
				C629523C1369241200F94899 /* sdd1.cpp */,
				C629523D1369241200F94899 /* sdd1.hpp */,
				C629523E1369241200F94899 /* sdd1emu.cpp */,
				C629523F1369241200F94899 /* sdd1emu.hpp */,
				C62952401369241200F94899 /* serialization.cpp */,
			);
			path = sdd1;
			sourceTree = "<group>";
		};
		C62952411369241200F94899 /* spc7110 */ = {
			isa = PBXGroup;
			children = (
				C62952421369241200F94899 /* decomp.cpp */,
				C62952431369241200F94899 /* decomp.hpp */,
				C62952441369241200F94899 /* serialization.cpp */,
				C62952451369241200F94899 /* spc7110.cpp */,
				C62952461369241200F94899 /* spc7110.hpp */,
			);
			path = spc7110;
			sourceTree = "<group>";
		};
		C62952471369241200F94899 /* srtc */ = {
			isa = PBXGroup;
			children = (
				C62952481369241200F94899 /* serialization.cpp */,
				C62952491369241200F94899 /* srtc.cpp */,
				C629524A1369241200F94899 /* srtc.hpp */,
			);
			path = srtc;
			sourceTree = "<group>";
		};
		C629524B1369241200F94899 /* st010 */ = {
			isa = PBXGroup;
			children = (
				C629524C1369241200F94899 /* serialization.cpp */,
				C629524D1369241200F94899 /* st010.cpp */,
				C629524E1369241200F94899 /* st010.hpp */,
				C629524F1369241200F94899 /* st010_data.hpp */,
				C62952501369241200F94899 /* st010_op.cpp */,
			);
			path = st010;
			sourceTree = "<group>";
		};
		C62952511369241200F94899 /* st011 */ = {
			isa = PBXGroup;
			children = (
				C62952521369241200F94899 /* st011.cpp */,
				C62952531369241200F94899 /* st011.hpp */,
			);
			path = st011;
			sourceTree = "<group>";
		};
		C62952541369241200F94899 /* st018 */ = {
			isa = PBXGroup;
			children = (
				C62952551369241200F94899 /* st018.cpp */,
				C62952561369241200F94899 /* st018.hpp */,
			);
			path = st018;
			sourceTree = "<group>";
		};
		C62952571369241200F94899 /* superfx */ = {
			isa = PBXGroup;
			children = (
				C62952581369241200F94899 /* bus */,
				C629525B1369241200F94899 /* core */,
				C62952611369241200F94899 /* disasm */,
				C62952641369241200F94899 /* memory */,
				C62952671369241200F94899 /* mmio */,
				C629526A1369241200F94899 /* serialization.cpp */,
				C629526B1369241200F94899 /* superfx.cpp */,
				C629526C1369241200F94899 /* superfx.hpp */,
				C629526D1369241200F94899 /* timing */,
			);
			path = superfx;
			sourceTree = "<group>";
		};
		C62952581369241200F94899 /* bus */ = {
			isa = PBXGroup;
			children = (
				C62952591369241200F94899 /* bus.cpp */,
				C629525A1369241200F94899 /* bus.hpp */,
			);
			path = bus;
			sourceTree = "<group>";
		};
		C629525B1369241200F94899 /* core */ = {
			isa = PBXGroup;
			children = (
				C629525C1369241200F94899 /* core.cpp */,
				C629525D1369241200F94899 /* core.hpp */,
				C629525E1369241200F94899 /* opcode_table.cpp */,
				C629525F1369241200F94899 /* opcodes.cpp */,
				C62952601369241200F94899 /* registers.hpp */,
			);
			path = core;
			sourceTree = "<group>";
		};
		C62952611369241200F94899 /* disasm */ = {
			isa = PBXGroup;
			children = (
				C62952621369241200F94899 /* disasm.cpp */,
				C62952631369241200F94899 /* disasm.hpp */,
			);
			path = disasm;
			sourceTree = "<group>";
		};
		C62952641369241200F94899 /* memory */ = {
			isa = PBXGroup;
			children = (
				C62952651369241200F94899 /* memory.cpp */,
				C62952661369241200F94899 /* memory.hpp */,
			);
			path = memory;
			sourceTree = "<group>";
		};
		C62952671369241200F94899 /* mmio */ = {
			isa = PBXGroup;
			children = (
				C62952681369241200F94899 /* mmio.cpp */,
				C62952691369241200F94899 /* mmio.hpp */,
			);
			path = mmio;
			sourceTree = "<group>";
		};
		C629526D1369241200F94899 /* timing */ = {
			isa = PBXGroup;
			children = (
				C629526E1369241200F94899 /* timing.cpp */,
				C629526F1369241200F94899 /* timing.hpp */,
			);
			path = timing;
			sourceTree = "<group>";
		};
		C62952701369241200F94899 /* supergameboy */ = {
			isa = PBXGroup;
			children = (
				C62952711369241200F94899 /* supergameboy.cpp */,
				C62952721369241200F94899 /* supergameboy.hpp */,
			);
			path = supergameboy;
			sourceTree = "<group>";
		};
		C62952741369241200F94899 /* cpu */ = {
			isa = PBXGroup;
			children = (
				C62952751369241200F94899 /* core */,
				C62952851369241200F94899 /* cpu-debugger.cpp */,
				C62952861369241200F94899 /* cpu-debugger.hpp */,
				C62952871369241200F94899 /* cpu.cpp */,
				C62952881369241200F94899 /* cpu.hpp */,
				C62952891369241200F94899 /* scpu */,
			);
			path = cpu;
			sourceTree = "<group>";
		};
		C62952751369241200F94899 /* core */ = {
			isa = PBXGroup;
			children = (
				C62952761369241200F94899 /* algorithms.cpp */,
				C62952771369241200F94899 /* core.cpp */,
				C62952781369241200F94899 /* core.hpp */,
				C62952791369241200F94899 /* disassembler */,
				C629527C1369241200F94899 /* memory.hpp */,
				C629527D1369241200F94899 /* opcode_misc.cpp */,
				C629527E1369241200F94899 /* opcode_pc.cpp */,
				C629527F1369241200F94899 /* opcode_read.cpp */,
				C62952801369241200F94899 /* opcode_rmw.cpp */,
				C62952811369241200F94899 /* opcode_write.cpp */,
				C62952821369241200F94899 /* registers.hpp */,
				C62952831369241200F94899 /* serialization.cpp */,
				C62952841369241200F94899 /* table.cpp */,
			);
			path = core;
			sourceTree = "<group>";
		};
		C62952791369241200F94899 /* disassembler */ = {
			isa = PBXGroup;
			children = (
				C629527A1369241200F94899 /* disassembler.cpp */,
				C629527B1369241200F94899 /* disassembler.hpp */,
			);
			path = disassembler;
			sourceTree = "<group>";
		};
		C62952891369241200F94899 /* scpu */ = {
			isa = PBXGroup;
			children = (
				C629528A1369241200F94899 /* debugger */,
				C629528D1369241200F94899 /* dma */,
				C62952901369241200F94899 /* memory */,
				C62952931369241200F94899 /* mmio */,
				C62952961369241200F94899 /* scpu.cpp */,
				C62952971369241200F94899 /* scpu.hpp */,
				C62952981369241200F94899 /* serialization.cpp */,
				C62952991369241200F94899 /* timing */,
			);
			path = scpu;
			sourceTree = "<group>";
		};
		C629528A1369241200F94899 /* debugger */ = {
			isa = PBXGroup;
			children = (
				C629528B1369241200F94899 /* debugger.cpp */,
				C629528C1369241200F94899 /* debugger.hpp */,
			);
			path = debugger;
			sourceTree = "<group>";
		};
		C629528D1369241200F94899 /* dma */ = {
			isa = PBXGroup;
			children = (
				C629528E1369241200F94899 /* dma.cpp */,
				C629528F1369241200F94899 /* dma.hpp */,
			);
			path = dma;
			sourceTree = "<group>";
		};
		C62952901369241200F94899 /* memory */ = {
			isa = PBXGroup;
			children = (
				C62952911369241200F94899 /* memory.cpp */,
				C62952921369241200F94899 /* memory.hpp */,
			);
			path = memory;
			sourceTree = "<group>";
		};
		C62952931369241200F94899 /* mmio */ = {
			isa = PBXGroup;
			children = (
				C62952941369241200F94899 /* mmio.cpp */,
				C62952951369241200F94899 /* mmio.hpp */,
			);
			path = mmio;
			sourceTree = "<group>";
		};
		C62952991369241200F94899 /* timing */ = {
			isa = PBXGroup;
			children = (
				C629529A1369241200F94899 /* event.cpp */,
				C629529B1369241200F94899 /* irq.cpp */,
				C629529C1369241200F94899 /* joypad.cpp */,
				C629529D1369241200F94899 /* timing.cpp */,
				C629529E1369241200F94899 /* timing.hpp */,
			);
			path = timing;
			sourceTree = "<group>";
		};
		C629529F1369241200F94899 /* data */ = {
			isa = PBXGroup;
			children = (
				C62952A01369241200F94899 /* bsnes.desktop */,
				C62952A11369241200F94899 /* bsnes.ico */,
				C62952A21369241200F94899 /* bsnes.Manifest */,
				C62952A31369241200F94899 /* bsnes.png */,
				C62952A41369241200F94899 /* documentation.html */,
				C62952A51369241200F94899 /* icons-16x16 */,
				C62952C01369241200F94899 /* license.html */,
				C62952C11369241200F94899 /* logo.png */,
			);
			path = data;
			sourceTree = "<group>";
		};
		C62952A51369241200F94899 /* icons-16x16 */ = {
			isa = PBXGroup;
			children = (
				C62952A61369241200F94899 /* accessories-text-editor.png */,
				C62952A71369241200F94899 /* applications-multimedia.png */,
				C62952A81369241200F94899 /* appointment-new.png */,
				C62952A91369241200F94899 /* audio-volume-high.png */,
				C62952AA1369241200F94899 /* document-open.png */,
				C62952AB1369241200F94899 /* folder-new.png */,
				C62952AC1369241200F94899 /* folder.png */,
				C62952AD1369241200F94899 /* help-browser.png */,
				C62952AE1369241200F94899 /* image-x-generic.png */,
				C62952AF1369241200F94899 /* input-gaming.png */,
				C62952B01369241200F94899 /* item-check-off.png */,
				C62952B11369241200F94899 /* item-check-on.png */,
				C62952B21369241200F94899 /* item-radio-off.png */,
				C62952B31369241200F94899 /* item-radio-on.png */,
				C62952B41369241200F94899 /* media-playback-start.png */,
				C62952B51369241200F94899 /* media-playback-stop.png */,
				C62952B61369241200F94899 /* media-record.png */,
				C62952B71369241200F94899 /* preferences-desktop.png */,
				C62952B81369241200F94899 /* preferences-system.png */,
				C62952B91369241200F94899 /* process-stop.png */,
				C62952BA1369241200F94899 /* system-file-manager.png */,
				C62952BB1369241200F94899 /* system-search.png */,
				C62952BC1369241200F94899 /* text-x-generic.png */,
				C62952BD1369241200F94899 /* utilities-terminal.png */,
				C62952BE1369241200F94899 /* video-display.png */,
				C62952BF1369241200F94899 /* view-refresh.png */,
			);
			path = "icons-16x16";
			sourceTree = "<group>";
		};
		C62952C21369241200F94899 /* dsp */ = {
			isa = PBXGroup;
			children = (
				C62952C31369241200F94899 /* adsp */,
				C62952C71369241200F94899 /* dsp.hpp */,
				C62952C81369241200F94899 /* sdsp */,
			);
			path = dsp;
			sourceTree = "<group>";
		};
		C62952C31369241200F94899 /* adsp */ = {
			isa = PBXGroup;
			children = (
				C62952C41369241200F94899 /* adsp.cpp */,
				C62952C51369241200F94899 /* adsp.hpp */,
				C62952C61369241200F94899 /* adsp_tables.cpp */,
			);
			path = adsp;
			sourceTree = "<group>";
		};
		C62952C81369241200F94899 /* sdsp */ = {
			isa = PBXGroup;
			children = (
				C62952C91369241200F94899 /* brr.cpp */,
				C62952CA1369241200F94899 /* counter.cpp */,
				C62952CB1369241200F94899 /* debugger */,
				C62952CE1369241200F94899 /* echo.cpp */,
				C62952CF1369241200F94899 /* envelope.cpp */,
				C62952D01369241200F94899 /* gaussian.cpp */,
				C62952D11369241200F94899 /* misc.cpp */,
				C62952D21369241200F94899 /* sdsp.cpp */,
				C62952D31369241200F94899 /* sdsp.hpp */,
				C62952D41369241200F94899 /* serialization.cpp */,
				C62952D51369241200F94899 /* voice.cpp */,
			);
			path = sdsp;
			sourceTree = "<group>";
		};
		C62952CB1369241200F94899 /* debugger */ = {
			isa = PBXGroup;
			children = (
				C62952CC1369241200F94899 /* debugger.cpp */,
				C62952CD1369241200F94899 /* debugger.hpp */,
			);
			path = debugger;
			sourceTree = "<group>";
		};
		C62952D71369241200F94899 /* lib */ = {
			isa = PBXGroup;
			children = (
				C62952D81369241200F94899 /* libco */,
				C62952F51369241200F94899 /* nall */,
				C62953491369241200F94899 /* sync.bat */,
				C629534A1369241200F94899 /* sync.sh */,
			);
			path = lib;
			sourceTree = "<group>";
		};
		C62952D81369241200F94899 /* libco */ = {
			isa = PBXGroup;
			children = (
				C62952D91369241200F94899 /* amd64.c */,
				C62952DA1369241200F94899 /* blargg_libco_ppc64-5 */,
				C62952EC1369241200F94899 /* libco.c */,
				C62952ED1369241200F94899 /* libco.h */,
				C62952EE1369241200F94899 /* ppc-elf.c */,
				C62952EF1369241200F94899 /* ppc.c */,
				C62952F01369241200F94899 /* ppc.s */,
				C62952F11369241200F94899 /* ppc64.s */,
				C62952F21369241200F94899 /* sjlj.c */,
				C62952F31369241200F94899 /* ucontext.c */,
				C62952F41369241200F94899 /* x86.c */,
			);
			path = libco;
			sourceTree = "<group>";
		};
		C62952DA1369241200F94899 /* blargg_libco_ppc64-5 */ = {
			isa = PBXGroup;
			children = (
				C62952DB1369241200F94899 /* benchmark.c */,
				C62952DC1369241200F94899 /* benchmark_impl.c */,
				C62952DD1369241200F94899 /* libco */,
				C62952E11369241200F94899 /* ppc.S */,
				C62952E21369241200F94899 /* ppc_regs.h */,
				C62952E31369241200F94899 /* ppc_regs.S */,
				C62952E41369241200F94899 /* readme.txt */,
				C62952E51369241200F94899 /* run_tests */,
				C62952E61369241200F94899 /* run_tests.txt */,
				C62952E71369241200F94899 /* test_libco.c */,
				C62952E81369241200F94899 /* test_regs.c */,
				C62952E91369241200F94899 /* test_threads.c */,
				C62952EA1369241200F94899 /* testing.h */,
			);
			path = "blargg_libco_ppc64-5";
			sourceTree = "<group>";
		};
		C62952DD1369241200F94899 /* libco */ = {
			isa = PBXGroup;
			children = (
				C62952DE1369241200F94899 /* libco.c */,
				C62952DF1369241200F94899 /* libco.h */,
				C62952E01369241200F94899 /* ppc.c */,
			);
			path = libco;
			sourceTree = "<group>";
		};
		C62952F51369241200F94899 /* nall */ = {
			isa = PBXGroup;
			children = (
				C62952F61369241200F94899 /* algorithm.hpp */,
				C62952F71369241200F94899 /* any.hpp */,
				C62952F81369241200F94899 /* array.hpp */,
				C62952F91369241200F94899 /* base64.hpp */,
				C62952FA1369241200F94899 /* bit.hpp */,
				C62952FB1369241200F94899 /* config.hpp */,
				C62952FC1369241200F94899 /* crc32.hpp */,
				C62952FD1369241200F94899 /* detect.hpp */,
				C62952FE1369241200F94899 /* dictionary.hpp */,
				C62952FF1369241200F94899 /* dl.hpp */,
				C62953001369241200F94899 /* endian.hpp */,
				C62953011369241200F94899 /* file.hpp */,
				C62953021369241200F94899 /* filemap.hpp */,
				C62953031369241200F94899 /* function.hpp */,
				C62953041369241200F94899 /* input.hpp */,
				C62953051369241200F94899 /* lzss.hpp */,
				C62953061369241200F94899 /* Makefile */,
				C62953071369241200F94899 /* Makefile-qt */,
				C62953081369241200F94899 /* moduloarray.hpp */,
				C62953091369241200F94899 /* platform.hpp */,
				C629530A1369241200F94899 /* priorityqueue.hpp */,
				C629530B1369241200F94899 /* property.hpp */,
				C629530C1369241200F94899 /* serial.hpp */,
				C629530D1369241200F94899 /* serializer.hpp */,
				C629530E1369241200F94899 /* sha256.hpp */,
				C629530F1369241200F94899 /* sort.hpp */,
				C62953101369241200F94899 /* static.hpp */,
				C62953111369241200F94899 /* stdint.hpp */,
				C62953121369241200F94899 /* string */,
				C62953201369241200F94899 /* string.hpp */,
				C62953211369241200F94899 /* traits.hpp */,
				C62953221369241200F94899 /* ups.hpp */,
				C62953231369241200F94899 /* utf8.hpp */,
				C62953241369241200F94899 /* utility.hpp */,
				C62953251369241200F94899 /* varint.hpp */,
				C62953261369241200F94899 /* vector.hpp */,
			);
			path = nall;
			sourceTree = "<group>";
		};
		C62953121369241200F94899 /* string */ = {
			isa = PBXGroup;
			children = (
				C62953131369241200F94899 /* base.hpp */,
				C62953141369241200F94899 /* cast.hpp */,
				C62953151369241200F94899 /* compare.hpp */,
				C62953161369241200F94899 /* convert.hpp */,
				C62953171369241200F94899 /* core.hpp */,
				C62953181369241200F94899 /* filename.hpp */,
				C62953191369241200F94899 /* match.hpp */,
				C629531A1369241200F94899 /* math.hpp */,
				C629531B1369241200F94899 /* replace.hpp */,
				C629531C1369241200F94899 /* split.hpp */,
				C629531D1369241200F94899 /* strl.hpp */,
				C629531E1369241200F94899 /* trim.hpp */,
				C629531F1369241200F94899 /* utility.hpp */,
			);
			path = string;
			sourceTree = "<group>";
		};
		C629534C1369241200F94899 /* memory */ = {
			isa = PBXGroup;
			children = (
				C629534D1369241200F94899 /* memory-inline.hpp */,
				C629534E1369241200F94899 /* memory.cpp */,
				C629534F1369241200F94899 /* memory.hpp */,
				C62953501369241200F94899 /* smemory */,
			);
			path = memory;
			sourceTree = "<group>";
		};
		C62953501369241200F94899 /* smemory */ = {
			isa = PBXGroup;
			children = (
				C62953511369241200F94899 /* generic.cpp */,
				C62953521369241200F94899 /* serialization.cpp */,
				C62953531369241200F94899 /* smemory.cpp */,
				C62953541369241200F94899 /* smemory.hpp */,
				C62953551369241200F94899 /* system.cpp */,
			);
			path = smemory;
			sourceTree = "<group>";
		};
		C62953561369241200F94899 /* obj */ = {
			isa = PBXGroup;
			children = (
			);
			path = obj;
			sourceTree = "<group>";
		};
		C62953571369241200F94899 /* ppu */ = {
			isa = PBXGroup;
			children = (
				C62953581369241200F94899 /* bppu */,
				C62953701369241200F94899 /* ppu-debugger.cpp */,
				C62953711369241200F94899 /* ppu-debugger.hpp */,
				C62953721369241200F94899 /* ppu-inline.hpp */,
				C62953731369241200F94899 /* ppu.cpp */,
				C62953741369241200F94899 /* ppu.hpp */,
				C62953751369241200F94899 /* serialization.cpp */,
			);
			path = ppu;
			sourceTree = "<group>";
		};
		C62953581369241200F94899 /* bppu */ = {
			isa = PBXGroup;
			children = (
				C62953591369241200F94899 /* bppu.cpp */,
				C629535A1369241200F94899 /* bppu.hpp */,
				C629535B1369241200F94899 /* debugger */,
				C629535F1369241200F94899 /* memory */,
				C62953621369241200F94899 /* mmio */,
				C62953651369241200F94899 /* render */,
				C629536F1369241200F94899 /* serialization.cpp */,
			);
			path = bppu;
			sourceTree = "<group>";
		};
		C629535B1369241200F94899 /* debugger */ = {
			isa = PBXGroup;
			children = (
				C629535C1369241200F94899 /* debugger.cpp */,
				C629535D1369241200F94899 /* debugger.hpp */,
				C629535E1369241200F94899 /* render.cpp */,
			);
			path = debugger;
			sourceTree = "<group>";
		};
		C629535F1369241200F94899 /* memory */ = {
			isa = PBXGroup;
			children = (
				C62953601369241200F94899 /* memory.cpp */,
				C62953611369241200F94899 /* memory.hpp */,
			);
			path = memory;
			sourceTree = "<group>";
		};
		C62953621369241200F94899 /* mmio */ = {
			isa = PBXGroup;
			children = (
				C62953631369241200F94899 /* mmio.cpp */,
				C62953641369241200F94899 /* mmio.hpp */,
			);
			path = mmio;
			sourceTree = "<group>";
		};
		C62953651369241200F94899 /* render */ = {
			isa = PBXGroup;
			children = (
				C62953661369241200F94899 /* addsub.cpp */,
				C62953671369241200F94899 /* bg.cpp */,
				C62953681369241200F94899 /* cache.cpp */,
				C62953691369241200F94899 /* line.cpp */,
				C629536A1369241200F94899 /* mode7.cpp */,
				C629536B1369241200F94899 /* oam.cpp */,
				C629536C1369241200F94899 /* render.cpp */,
				C629536D1369241200F94899 /* render.hpp */,
				C629536E1369241200F94899 /* windows.cpp */,
			);
			path = render;
			sourceTree = "<group>";
		};
		C62953761369241200F94899 /* smp */ = {
			isa = PBXGroup;
			children = (
				C62953771369241200F94899 /* core */,
				C62953871369241200F94899 /* smp.cpp */,
				C62953881369241200F94899 /* smp.hpp */,
				C62953891369241200F94899 /* ssmp */,
			);
			path = smp;
			sourceTree = "<group>";
		};
		C62953771369241200F94899 /* core */ = {
			isa = PBXGroup;
			children = (
				C62953781369241200F94899 /* algorithms.cpp */,
				C62953791369241200F94899 /* core.cpp */,
				C629537A1369241200F94899 /* core.hpp */,
				C629537B1369241200F94899 /* disassembler */,
				C629537E1369241200F94899 /* memory.hpp */,
				C629537F1369241200F94899 /* opcode_misc.cpp */,
				C62953801369241200F94899 /* opcode_mov.cpp */,
				C62953811369241200F94899 /* opcode_pc.cpp */,
				C62953821369241200F94899 /* opcode_read.cpp */,
				C62953831369241200F94899 /* opcode_rmw.cpp */,
				C62953841369241200F94899 /* registers.hpp */,
				C62953851369241200F94899 /* serialization.cpp */,
				C62953861369241200F94899 /* table.cpp */,
			);
			path = core;
			sourceTree = "<group>";
		};
		C629537B1369241200F94899 /* disassembler */ = {
			isa = PBXGroup;
			children = (
				C629537C1369241200F94899 /* disassembler.cpp */,
				C629537D1369241200F94899 /* disassembler.hpp */,
			);
			path = disassembler;
			sourceTree = "<group>";
		};
		C62953891369241200F94899 /* ssmp */ = {
			isa = PBXGroup;
			children = (
				C629538A1369241200F94899 /* debugger */,
				C629538D1369241200F94899 /* memory */,
				C62953901369241200F94899 /* serialization.cpp */,
				C62953911369241200F94899 /* ssmp.cpp */,
				C62953921369241200F94899 /* ssmp.hpp */,
				C62953931369241200F94899 /* timing */,
			);
			path = ssmp;
			sourceTree = "<group>";
		};
		C629538A1369241200F94899 /* debugger */ = {
			isa = PBXGroup;
			children = (
				C629538B1369241200F94899 /* debugger.cpp */,
				C629538C1369241200F94899 /* debugger.hpp */,
			);
			path = debugger;
			sourceTree = "<group>";
		};
		C629538D1369241200F94899 /* memory */ = {
			isa = PBXGroup;
			children = (
				C629538E1369241200F94899 /* memory.cpp */,
				C629538F1369241200F94899 /* memory.hpp */,
			);
			path = memory;
			sourceTree = "<group>";
		};
		C62953931369241200F94899 /* timing */ = {
			isa = PBXGroup;
			children = (
				C62953941369241200F94899 /* timing.cpp */,
				C62953951369241200F94899 /* timing.hpp */,
			);
			path = timing;
			sourceTree = "<group>";
		};
		C62953961369241200F94899 /* system */ = {
			isa = PBXGroup;
			children = (
				C62953971369241200F94899 /* audio */,
				C629539A1369241200F94899 /* config */,
				C629539D1369241200F94899 /* debugger */,
				C62953A01369241200F94899 /* input */,
				C62953A31369241200F94899 /* interface */,
				C62953A51369241200F94899 /* scheduler */,
				C62953A81369241200F94899 /* serialization.cpp */,
				C62953A91369241200F94899 /* system.cpp */,
				C62953AA1369241200F94899 /* system.hpp */,
				C62953AB1369241200F94899 /* video */,
			);
			path = system;
			sourceTree = "<group>";
		};
		C62953971369241200F94899 /* audio */ = {
			isa = PBXGroup;
			children = (
				C62953981369241200F94899 /* audio.cpp */,
				C62953991369241200F94899 /* audio.hpp */,
			);
			path = audio;
			sourceTree = "<group>";
		};
		C629539A1369241200F94899 /* config */ = {
			isa = PBXGroup;
			children = (
				C629539B1369241200F94899 /* config.cpp */,
				C629539C1369241200F94899 /* config.hpp */,
			);
			path = config;
			sourceTree = "<group>";
		};
		C629539D1369241200F94899 /* debugger */ = {
			isa = PBXGroup;
			children = (
				C629539E1369241200F94899 /* debugger.cpp */,
				C629539F1369241200F94899 /* debugger.hpp */,
			);
			path = debugger;
			sourceTree = "<group>";
		};
		C62953A01369241200F94899 /* input */ = {
			isa = PBXGroup;
			children = (
				C62953A11369241200F94899 /* input.cpp */,
				C62953A21369241200F94899 /* input.hpp */,
			);
			path = input;
			sourceTree = "<group>";
		};
		C62953A31369241200F94899 /* interface */ = {
			isa = PBXGroup;
			children = (
				C62953A41369241200F94899 /* interface.hpp */,
			);
			path = interface;
			sourceTree = "<group>";
		};
		C62953A51369241200F94899 /* scheduler */ = {
			isa = PBXGroup;
			children = (
				C62953A61369241200F94899 /* scheduler.cpp */,
				C62953A71369241200F94899 /* scheduler.hpp */,
			);
			path = scheduler;
			sourceTree = "<group>";
		};
		C62953AB1369241200F94899 /* video */ = {
			isa = PBXGroup;
			children = (
				C62953AC1369241200F94899 /* video.cpp */,
				C62953AD1369241200F94899 /* video.hpp */,
			);
			path = video;
			sourceTree = "<group>";
		};
		C62954221369241300F94899 /* sound */ = {
			isa = PBXGroup;
			children = (
				C62954231369241300F94899 /* Blip_Buffer.cpp */,
				C62954241369241300F94899 /* Fir_Resampler.cpp */,
				C62954251369241300F94899 /* Makefile.am */,
				C62954261369241300F94899 /* Makefile.in */,
				C62954271369241300F94899 /* sound.cpp */,
				C62954281369241300F94899 /* Stereo_Buffer.cpp */,
				C62954291369241300F94899 /* WAVRecord.cpp */,
				C629542A1369241300F94899 /* WAVRecord.h */,
			);
			path = sound;
			sourceTree = "<group>";
		};
		C62954301369241300F94899 /* string */ = {
			isa = PBXGroup;
			children = (
				C62954311369241300F94899 /* ConvertUTF.cpp */,
				C62954321369241300F94899 /* ConvertUTF.h */,
				C62954331369241300F94899 /* escape.cpp */,
				C62954341369241300F94899 /* escape.h */,
				C62954351369241300F94899 /* Makefile.am.inc */,
				C62954361369241300F94899 /* world_strtod.c */,
				C62954371369241300F94899 /* world_strtod.h */,
			);
			path = string;
			sourceTree = "<group>";
		};
		C629543A1369241300F94899 /* tremor */ = {
			isa = PBXGroup;
			children = (
				C629543B1369241300F94899 /* asm_arm.h */,
				C629543C1369241300F94899 /* backends.h */,
				C629543D1369241300F94899 /* bitwise.c */,
				C629543E1369241300F94899 /* block.c */,
				C629543F1369241300F94899 /* block.h */,
				C62954401369241300F94899 /* CHANGELOG */,
				C62954411369241300F94899 /* codebook.c */,
				C62954421369241300F94899 /* codebook.h */,
				C62954431369241300F94899 /* codec_internal.h */,
				C62954441369241300F94899 /* config_types.h */,
				C62954451369241300F94899 /* configure.in */,
				C62954461369241300F94899 /* COPYING */,
				C62954471369241300F94899 /* floor0.c */,
				C62954481369241300F94899 /* floor1.c */,
				C62954491369241300F94899 /* framing.c */,
				C629544A1369241300F94899 /* info.c */,
				C629544B1369241300F94899 /* ivorbiscodec.h */,
				C629544C1369241300F94899 /* ivorbisfile.h */,
				C629544D1369241300F94899 /* ivorbisfile_example.c */,
				C629544E1369241300F94899 /* lsp_lookup.h */,
				C629544F1369241300F94899 /* Makefile.am */,
				C62954501369241300F94899 /* Makefile.in */,
				C62954511369241300F94899 /* mapping0.c */,
				C62954521369241300F94899 /* mdct.c */,
				C62954531369241300F94899 /* mdct.h */,
				C62954541369241300F94899 /* mdct_lookup.h */,
				C62954551369241300F94899 /* misc.h */,
				C62954561369241300F94899 /* ogg.h */,
				C62954571369241300F94899 /* os.h */,
				C62954581369241300F94899 /* os_types.h */,
				C62954591369241300F94899 /* README */,
				C629545A1369241300F94899 /* registry.c */,
				C629545B1369241300F94899 /* registry.h */,
				C629545C1369241300F94899 /* res012.c */,
				C629545D1369241300F94899 /* sharedbook.c */,
				C629545E1369241300F94899 /* synthesis.c */,
				C629545F1369241300F94899 /* Version_script.in */,
				C62954601369241300F94899 /* vorbisfile.c */,
				C62954611369241300F94899 /* window.c */,
				C62954621369241300F94899 /* window.h */,
				C62954631369241300F94899 /* window_lookup.h */,
			);
			path = tremor;
			sourceTree = "<group>";
		};
		C62954641369241300F94899 /* trio */ = {
			isa = PBXGroup;
			children = (
				C62954651369241300F94899 /* CHANGES */,
				C62954661369241300F94899 /* Makefile.am */,
				C62954671369241300F94899 /* Makefile.in */,
				C62954681369241300F94899 /* trio.c */,
				C62954691369241300F94899 /* trionan.c */,
				C629546A1369241300F94899 /* triostr.c */,
			);
			path = trio;
			sourceTree = "<group>";
		};
		C629546C1369241300F94899 /* vb */ = {
			isa = PBXGroup;
			children = (
				C629546D1369241300F94899 /* debug.cpp */,
				C629546E1369241300F94899 /* debug.h */,
				C629546F1369241300F94899 /* input.cpp */,
				C62954701369241300F94899 /* input.h */,
				C62954711369241300F94899 /* Makefile.am */,
				C62954721369241300F94899 /* Makefile.in */,
				C62954731369241300F94899 /* timer.cpp */,
				C62954741369241300F94899 /* timer.h */,
				C62954751369241300F94899 /* vb.cpp */,
				C62954761369241300F94899 /* vb.h */,
				C62954771369241300F94899 /* vip.cpp */,
				C62954781369241300F94899 /* vip.h */,
				C62954791369241300F94899 /* vip_draw.inc */,
				C629547A1369241300F94899 /* vsu.cpp */,
				C629547B1369241300F94899 /* vsu.h */,
			);
			path = vb;
			sourceTree = "<group>";
		};
		C629547C1369241300F94899 /* video */ = {
			isa = PBXGroup;
			children = (
				C629547D1369241300F94899 /* font-data-12x13.c */,
				C629547E1369241300F94899 /* font-data-18x18.c */,
				C629547F1369241300F94899 /* font-data.cpp */,
				C62954801369241300F94899 /* font-data.h */,
				C62954811369241300F94899 /* font12x13.h */,
				C62954821369241300F94899 /* font18x18.h */,
				C62954831369241300F94899 /* font4x5.h */,
				C62954841369241300F94899 /* font5x7.h */,
				C62954851369241300F94899 /* font6x13.h */,
				C62954861369241300F94899 /* font9x18.h */,
				C62954871369241300F94899 /* Makefile.am.inc */,
				C62954881369241300F94899 /* png.cpp */,
				C62954891369241300F94899 /* png.h */,
				C629548A1369241300F94899 /* primitives.cpp */,
				C629548B1369241300F94899 /* primitives.h */,
				C629548C1369241300F94899 /* resize.cpp */,
				C629548D1369241300F94899 /* resize.h */,
				C629548E1369241300F94899 /* selblur.cpp */,
				C629548F1369241300F94899 /* selblur.h */,
				C62954901369241300F94899 /* surface.cpp */,
				C62954911369241300F94899 /* surface.h */,
				C62954921369241300F94899 /* tblur.cpp */,
				C62954931369241300F94899 /* tblur.h */,
				C62954941369241300F94899 /* text.cpp */,
				C62954951369241300F94899 /* text.h */,
				C62954961369241300F94899 /* video-common.h */,
				C62954971369241300F94899 /* video.cpp */,
			);
			path = video;
			sourceTree = "<group>";
		};
		C629549A1369241300F94899 /* wswan */ = {
			isa = PBXGroup;
			children = (
				C629549B1369241300F94899 /* debug.cpp */,
				C629549C1369241300F94899 /* debug.h */,
				C629549D1369241300F94899 /* dis */,
				C62954A61369241300F94899 /* eeprom.cpp */,
				C62954A71369241300F94899 /* eeprom.h */,
				C62954A81369241300F94899 /* gfx.cpp */,
				C62954A91369241300F94899 /* gfx.h */,
				C62954AA1369241300F94899 /* interrupt.cpp */,
				C62954AB1369241300F94899 /* interrupt.h */,
				C62954AC1369241300F94899 /* main.cpp */,
				C62954AD1369241300F94899 /* Makefile.am */,
				C62954AE1369241300F94899 /* Makefile.in */,
				C62954AF1369241300F94899 /* memory.cpp */,
				C62954B01369241300F94899 /* memory.h */,
				C62954B11369241300F94899 /* rtc.cpp */,
				C62954B21369241300F94899 /* rtc.h */,
				C62954B31369241300F94899 /* sound.cpp */,
				C62954B41369241300F94899 /* sound.h */,
				C62954B51369241300F94899 /* start.h */,
				C62954B61369241300F94899 /* tcache.cpp */,
				C62954B71369241300F94899 /* v30mz-ea.h */,
				C62954B81369241300F94899 /* v30mz-modrm.h */,
				C62954B91369241300F94899 /* v30mz-private.h */,
				C62954BA1369241300F94899 /* v30mz.cpp */,
				C62954BB1369241300F94899 /* v30mz.h */,
				C62954BC1369241300F94899 /* wstech24.txt */,
				C62954BD1369241300F94899 /* wswan.h */,
			);
			path = wswan;
			sourceTree = "<group>";
		};
		C629549D1369241300F94899 /* dis */ = {
			isa = PBXGroup;
			children = (
				C629549E1369241300F94899 /* dis_decode.cpp */,
				C629549F1369241300F94899 /* dis_groups.cpp */,
				C62954A01369241300F94899 /* dis_tables.h */,
				C62954A11369241300F94899 /* dis_tables.inc */,
				C62954A21369241300F94899 /* disasm.h */,
				C62954A31369241300F94899 /* opcodes.inc */,
				C62954A41369241300F94899 /* resolve.cpp */,
				C62954A51369241300F94899 /* syntax.cpp */,
			);
			path = dis;
			sourceTree = "<group>";
		};
/* End PBXGroup section */

/* Begin PBXNativeTarget section */
		8D5B49AC048680CD000E48DA /* Mednafen */ = {
			isa = PBXNativeTarget;
			buildConfigurationList = 1DEB913A08733D840010E9CD /* Build configuration list for PBXNativeTarget "Mednafen" */;
			buildPhases = (
				8D5B49AF048680CD000E48DA /* Resources */,
				8D5B49B1048680CD000E48DA /* Sources */,
				8D5B49B3048680CD000E48DA /* Frameworks */,
			);
			buildRules = (
			);
			dependencies = (
				82CFBC890FFEF905002B6C7C /* PBXTargetDependency */,
			);
			name = Mednafen;
			productInstallPath = "$(HOME)/Library/Bundles";
			productName = Mednafen;
			productReference = 8D5B49B6048680CD000E48DA /* Mednafen.oecoreplugin */;
			productType = "com.apple.product-type.bundle";
		};
/* End PBXNativeTarget section */

/* Begin PBXProject section */
		089C1669FE841209C02AAC07 /* Project object */ = {
			isa = PBXProject;
			attributes = {
				BuildIndependentTargetsInParallel = YES;
				LastUpgradeCheck = 0420;
			};
			buildConfigurationList = 1DEB913E08733D840010E9CD /* Build configuration list for PBXProject "Mednafen" */;
			compatibilityVersion = "Xcode 3.2";
			developmentRegion = English;
			hasScannedForEncodings = 1;
			knownRegions = (
				en,
			);
			mainGroup = 089C166AFE841209C02AAC07 /* Mednafen */;
			projectDirPath = "";
			projectReferences = (
				{
					ProductGroup = 824088C50FFDE05400F0FE7D /* Products */;
					ProjectRef = 824088C40FFDE05400F0FE7D /* OpenEmu.xcodeproj */;
				},
			);
			projectRoot = "";
			targets = (
				8D5B49AC048680CD000E48DA /* Mednafen */,
				82408A730FFDEB3F00F0FE7D /* Build & Install Mednafen */,
			);
		};
/* End PBXProject section */

/* Begin PBXReferenceProxy section */
		1B98A4061429134A00B8FA7B /* GameBoy Advance.oesystemplugin */ = {
			isa = PBXReferenceProxy;
			fileType = wrapper.cfbundle;
			path = "GameBoy Advance.oesystemplugin";
			remoteRef = 1B98A4051429134A00B8FA7B /* PBXContainerItemProxy */;
			sourceTree = BUILT_PRODUCTS_DIR;
		};
		3D629A4514DCE386002D8AC9 /* GameGear.oesystemplugin */ = {
			isa = PBXReferenceProxy;
			fileType = wrapper.cfbundle;
			path = GameGear.oesystemplugin;
			remoteRef = 3D629A4414DCE386002D8AC9 /* PBXContainerItemProxy */;
			sourceTree = BUILT_PRODUCTS_DIR;
		};
		824088CE0FFDE05400F0FE7D /* OpenEmu.app */ = {
			isa = PBXReferenceProxy;
			fileType = wrapper.application;
			path = OpenEmu.app;
			remoteRef = 824088CD0FFDE05400F0FE7D /* PBXContainerItemProxy */;
			sourceTree = BUILT_PRODUCTS_DIR;
		};
		824088D20FFDE05400F0FE7D /* OpenEmuBase.framework */ = {
			isa = PBXReferenceProxy;
			fileType = wrapper.framework;
			path = OpenEmuBase.framework;
			remoteRef = 824088D10FFDE05400F0FE7D /* PBXContainerItemProxy */;
			sourceTree = BUILT_PRODUCTS_DIR;
		};
		825CD14C1485C04500E5CFB2 /* NeoGeo Pocket.oesystemplugin */ = {
			isa = PBXReferenceProxy;
			fileType = wrapper.cfbundle;
			path = "NeoGeo Pocket.oesystemplugin";
			remoteRef = 825CD14B1485C04500E5CFB2 /* PBXContainerItemProxy */;
			sourceTree = BUILT_PRODUCTS_DIR;
		};
		83BD9E431508AA6100B2DBBD /* NDS.oesystemplugin */ = {
			isa = PBXReferenceProxy;
			fileType = wrapper.cfbundle;
			path = NDS.oesystemplugin;
			remoteRef = 83BD9E421508AA6100B2DBBD /* PBXContainerItemProxy */;
			sourceTree = BUILT_PRODUCTS_DIR;
		};
		83DEB89D147EBE3C0057405A /* OESaveStateQLPlugin.qlgenerator */ = {
			isa = PBXReferenceProxy;
			fileType = wrapper.cfbundle;
			path = OESaveStateQLPlugin.qlgenerator;
			remoteRef = 83DEB89C147EBE3C0057405A /* PBXContainerItemProxy */;
			sourceTree = BUILT_PRODUCTS_DIR;
		};
		83DEB89F147EBE3C0057405A /* N64.oesystemplugin */ = {
			isa = PBXReferenceProxy;
			fileType = wrapper.cfbundle;
			path = N64.oesystemplugin;
			remoteRef = 83DEB89E147EBE3C0057405A /* PBXContainerItemProxy */;
			sourceTree = BUILT_PRODUCTS_DIR;
		};
		94EE62EE1508669200F80F37 /* NDS.oesystemplugin */ = {
			isa = PBXReferenceProxy;
			fileType = wrapper.cfbundle;
			path = NDS.oesystemplugin;
			remoteRef = 94EE62ED1508669200F80F37 /* PBXContainerItemProxy */;
			sourceTree = BUILT_PRODUCTS_DIR;
		};
		C62A25DA116F07B80003DEE4 /* OpenEmuHelperApp */ = {
			isa = PBXReferenceProxy;
			fileType = "compiled.mach-o.executable";
			path = OpenEmuHelperApp;
			remoteRef = C62A25D9116F07B80003DEE4 /* PBXContainerItemProxy */;
			sourceTree = BUILT_PRODUCTS_DIR;
		};
		C6640DD81363E85F00ECCAA5 /* OpenEmuSystem.framework */ = {
			isa = PBXReferenceProxy;
			fileType = wrapper.framework;
			path = OpenEmuSystem.framework;
			remoteRef = C6640DD71363E85F00ECCAA5 /* PBXContainerItemProxy */;
			sourceTree = BUILT_PRODUCTS_DIR;
		};
		C6640DDA1363E85F00ECCAA5 /* SegaMasterSystem.oesystemplugin */ = {
			isa = PBXReferenceProxy;
			fileType = wrapper.cfbundle;
			path = SegaMasterSystem.oesystemplugin;
			remoteRef = C6640DD91363E85F00ECCAA5 /* PBXContainerItemProxy */;
			sourceTree = BUILT_PRODUCTS_DIR;
		};
		C6B947801364E1E200A425F0 /* NES.oesystemplugin */ = {
			isa = PBXReferenceProxy;
			fileType = wrapper.cfbundle;
			path = NES.oesystemplugin;
			remoteRef = C6B9477F1364E1E200A425F0 /* PBXContainerItemProxy */;
			sourceTree = BUILT_PRODUCTS_DIR;
		};
		C6B947821364E1E200A425F0 /* SuperNES.oesystemplugin */ = {
			isa = PBXReferenceProxy;
			fileType = wrapper.cfbundle;
			path = SuperNES.oesystemplugin;
			remoteRef = C6B947811364E1E200A425F0 /* PBXContainerItemProxy */;
			sourceTree = BUILT_PRODUCTS_DIR;
		};
		C6B948BE1365195D00A425F0 /* GameBoy.oesystemplugin */ = {
			isa = PBXReferenceProxy;
			fileType = wrapper.cfbundle;
			path = GameBoy.oesystemplugin;
			remoteRef = C6B948BD1365195D00A425F0 /* PBXContainerItemProxy */;
			sourceTree = BUILT_PRODUCTS_DIR;
		};
		C6B948C01365195D00A425F0 /* Genesis.oesystemplugin */ = {
			isa = PBXReferenceProxy;
			fileType = wrapper.cfbundle;
			path = Genesis.oesystemplugin;
			remoteRef = C6B948BF1365195D00A425F0 /* PBXContainerItemProxy */;
			sourceTree = BUILT_PRODUCTS_DIR;
		};
/* End PBXReferenceProxy section */

/* Begin PBXResourcesBuildPhase section */
		8D5B49AF048680CD000E48DA /* Resources */ = {
			isa = PBXResourcesBuildPhase;
			buildActionMask = 2147483647;
			files = (
				8D5B49B0048680CD000E48DA /* InfoPlist.strings in Resources */,
				82CFBC520FFEF432002B6C7C /* Mednafen.icns in Resources */,
			);
			runOnlyForDeploymentPostprocessing = 0;
		};
/* End PBXResourcesBuildPhase section */

/* Begin PBXShellScriptBuildPhase section */
		82408A720FFDEB3F00F0FE7D /* ShellScript */ = {
			isa = PBXShellScriptBuildPhase;
			buildActionMask = 2147483647;
			files = (
			);
			inputPaths = (
			);
			outputPaths = (
			);
			runOnlyForDeploymentPostprocessing = 0;
			shellPath = /bin/sh;
			shellScript = "mkdir -p \"$USER_LIBRARY_DIR/Application Support/OpenEmu/Cores\"\nrm -rf \"$USER_LIBRARY_DIR/Application Support/OpenEmu/Cores/$PROJECT_NAME.oecoreplugin\"{,.dSYM}\ncp -rf \"$BUILT_PRODUCTS_DIR/$PROJECT_NAME.oecoreplugin\"{,.dSYM} \"$USER_LIBRARY_DIR/Application Support/OpenEmu/Cores/\"\n";
		};
/* End PBXShellScriptBuildPhase section */

/* Begin PBXSourcesBuildPhase section */
		8D5B49B1048680CD000E48DA /* Sources */ = {
			isa = PBXSourcesBuildPhase;
			buildActionMask = 2147483647;
			files = (
				824088360FFDDCF400F0FE7D /* MednafenGameCore.mm in Sources */,
				C62954BF1369241300F94899 /* desa68.c in Sources */,
				C62954C31369241300F94899 /* cdplay.cpp in Sources */,
				C62954C41369241300F94899 /* audioreader.cpp in Sources */,
				C62954C51369241300F94899 /* cdromfile.cpp in Sources */,
				C62954C61369241300F94899 /* cdromif.cpp in Sources */,
				C62954C71369241300F94899 /* crc32.cpp in Sources */,
				C62954C81369241300F94899 /* galois.cpp in Sources */,
				C62954C91369241300F94899 /* l-ec.cpp in Sources */,
				C62954CA1369241300F94899 /* lec.cpp in Sources */,
				C62954CC1369241300F94899 /* pcecd.cpp in Sources */,
				C62954CD1369241300F94899 /* recover-raw.cpp in Sources */,
				C62954CF1369241300F94899 /* scsicd.cpp in Sources */,
				C62954D01369241300F94899 /* SimpleFIFO.cpp in Sources */,
				C62954D11369241300F94899 /* blz.c in Sources */,
				C62954D21369241300F94899 /* ioapi.c in Sources */,
				C62954D41369241300F94899 /* minilzo.c in Sources */,
				C62954D51369241300F94899 /* quicklz.c in Sources */,
				C62954D61369241300F94899 /* unzip.c in Sources */,
				C62954D71369241300F94899 /* cputest.cpp in Sources */,
				C62954D81369241300F94899 /* debug.cpp in Sources */,
				C62954D91369241300F94899 /* demo.cpp in Sources */,
				C62954DF1369241300F94899 /* dis6280.cpp in Sources */,
				C62954E01369241300F94899 /* dis6502.cpp in Sources */,
				C62954FD1369241300F94899 /* scale2x.c in Sources */,
				C62954FE1369241300F94899 /* scale3x.c in Sources */,
				C62954FF1369241300F94899 /* scalebit.c in Sources */,
				C62955041369241300F94899 /* endian.cpp in Sources */,
				C62955051369241300F94899 /* error.cpp in Sources */,
				C62955061369241300F94899 /* file.cpp in Sources */,
				C62955071369241300F94899 /* FileWrapper.cpp in Sources */,
				C62955081369241300F94899 /* gb.cpp in Sources */,
				C62955091369241300F94899 /* gbGlobals.cpp in Sources */,
				C629550A1369241300F94899 /* gfx.cpp in Sources */,
				C629550D1369241300F94899 /* memory.cpp in Sources */,
				C629550E1369241300F94899 /* sound.cpp in Sources */,
				C629550F1369241300F94899 /* z80.cpp in Sources */,
				C62955101369241300F94899 /* arm.cpp in Sources */,
				C62955111369241300F94899 /* bios.cpp in Sources */,
				C62955121369241300F94899 /* eeprom.cpp in Sources */,
				C62955131369241300F94899 /* flash.cpp in Sources */,
				C62955141369241300F94899 /* GBA.cpp in Sources */,
				C62955151369241300F94899 /* GBAinline.cpp in Sources */,
				C62955161369241300F94899 /* Gfx.cpp in Sources */,
				C62955171369241300F94899 /* Globals.cpp in Sources */,
				C629551A1369241300F94899 /* Mode0.cpp in Sources */,
				C629551B1369241300F94899 /* Mode1.cpp in Sources */,
				C629551C1369241300F94899 /* Mode2.cpp in Sources */,
				C629551D1369241300F94899 /* Mode3.cpp in Sources */,
				C629551E1369241300F94899 /* Mode4.cpp in Sources */,
				C629551F1369241300F94899 /* Mode5.cpp in Sources */,
				C62955201369241300F94899 /* RTC.cpp in Sources */,
				C62955211369241300F94899 /* Sound.cpp in Sources */,
				C62955221369241300F94899 /* sram.cpp in Sources */,
				C62955231369241300F94899 /* thumb.cpp in Sources */,
				C62955241369241300F94899 /* general.cpp in Sources */,
				C62955251369241300F94899 /* c68k.c in Sources */,
				C62955371369241300F94899 /* c68kexec.c in Sources */,
				C62955391369241300F94899 /* gen68k.c in Sources */,
				C629553B1369241300F94899 /* huc6280.cpp in Sources */,
				C62955421369241300F94899 /* softfloat.c in Sources */,
				C62955431369241300F94899 /* timesoftfloat.c in Sources */,
				C62955441369241300F94899 /* v810_cpu.cpp in Sources */,
				C62955451369241300F94899 /* v810_cpuD.cpp in Sources */,
				C629554A1369241300F94899 /* z80.cpp in Sources */,
				C629554F1369241300F94899 /* z80_ops.cpp in Sources */,
				C62955501369241300F94899 /* arcade_card.cpp in Sources */,
				C62955531369241300F94899 /* Gb_Apu.cpp in Sources */,
				C62955541369241300F94899 /* Gb_Apu_State.cpp in Sources */,
				C62955551369241300F94899 /* Gb_Oscs.cpp in Sources */,
				C62955581369241300F94899 /* pce_psg.cpp in Sources */,
				C62955591369241300F94899 /* Sms_Apu.cpp in Sources */,
				C629555A1369241300F94899 /* emu2413.cpp in Sources */,
				C629555B1369241300F94899 /* Ym2612_Emu.cpp in Sources */,
				C629555C1369241300F94899 /* vdc.cpp in Sources */,
				C629555F1369241300F94899 /* c65c02.cpp in Sources */,
				C62955601369241300F94899 /* cart.cpp in Sources */,
				C62955641369241300F94899 /* memmap.cpp in Sources */,
				C62955651369241300F94899 /* mikie.cpp in Sources */,
				C62955661369241300F94899 /* ram.cpp in Sources */,
				C62955671369241300F94899 /* rom.cpp in Sources */,
				C62955681369241300F94899 /* susie.cpp in Sources */,
				C62955691369241300F94899 /* system.cpp in Sources */,
				C629556C1369241300F94899 /* math_ops.cpp in Sources */,
				C629556D1369241300F94899 /* cart.cpp in Sources */,
				C629556E1369241300F94899 /* map_eeprom.cpp in Sources */,
				C629556F1369241300F94899 /* map_ff.cpp in Sources */,
				C62955701369241300F94899 /* map_realtec.cpp in Sources */,
				C62955711369241300F94899 /* map_rmx3.cpp in Sources */,
				C62955721369241300F94899 /* map_rom.cpp in Sources */,
				C62955731369241300F94899 /* map_sbb.cpp in Sources */,
				C62955741369241300F94899 /* map_sram.cpp in Sources */,
				C62955751369241300F94899 /* map_ssf2.cpp in Sources */,
				C62955761369241300F94899 /* map_yase.cpp in Sources */,
				C62955771369241300F94899 /* cd.cpp in Sources */,
				C62955781369241300F94899 /* cdc_cdd.cpp in Sources */,
				C62955791369241300F94899 /* interrupt.cpp in Sources */,
				C629557A1369241300F94899 /* pcm.cpp in Sources */,
				C629557B1369241300F94899 /* timer.cpp in Sources */,
				C629557C1369241300F94899 /* debug.cpp in Sources */,
				C629557D1369241300F94899 /* genesis.cpp in Sources */,
				C629557E1369241300F94899 /* genio.cpp in Sources */,
				C629557F1369241300F94899 /* header.cpp in Sources */,
				C62955801369241300F94899 /* gamepad.cpp in Sources */,
				C62955811369241300F94899 /* mouse.cpp in Sources */,
				C62955841369241300F94899 /* mem68k.cpp in Sources */,
				C62955851369241300F94899 /* membnk.cpp in Sources */,
				C62955861369241300F94899 /* memvdp.cpp in Sources */,
				C62955871369241300F94899 /* memz80.cpp in Sources */,
				C62955881369241300F94899 /* sound.cpp in Sources */,
				C62955891369241300F94899 /* system.cpp in Sources */,
				C629558A1369241300F94899 /* vdp.cpp in Sources */,
				C629558C1369241400F94899 /* md5.cpp in Sources */,
				C629558D1369241400F94899 /* mednafen.cpp in Sources */,
				C629558E1369241400F94899 /* memory.cpp in Sources */,
				C629558F1369241400F94899 /* mempatcher.cpp in Sources */,
				C62955901369241400F94899 /* movie.cpp in Sources */,
				C62955931369241400F94899 /* huffsv46.c in Sources */,
				C62955941369241400F94899 /* huffsv7.c in Sources */,
				C62955951369241400F94899 /* idtag.c in Sources */,
				C62955981369241400F94899 /* mpc_decoder.c in Sources */,
				C62955991369241400F94899 /* mpc_reader.c in Sources */,
				C629559A1369241400F94899 /* requant.c in Sources */,
				C629559B1369241400F94899 /* streaminfo.c in Sources */,
				C629559C1369241400F94899 /* synth_filter.c in Sources */,
				C629559D1369241400F94899 /* 107.cpp in Sources */,
				C629559E1369241400F94899 /* 112.cpp in Sources */,
				C629559F1369241400F94899 /* 113.cpp in Sources */,
				C62955A01369241400F94899 /* 114.cpp in Sources */,
				C62955A11369241400F94899 /* 117.cpp in Sources */,
				C62955A21369241400F94899 /* 140.cpp in Sources */,
				C62955A31369241400F94899 /* 15.cpp in Sources */,
				C62955A41369241400F94899 /* 151.cpp in Sources */,
				C62955A51369241400F94899 /* 152.cpp in Sources */,
				C62955A61369241400F94899 /* 156.cpp in Sources */,
				C62955A71369241400F94899 /* 16.cpp in Sources */,
				C62955A81369241400F94899 /* 163.cpp in Sources */,
				C62955A91369241400F94899 /* 18.cpp in Sources */,
				C62955AA1369241400F94899 /* 180.cpp in Sources */,
				C62955AB1369241400F94899 /* 182.cpp in Sources */,
				C62955AC1369241400F94899 /* 184.cpp in Sources */,
				C62955AD1369241400F94899 /* 185.cpp in Sources */,
				C62955AE1369241400F94899 /* 187.cpp in Sources */,
				C62955AF1369241400F94899 /* 189.cpp in Sources */,
				C62955B01369241400F94899 /* 193.cpp in Sources */,
				C62955B11369241400F94899 /* 208.cpp in Sources */,
				C62955B21369241400F94899 /* 21.cpp in Sources */,
				C62955B31369241400F94899 /* 22.cpp in Sources */,
				C62955B41369241400F94899 /* 222.cpp in Sources */,
				C62955B51369241400F94899 /* 228.cpp in Sources */,
				C62955B61369241400F94899 /* 23.cpp in Sources */,
				C62955B71369241400F94899 /* 232.cpp in Sources */,
				C62955B81369241400F94899 /* 234.cpp in Sources */,
				C62955B91369241400F94899 /* 240.cpp in Sources */,
				C62955BA1369241400F94899 /* 241.cpp in Sources */,
				C62955BB1369241400F94899 /* 242.cpp in Sources */,
				C62955BC1369241400F94899 /* 244.cpp in Sources */,
				C62955BD1369241400F94899 /* 246.cpp in Sources */,
				C62955BE1369241400F94899 /* 248.cpp in Sources */,
				C62955BF1369241400F94899 /* 25.cpp in Sources */,
				C62955C01369241400F94899 /* 32.cpp in Sources */,
				C62955C11369241400F94899 /* 33.cpp in Sources */,
				C62955C21369241400F94899 /* 34.cpp in Sources */,
				C62955C31369241400F94899 /* 38.cpp in Sources */,
				C62955C41369241400F94899 /* 41.cpp in Sources */,
				C62955C51369241400F94899 /* 42.cpp in Sources */,
				C62955C61369241400F94899 /* 46.cpp in Sources */,
				C62955C71369241400F94899 /* 51.cpp in Sources */,
				C62955C81369241400F94899 /* 65.cpp in Sources */,
				C62955C91369241400F94899 /* 67.cpp in Sources */,
				C62955CA1369241400F94899 /* 68.cpp in Sources */,
				C62955CB1369241400F94899 /* 70.cpp in Sources */,
				C62955CC1369241400F94899 /* 72.cpp in Sources */,
				C62955CD1369241400F94899 /* 73.cpp in Sources */,
				C62955CE1369241400F94899 /* 75.cpp in Sources */,
				C62955CF1369241400F94899 /* 76.cpp in Sources */,
				C62955D01369241400F94899 /* 77.cpp in Sources */,
				C62955D11369241400F94899 /* 78.cpp in Sources */,
				C62955D21369241400F94899 /* 8.cpp in Sources */,
				C62955D31369241400F94899 /* 80.cpp in Sources */,
				C62955D41369241400F94899 /* 82.cpp in Sources */,
				C62955D51369241400F94899 /* 8237.cpp in Sources */,
				C62955D61369241400F94899 /* 86.cpp in Sources */,
				C62955D71369241400F94899 /* 87.cpp in Sources */,
				C62955D81369241400F94899 /* 88.cpp in Sources */,
				C62955D91369241400F94899 /* 89.cpp in Sources */,
				C62955DA1369241400F94899 /* 90.cpp in Sources */,
				C62955DB1369241400F94899 /* 92.cpp in Sources */,
				C62955DC1369241400F94899 /* 93.cpp in Sources */,
				C62955DD1369241400F94899 /* 94.cpp in Sources */,
				C62955DE1369241400F94899 /* 95.cpp in Sources */,
				C62955DF1369241400F94899 /* 96.cpp in Sources */,
				C62955E01369241400F94899 /* 97.cpp in Sources */,
				C62955E11369241400F94899 /* 99.cpp in Sources */,
				C62955E21369241400F94899 /* codemasters.cpp in Sources */,
				C62955E31369241400F94899 /* colordreams.cpp in Sources */,
				C62955E41369241400F94899 /* deirom.cpp in Sources */,
				C62955E51369241400F94899 /* emu2413.cpp in Sources */,
				C62955E61369241400F94899 /* ffe.cpp in Sources */,
				C62955E71369241400F94899 /* fme7.cpp in Sources */,
				C62955E81369241400F94899 /* h2288.cpp in Sources */,
				C62955EA1369241400F94899 /* malee.cpp in Sources */,
				C62955EB1369241400F94899 /* maxicart.cpp in Sources */,
				C62955EC1369241400F94899 /* mmc1.cpp in Sources */,
				C62955ED1369241400F94899 /* mmc2and4.cpp in Sources */,
				C62955EE1369241400F94899 /* mmc3.cpp in Sources */,
				C62955EF1369241400F94899 /* mmc5.cpp in Sources */,
				C62955F01369241400F94899 /* n106.cpp in Sources */,
				C62955F11369241400F94899 /* nina06.cpp in Sources */,
				C62955F21369241400F94899 /* novel.cpp in Sources */,
				C62955F31369241400F94899 /* sachen.cpp in Sources */,
				C62955F41369241400F94899 /* simple.cpp in Sources */,
				C62955F51369241400F94899 /* super24.cpp in Sources */,
				C62955F61369241400F94899 /* supervision.cpp in Sources */,
				C62955F71369241400F94899 /* tengen.cpp in Sources */,
				C62955F81369241400F94899 /* vrc6.cpp in Sources */,
				C62955F91369241400F94899 /* vrc7.cpp in Sources */,
				C62955FA1369241400F94899 /* cart.cpp in Sources */,
				C62955FB1369241400F94899 /* debug.cpp in Sources */,
				C62955FC1369241400F94899 /* fds-sound.cpp in Sources */,
				C62955FD1369241400F94899 /* fds.cpp in Sources */,
				C62955FE1369241400F94899 /* filter.cpp in Sources */,
				C62955FF1369241400F94899 /* ines.cpp in Sources */,
				C62956001369241400F94899 /* arkanoid.cpp in Sources */,
				C62956011369241400F94899 /* bworld.cpp in Sources */,
				C62956021369241400F94899 /* cursor.cpp in Sources */,
				C62956031369241400F94899 /* fkb.cpp in Sources */,
				C62956041369241400F94899 /* ftrainer.cpp in Sources */,
				C62956051369241400F94899 /* hypershot.cpp in Sources */,
				C62956061369241400F94899 /* mahjong.cpp in Sources */,
				C62956081369241400F94899 /* oekakids.cpp in Sources */,
				C62956091369241400F94899 /* partytap.cpp in Sources */,
				C629560A1369241400F94899 /* powerpad.cpp in Sources */,
				C629560B1369241400F94899 /* shadow.cpp in Sources */,
				C629560C1369241400F94899 /* suborkb.cpp in Sources */,
				C629560D1369241400F94899 /* toprider.cpp in Sources */,
				C629560E1369241400F94899 /* zapper.cpp in Sources */,
				C629560F1369241400F94899 /* input.cpp in Sources */,
				C62956121369241400F94899 /* nes.cpp in Sources */,
				C62956131369241400F94899 /* nsf.cpp in Sources */,
				C62956141369241400F94899 /* nsfe.cpp in Sources */,
				C629561A1369241400F94899 /* nes_ntsc.cpp in Sources */,
				C629561E1369241400F94899 /* palette.cpp in Sources */,
				C629561F1369241400F94899 /* ppu.cpp in Sources */,
				C62956201369241400F94899 /* sound.cpp in Sources */,
				C62956221369241400F94899 /* vsuni.cpp in Sources */,
				C62956231369241400F94899 /* x6502.cpp in Sources */,
				C62956241369241400F94899 /* netplay.cpp in Sources */,
				C62956251369241400F94899 /* bios.cpp in Sources */,
				C62956261369241400F94899 /* biosHLE.cpp in Sources */,
				C62956271369241400F94899 /* dma.cpp in Sources */,
				C62956281369241400F94899 /* flash.cpp in Sources */,
				C62956291369241400F94899 /* gfx.cpp in Sources */,
				C629562A1369241400F94899 /* gfx_scanline_colour.cpp in Sources */,
				C629562B1369241400F94899 /* gfx_scanline_mono.cpp in Sources */,
				C629562C1369241400F94899 /* interrupt.cpp in Sources */,
				C629562F1369241400F94899 /* mem.cpp in Sources */,
				C62956301369241400F94899 /* neopop.cpp in Sources */,
				C62956311369241400F94899 /* rom.cpp in Sources */,
				C62956321369241400F94899 /* rtc.cpp in Sources */,
				C62956331369241400F94899 /* sound.cpp in Sources */,
				C62956341369241400F94899 /* T6W28_Apu.cpp in Sources */,
				C62956351369241400F94899 /* TLCS900h_disassemble.cpp in Sources */,
				C62956361369241400F94899 /* TLCS900h_disassemble_dst.cpp in Sources */,
				C62956371369241400F94899 /* TLCS900h_disassemble_extra.cpp in Sources */,
				C62956381369241400F94899 /* TLCS900h_disassemble_reg.cpp in Sources */,
				C62956391369241400F94899 /* TLCS900h_disassemble_src.cpp in Sources */,
				C629563A1369241400F94899 /* TLCS900h_interpret.cpp in Sources */,
				C629563B1369241400F94899 /* TLCS900h_interpret_dst.cpp in Sources */,
				C629563C1369241400F94899 /* TLCS900h_interpret_reg.cpp in Sources */,
				C629563D1369241400F94899 /* TLCS900h_interpret_single.cpp in Sources */,
				C629563E1369241400F94899 /* TLCS900h_interpret_src.cpp in Sources */,
				C629563F1369241400F94899 /* TLCS900h_registers.cpp in Sources */,
				C62956401369241400F94899 /* Z80_interface.cpp in Sources */,
				C62956411369241400F94899 /* okiadpcm.cpp in Sources */,
				C62956421369241400F94899 /* okiadpcm_generate.cpp in Sources */,
				C62956431369241400F94899 /* debug.cpp in Sources */,
				C62956451369241400F94899 /* hes.cpp in Sources */,
				C62956461369241400F94899 /* huc.cpp in Sources */,
				C62956471369241400F94899 /* gamepad.cpp in Sources */,
				C62956481369241400F94899 /* mouse.cpp in Sources */,
				C62956491369241400F94899 /* tsushinkb.cpp in Sources */,
				C629564A1369241400F94899 /* input.cpp in Sources */,
				C629564D1369241400F94899 /* pce.cpp in Sources */,
				C629564E1369241400F94899 /* tsushin.cpp in Sources */,
				C629564F1369241400F94899 /* vce.cpp in Sources */,
				C62956511369241400F94899 /* hes.cpp in Sources */,
				C62956521369241400F94899 /* huc.cpp in Sources */,
				C62956531369241400F94899 /* huc6280.cpp in Sources */,
				C62956551369241400F94899 /* input.cpp in Sources */,
				C62956591369241400F94899 /* pce.cpp in Sources */,
				C629565A1369241400F94899 /* tsushin.cpp in Sources */,
				C629565B1369241400F94899 /* vdc.cpp in Sources */,
				C629565D1369241400F94899 /* debug.cpp in Sources */,
				C629565E1369241400F94899 /* fxscsi.cpp in Sources */,
				C62956601369241400F94899 /* huc6273.cpp in Sources */,
				C62956611369241400F94899 /* gamepad.cpp in Sources */,
				C62956621369241400F94899 /* mouse.cpp in Sources */,
				C62956631369241400F94899 /* input.cpp in Sources */,
				C62956641369241400F94899 /* interrupt.cpp in Sources */,
				C62956661369241400F94899 /* jrevdct.cpp in Sources */,
				C62956691369241400F94899 /* king.cpp in Sources */,
				C629566E1369241400F94899 /* pcfx.cpp in Sources */,
				C629566F1369241400F94899 /* rainbow.cpp in Sources */,
				C62956701369241400F94899 /* soundbox.cpp in Sources */,
				C62956711369241400F94899 /* timer.cpp in Sources */,
				C62956721369241400F94899 /* player.cpp in Sources */,
				C62956731369241400F94899 /* psf.cpp in Sources */,
				C62956741369241400F94899 /* qtrecord.cpp in Sources */,
				C62956751369241400F94899 /* settings.cpp in Sources */,
				C62956821369241400F94899 /* cart.cpp in Sources */,
				C629568B1369241400F94899 /* memz80.cpp in Sources */,
				C629568C1369241400F94899 /* pio.cpp in Sources */,
				C629568D1369241400F94899 /* render.cpp in Sources */,
				C629568E1369241400F94899 /* romdb.cpp in Sources */,
				C629568F1369241400F94899 /* sms.cpp in Sources */,
				C62956901369241400F94899 /* sound.cpp in Sources */,
				C62956911369241400F94899 /* system.cpp in Sources */,
				C62956921369241400F94899 /* tms.cpp in Sources */,
				C62956931369241400F94899 /* vdp.cpp in Sources */,
				C62956941369241400F94899 /* interface.cpp in Sources */,
				C62956971369241400F94899 /* cartridge.cpp in Sources */,
				C62956981369241400F94899 /* gameboyheader.cpp in Sources */,
				C62956991369241400F94899 /* header.cpp in Sources */,
				C629569A1369241400F94899 /* serialization.cpp in Sources */,
				C629569C1369241400F94899 /* cheat.cpp in Sources */,
				C629569D1369241400F94899 /* 21fx.cpp in Sources */,
				C629569E1369241400F94899 /* serialization.cpp in Sources */,
				C629569F1369241400F94899 /* bsx.cpp in Sources */,
				C62956A01369241400F94899 /* bsx_base.cpp in Sources */,
				C62956A11369241400F94899 /* bsx_cart.cpp in Sources */,
				C62956A21369241400F94899 /* bsx_flash.cpp in Sources */,
				C62956A31369241400F94899 /* cx4.cpp in Sources */,
				C62956A41369241400F94899 /* data.cpp in Sources */,
				C62956A51369241400F94899 /* functions.cpp in Sources */,
				C62956A61369241400F94899 /* oam.cpp in Sources */,
				C62956A71369241400F94899 /* opcodes.cpp in Sources */,
				C62956A81369241400F94899 /* serialization.cpp in Sources */,
				C62956A91369241400F94899 /* dsp1.cpp in Sources */,
				C62956AA1369241400F94899 /* dsp1emu.cpp in Sources */,
				C62956AB1369241400F94899 /* serialization.cpp in Sources */,
				C62956AC1369241400F94899 /* dsp2.cpp in Sources */,
				C62956AD1369241400F94899 /* opcodes.cpp in Sources */,
				C62956AE1369241400F94899 /* serialization.cpp in Sources */,
				C62956AF1369241400F94899 /* dsp3.cpp in Sources */,
				C62956B01369241400F94899 /* dsp3emu.c in Sources */,
				C62956B11369241400F94899 /* dsp4.cpp in Sources */,
				C62956B21369241400F94899 /* dsp4emu.c in Sources */,
				C62956B31369241400F94899 /* obc1.cpp in Sources */,
				C62956B41369241400F94899 /* serialization.cpp in Sources */,
				C62956B51369241400F94899 /* bus.cpp in Sources */,
				C62956B61369241400F94899 /* dma.cpp in Sources */,
				C62956B71369241400F94899 /* memory.cpp in Sources */,
				C62956B81369241400F94899 /* mmio.cpp in Sources */,
				C62956B91369241400F94899 /* sa1.cpp in Sources */,
				C62956BA1369241400F94899 /* serialization.cpp in Sources */,
				C62956BB1369241400F94899 /* sdd1.cpp in Sources */,
				C62956BC1369241400F94899 /* sdd1emu.cpp in Sources */,
				C62956BD1369241400F94899 /* serialization.cpp in Sources */,
				C62956BE1369241400F94899 /* decomp.cpp in Sources */,
				C62956BF1369241400F94899 /* serialization.cpp in Sources */,
				C62956C01369241400F94899 /* spc7110.cpp in Sources */,
				C62956C11369241400F94899 /* serialization.cpp in Sources */,
				C62956C21369241400F94899 /* srtc.cpp in Sources */,
				C62956C31369241400F94899 /* serialization.cpp in Sources */,
				C62956C41369241400F94899 /* st010.cpp in Sources */,
				C62956C51369241400F94899 /* st010_op.cpp in Sources */,
				C62956C61369241400F94899 /* st011.cpp in Sources */,
				C62956C71369241400F94899 /* st018.cpp in Sources */,
				C62956C81369241400F94899 /* bus.cpp in Sources */,
				C62956C91369241400F94899 /* core.cpp in Sources */,
				C62956CA1369241400F94899 /* opcode_table.cpp in Sources */,
				C62956CB1369241400F94899 /* opcodes.cpp in Sources */,
				C62956CC1369241400F94899 /* disasm.cpp in Sources */,
				C62956CD1369241400F94899 /* memory.cpp in Sources */,
				C62956CE1369241400F94899 /* mmio.cpp in Sources */,
				C62956CF1369241400F94899 /* serialization.cpp in Sources */,
				C62956D01369241400F94899 /* superfx.cpp in Sources */,
				C62956D11369241400F94899 /* timing.cpp in Sources */,
				C62956D21369241400F94899 /* supergameboy.cpp in Sources */,
				C62956D41369241400F94899 /* algorithms.cpp in Sources */,
				C62956D51369241400F94899 /* core.cpp in Sources */,
				C62956D61369241400F94899 /* disassembler.cpp in Sources */,
				C62956D71369241400F94899 /* opcode_misc.cpp in Sources */,
				C62956D81369241400F94899 /* opcode_pc.cpp in Sources */,
				C62956D91369241400F94899 /* opcode_read.cpp in Sources */,
				C62956DA1369241400F94899 /* opcode_rmw.cpp in Sources */,
				C62956DB1369241400F94899 /* opcode_write.cpp in Sources */,
				C62956DC1369241400F94899 /* serialization.cpp in Sources */,
				C62956DD1369241400F94899 /* table.cpp in Sources */,
				C62956DE1369241400F94899 /* cpu-debugger.cpp in Sources */,
				C62956DF1369241400F94899 /* cpu.cpp in Sources */,
				C62956E01369241400F94899 /* debugger.cpp in Sources */,
				C62956E11369241400F94899 /* dma.cpp in Sources */,
				C62956E21369241400F94899 /* memory.cpp in Sources */,
				C62956E31369241400F94899 /* mmio.cpp in Sources */,
				C62956E41369241400F94899 /* scpu.cpp in Sources */,
				C62956E51369241400F94899 /* serialization.cpp in Sources */,
				C62956E61369241400F94899 /* event.cpp in Sources */,
				C62956E71369241400F94899 /* irq.cpp in Sources */,
				C62956E81369241400F94899 /* joypad.cpp in Sources */,
				C62956E91369241400F94899 /* timing.cpp in Sources */,
				C629570B1369241400F94899 /* adsp.cpp in Sources */,
				C629570C1369241400F94899 /* adsp_tables.cpp in Sources */,
				C629570D1369241400F94899 /* brr.cpp in Sources */,
				C629570E1369241400F94899 /* counter.cpp in Sources */,
				C629570F1369241400F94899 /* debugger.cpp in Sources */,
				C62957101369241400F94899 /* echo.cpp in Sources */,
				C62957111369241400F94899 /* envelope.cpp in Sources */,
				C62957121369241400F94899 /* gaussian.cpp in Sources */,
				C62957131369241400F94899 /* misc.cpp in Sources */,
				C62957141369241400F94899 /* sdsp.cpp in Sources */,
				C62957151369241400F94899 /* serialization.cpp in Sources */,
				C62957161369241400F94899 /* voice.cpp in Sources */,
				C62957171369241400F94899 /* amd64.c in Sources */,
				C62957251369241400F94899 /* libco.c in Sources */,
				C629572A1369241400F94899 /* sjlj.c in Sources */,
				C629572B1369241400F94899 /* ucontext.c in Sources */,
				C629572C1369241400F94899 /* x86.c in Sources */,
				C629574A1369241400F94899 /* memory.cpp in Sources */,
				C629574B1369241400F94899 /* generic.cpp in Sources */,
				C629574C1369241400F94899 /* serialization.cpp in Sources */,
				C629574D1369241400F94899 /* smemory.cpp in Sources */,
				C629574E1369241400F94899 /* system.cpp in Sources */,
				C629574F1369241400F94899 /* bppu.cpp in Sources */,
				C62957501369241400F94899 /* debugger.cpp in Sources */,
				C62957511369241400F94899 /* render.cpp in Sources */,
				C62957521369241400F94899 /* memory.cpp in Sources */,
				C62957531369241400F94899 /* mmio.cpp in Sources */,
				C62957541369241400F94899 /* addsub.cpp in Sources */,
				C62957551369241400F94899 /* bg.cpp in Sources */,
				C62957561369241400F94899 /* cache.cpp in Sources */,
				C62957571369241400F94899 /* line.cpp in Sources */,
				C62957581369241400F94899 /* mode7.cpp in Sources */,
				C62957591369241400F94899 /* oam.cpp in Sources */,
				C629575A1369241400F94899 /* render.cpp in Sources */,
				C629575B1369241400F94899 /* windows.cpp in Sources */,
				C629575C1369241400F94899 /* serialization.cpp in Sources */,
				C629575D1369241400F94899 /* ppu-debugger.cpp in Sources */,
				C629575E1369241400F94899 /* ppu.cpp in Sources */,
				C629575F1369241400F94899 /* serialization.cpp in Sources */,
				C62957601369241400F94899 /* algorithms.cpp in Sources */,
				C62957611369241400F94899 /* core.cpp in Sources */,
				C62957621369241400F94899 /* disassembler.cpp in Sources */,
				C62957631369241400F94899 /* opcode_misc.cpp in Sources */,
				C62957641369241400F94899 /* opcode_mov.cpp in Sources */,
				C62957651369241400F94899 /* opcode_pc.cpp in Sources */,
				C62957661369241400F94899 /* opcode_read.cpp in Sources */,
				C62957671369241400F94899 /* opcode_rmw.cpp in Sources */,
				C62957681369241400F94899 /* serialization.cpp in Sources */,
				C62957691369241400F94899 /* table.cpp in Sources */,
				C629576A1369241400F94899 /* smp.cpp in Sources */,
				C629576B1369241400F94899 /* debugger.cpp in Sources */,
				C629576C1369241400F94899 /* memory.cpp in Sources */,
				C629576D1369241400F94899 /* serialization.cpp in Sources */,
				C629576E1369241400F94899 /* ssmp.cpp in Sources */,
				C629576F1369241400F94899 /* timing.cpp in Sources */,
				C62957701369241400F94899 /* audio.cpp in Sources */,
				C62957711369241400F94899 /* config.cpp in Sources */,
				C62957721369241400F94899 /* debugger.cpp in Sources */,
				C62957731369241400F94899 /* input.cpp in Sources */,
				C62957741369241400F94899 /* scheduler.cpp in Sources */,
				C62957751369241400F94899 /* serialization.cpp in Sources */,
				C62957761369241400F94899 /* system.cpp in Sources */,
				C62957771369241400F94899 /* video.cpp in Sources */,
				C62957B11369241500F94899 /* Blip_Buffer.cpp in Sources */,
				C62957B21369241500F94899 /* Fir_Resampler.cpp in Sources */,
				C62957B51369241500F94899 /* sound.cpp in Sources */,
				C62957B61369241500F94899 /* Stereo_Buffer.cpp in Sources */,
				C62957B71369241500F94899 /* WAVRecord.cpp in Sources */,
				C62957B81369241500F94899 /* state.cpp in Sources */,
				C62957B91369241500F94899 /* ConvertUTF.cpp in Sources */,
				C62957BA1369241500F94899 /* escape.cpp in Sources */,
				C62957BC1369241500F94899 /* world_strtod.c in Sources */,
				C62957BD1369241500F94899 /* tests.cpp in Sources */,
				C62957BE1369241500F94899 /* bitwise.c in Sources */,
				C62957BF1369241500F94899 /* block.c in Sources */,
				C62957C11369241500F94899 /* codebook.c in Sources */,
				C62957C41369241500F94899 /* floor0.c in Sources */,
				C62957C51369241500F94899 /* floor1.c in Sources */,
				C62957C61369241500F94899 /* framing.c in Sources */,
				C62957C71369241500F94899 /* info.c in Sources */,
				C62957C81369241500F94899 /* ivorbisfile_example.c in Sources */,
				C62957CB1369241500F94899 /* mapping0.c in Sources */,
				C62957CC1369241500F94899 /* mdct.c in Sources */,
				C62957CE1369241500F94899 /* registry.c in Sources */,
				C62957CF1369241500F94899 /* res012.c in Sources */,
				C62957D01369241500F94899 /* sharedbook.c in Sources */,
				C62957D11369241500F94899 /* synthesis.c in Sources */,
				C62957D31369241500F94899 /* vorbisfile.c in Sources */,
				C62957D41369241500F94899 /* window.c in Sources */,
				C62957D81369241500F94899 /* trio.c in Sources */,
				C62957D91369241500F94899 /* trionan.c in Sources */,
				C62957DA1369241500F94899 /* triostr.c in Sources */,
				C62957DB1369241500F94899 /* debug.cpp in Sources */,
				C62957DC1369241500F94899 /* input.cpp in Sources */,
				C62957DF1369241500F94899 /* timer.cpp in Sources */,
				C62957E01369241500F94899 /* vb.cpp in Sources */,
				C62957E11369241500F94899 /* vip.cpp in Sources */,
				C62957E31369241500F94899 /* vsu.cpp in Sources */,
				C62957E41369241500F94899 /* font-data-12x13.c in Sources */,
				C62957E51369241500F94899 /* font-data-18x18.c in Sources */,
				C62957E61369241500F94899 /* font-data.cpp in Sources */,
				C62957E81369241500F94899 /* png.cpp in Sources */,
				C62957E91369241500F94899 /* primitives.cpp in Sources */,
				C62957EA1369241500F94899 /* resize.cpp in Sources */,
				C62957EB1369241500F94899 /* selblur.cpp in Sources */,
				C62957EC1369241500F94899 /* surface.cpp in Sources */,
				C62957ED1369241500F94899 /* tblur.cpp in Sources */,
				C62957EE1369241500F94899 /* text.cpp in Sources */,
				C62957EF1369241500F94899 /* video.cpp in Sources */,
				C62957F01369241500F94899 /* debug.cpp in Sources */,
				C62957F11369241500F94899 /* dis_decode.cpp in Sources */,
				C62957F21369241500F94899 /* dis_groups.cpp in Sources */,
				C62957F51369241500F94899 /* resolve.cpp in Sources */,
				C62957F61369241500F94899 /* syntax.cpp in Sources */,
				C62957F71369241500F94899 /* eeprom.cpp in Sources */,
				C62957F81369241500F94899 /* gfx.cpp in Sources */,
				C62957F91369241500F94899 /* interrupt.cpp in Sources */,
				C62957FA1369241500F94899 /* main.cpp in Sources */,
				C62957FD1369241500F94899 /* memory.cpp in Sources */,
				C62957FE1369241500F94899 /* rtc.cpp in Sources */,
				C62957FF1369241500F94899 /* sound.cpp in Sources */,
				C62958001369241500F94899 /* tcache.cpp in Sources */,
				C62958011369241500F94899 /* v30mz.cpp in Sources */,
			);
			runOnlyForDeploymentPostprocessing = 0;
		};
/* End PBXSourcesBuildPhase section */

/* Begin PBXTargetDependency section */
		82408A770FFDEB4D00F0FE7D /* PBXTargetDependency */ = {
			isa = PBXTargetDependency;
			target = 8D5B49AC048680CD000E48DA /* Mednafen */;
			targetProxy = 82408A760FFDEB4D00F0FE7D /* PBXContainerItemProxy */;
		};
		82CFBC890FFEF905002B6C7C /* PBXTargetDependency */ = {
			isa = PBXTargetDependency;
			name = OpenEmuBase;
			targetProxy = 82CFBC880FFEF905002B6C7C /* PBXContainerItemProxy */;
		};
/* End PBXTargetDependency section */

/* Begin PBXVariantGroup section */
		089C167DFE841241C02AAC07 /* InfoPlist.strings */ = {
			isa = PBXVariantGroup;
			children = (
				089C167EFE841241C02AAC07 /* English */,
			);
			name = InfoPlist.strings;
			sourceTree = "<group>";
		};
/* End PBXVariantGroup section */

/* Begin XCBuildConfiguration section */
		1DEB913B08733D840010E9CD /* Debug */ = {
			isa = XCBuildConfiguration;
			buildSettings = {
				ALWAYS_SEARCH_USER_PATHS = NO;
				EXPORTED_SYMBOLS_FILE = "";
				GCC_PRECOMPILE_PREFIX_HEADER = YES;
				GCC_PREFIX_HEADER = Mednafen_Prefix.pch;
				HEADER_SEARCH_PATHS = (
					"\"$(PROJECT_DIR)/include\"",
					"\"$(PROJECT_DIR)\"",
				);
				INFOPLIST_FILE = Info.plist;
				INSTALL_PATH = "$(HOME)/Library/Bundles";
				LIBRARY_SEARCH_PATHS = (
					"$(inherited)",
					"\"$(SRCROOT)\"",
				);
				OTHER_CFLAGS = (
					"-DLSB_FIRST",
					"-DHAVE_MKDIR",
					"-DIN_LIBINTL",
				);
				PRODUCT_NAME = Mednafen;
				USER_HEADER_SEARCH_PATHS = "$(PROJECT_DIR)/include/** $(PROJECT_DIR)/src $(PROJECT_DIR) $(PROJECT_DIR)/mednafen/**";
				VALID_ARCHS = x86_64;
				WRAPPER_EXTENSION = oecoreplugin;
			};
			name = Debug;
		};
		1DEB913C08733D840010E9CD /* Release */ = {
			isa = XCBuildConfiguration;
			buildSettings = {
				ALWAYS_SEARCH_USER_PATHS = NO;
				EXPORTED_SYMBOLS_FILE = "";
				GCC_PRECOMPILE_PREFIX_HEADER = YES;
				GCC_PREFIX_HEADER = Mednafen_Prefix.pch;
				HEADER_SEARCH_PATHS = (
					"\"$(PROJECT_DIR)/include\"",
					"\"$(PROJECT_DIR)\"",
				);
				INFOPLIST_FILE = Info.plist;
				INSTALL_PATH = "$(HOME)/Library/Bundles";
				LIBRARY_SEARCH_PATHS = (
					"$(inherited)",
					"\"$(SRCROOT)\"",
				);
				OTHER_CFLAGS = (
					"-DLSB_FIRST",
					"-DHAVE_MKDIR",
					"-DIN_LIBINTL",
				);
				PRODUCT_NAME = Mednafen;
				USER_HEADER_SEARCH_PATHS = "$(PROJECT_DIR)/include/** $(PROJECT_DIR)/src $(PROJECT_DIR) $(PROJECT_DIR)/mednafen/**";
				VALID_ARCHS = x86_64;
				WRAPPER_EXTENSION = oecoreplugin;
			};
			name = Release;
		};
		1DEB913F08733D840010E9CD /* Debug */ = {
			isa = XCBuildConfiguration;
			buildSettings = {
				ARCHS = "$(ARCHS_STANDARD_64_BIT)";
				CLANG_ENABLE_OBJC_EXPERIMENTAL = YES;
				DEBUG_INFORMATION_FORMAT = "dwarf-with-dsym";
				GCC_C_LANGUAGE_STANDARD = c99;
				GCC_INCREASE_PRECOMPILED_HEADER_SHARING = YES;
				GCC_OPTIMIZATION_LEVEL = 0;
				GCC_VERSION = com.apple.compilers.llvm.clang.1_0;
				GCC_WARN_ABOUT_RETURN_TYPE = YES;
				GCC_WARN_UNUSED_VARIABLE = YES;
				MACOSX_DEPLOYMENT_TARGET = 10.7;
				SDKROOT = macosx;
			};
			name = Debug;
		};
		1DEB914008733D840010E9CD /* Release */ = {
			isa = XCBuildConfiguration;
			buildSettings = {
				ARCHS = "$(ARCHS_STANDARD_64_BIT)";
				CLANG_ENABLE_OBJC_EXPERIMENTAL = YES;
				DEAD_CODE_STRIPPING = YES;
				DEBUG_INFORMATION_FORMAT = "dwarf-with-dsym";
				GCC_C_LANGUAGE_STANDARD = c99;
				GCC_INCREASE_PRECOMPILED_HEADER_SHARING = YES;
				GCC_OPTIMIZATION_LEVEL = 3;
				GCC_VERSION = com.apple.compilers.llvm.clang.1_0;
				GCC_WARN_ABOUT_RETURN_TYPE = YES;
				GCC_WARN_UNUSED_VARIABLE = YES;
				MACOSX_DEPLOYMENT_TARGET = 10.7;
				SDKROOT = macosx;
			};
			name = Release;
		};
		82408A740FFDEB3F00F0FE7D /* Debug */ = {
			isa = XCBuildConfiguration;
			buildSettings = {
				PRODUCT_NAME = "Build & Install";
			};
			name = Debug;
		};
		82408A750FFDEB3F00F0FE7D /* Release */ = {
			isa = XCBuildConfiguration;
			buildSettings = {
				PRODUCT_NAME = "Build & Install";
			};
			name = Release;
		};
/* End XCBuildConfiguration section */

/* Begin XCConfigurationList section */
		1DEB913A08733D840010E9CD /* Build configuration list for PBXNativeTarget "Mednafen" */ = {
			isa = XCConfigurationList;
			buildConfigurations = (
				1DEB913B08733D840010E9CD /* Debug */,
				1DEB913C08733D840010E9CD /* Release */,
			);
			defaultConfigurationIsVisible = 0;
			defaultConfigurationName = Release;
		};
		1DEB913E08733D840010E9CD /* Build configuration list for PBXProject "Mednafen" */ = {
			isa = XCConfigurationList;
			buildConfigurations = (
				1DEB913F08733D840010E9CD /* Debug */,
				1DEB914008733D840010E9CD /* Release */,
			);
			defaultConfigurationIsVisible = 0;
			defaultConfigurationName = Release;
		};
		82408A980FFDEB5700F0FE7D /* Build configuration list for PBXAggregateTarget "Build & Install Mednafen" */ = {
			isa = XCConfigurationList;
			buildConfigurations = (
				82408A740FFDEB3F00F0FE7D /* Debug */,
				82408A750FFDEB3F00F0FE7D /* Release */,
			);
			defaultConfigurationIsVisible = 0;
			defaultConfigurationName = Release;
		};
/* End XCConfigurationList section */
	};
	rootObject = 089C1669FE841209C02AAC07 /* Project object */;
}<|MERGE_RESOLUTION|>--- conflicted
+++ resolved
@@ -607,13 +607,6 @@
 			proxyType = 1;
 			remoteGlobalIDString = 82444BA00F51256C007C171B;
 			remoteInfo = OpenEmuBase;
-		};
-		83BD9E421508AA6100B2DBBD /* PBXContainerItemProxy */ = {
-			isa = PBXContainerItemProxy;
-			containerPortal = 824088C40FFDE05400F0FE7D /* OpenEmu.xcodeproj */;
-			proxyType = 2;
-			remoteGlobalIDString = 94D7E8C915073BA000FBDD85;
-			remoteInfo = NDS;
 		};
 		83DEB89C147EBE3C0057405A /* PBXContainerItemProxy */ = {
 			isa = PBXContainerItemProxy;
@@ -2096,11 +2089,7 @@
 				83DEB89F147EBE3C0057405A /* N64.oesystemplugin */,
 				825CD14C1485C04500E5CFB2 /* NeoGeo Pocket.oesystemplugin */,
 				3D629A4514DCE386002D8AC9 /* GameGear.oesystemplugin */,
-<<<<<<< HEAD
-				83BD9E431508AA6100B2DBBD /* NDS.oesystemplugin */,
-=======
 				94EE62EE1508669200F80F37 /* NDS.oesystemplugin */,
->>>>>>> 86bade26
 			);
 			name = Products;
 			sourceTree = "<group>";
@@ -4539,13 +4528,6 @@
 			fileType = wrapper.cfbundle;
 			path = "NeoGeo Pocket.oesystemplugin";
 			remoteRef = 825CD14B1485C04500E5CFB2 /* PBXContainerItemProxy */;
-			sourceTree = BUILT_PRODUCTS_DIR;
-		};
-		83BD9E431508AA6100B2DBBD /* NDS.oesystemplugin */ = {
-			isa = PBXReferenceProxy;
-			fileType = wrapper.cfbundle;
-			path = NDS.oesystemplugin;
-			remoteRef = 83BD9E421508AA6100B2DBBD /* PBXContainerItemProxy */;
 			sourceTree = BUILT_PRODUCTS_DIR;
 		};
 		83DEB89D147EBE3C0057405A /* OESaveStateQLPlugin.qlgenerator */ = {
