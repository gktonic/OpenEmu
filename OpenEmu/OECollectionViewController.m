--- conflicted
+++ resolved
@@ -60,7 +60,6 @@
 
 #import "OESidebarController.h"
 #import "OETableView.h"
-<<<<<<< HEAD
 
 NSString *const OELastGridSizeKey = @"lastGridSize";
 NSString * const OELastCollectionViewKey = @"lastCollectionView";
@@ -90,17 +89,6 @@
 - (NSMenu *)OE_ratingMenuForGames:(NSArray *)games;
 - (NSMenu *)OE_collectionsMenuForGames:(NSArray *)games;
 
-=======
-@interface OECollectionViewController (Private)
-- (void)_managedObjectContextDidSave:(NSNotification *)notification;
-- (void)_reloadData;
-- (void)_selectView:(int)view;
-
-- (NSMenu*)menuForItemsAtIndexes:(NSIndexSet*)indexes;
-- (NSMenu*)OE_saveStateMenuForGame:(OEDBGame*)game;
-- (NSMenu*)OE_ratingMenuForGames:(NSArray*)games;
-- (NSMenu*)OE_collectionsMenuForGames:(NSArray*)games;
->>>>>>> 3ad8695b
 @end
 
 @implementation OECollectionViewController
@@ -560,11 +548,7 @@
     return [[gamesController arrangedObjects] objectAtIndex:index];
 }
 
-<<<<<<< HEAD
-- (OEMenu *)gridView:(OEGridView *)gridView menuForItemsAtIndexes:(NSIndexSet *)indexes
-=======
 - (NSMenu*)gridView:(OEGridView *)gridView menuForItemsAtIndexes:(NSIndexSet*)indexes
->>>>>>> 3ad8695b
 {
     return [self OE_menuForItemsAtIndexes:indexes];
 }
@@ -592,11 +576,7 @@
 
 #pragma mark -
 #pragma mark Context Menu
-<<<<<<< HEAD
-- (OEMenu *)OE_menuForItemsAtIndexes:(NSIndexSet *)indexes
-=======
 - (NSMenu*)menuForItemsAtIndexes:(NSIndexSet*)indexes
->>>>>>> 3ad8695b
 {
     NSMenu *menu = [[NSMenu alloc] init];
     NSMenuItem *menuItem;
@@ -682,15 +662,11 @@
             if(!itemTitle || [itemTitle isEqualToString:@""])
                 itemTitle = [NSString stringWithFormat:@"%@", [saveState timestamp]];
             
-<<<<<<< HEAD
-            if([[NSUserDefaults standardUserDefaults] boolForKey:OEGameControlsBarCanDeleteSaveStatesKey])
-=======
             item = [[NSMenuItem alloc] initWithTitle:itemTitle action:@selector(startSelectedGameWithSaveState:) keyEquivalent:@""];
             [item setRepresentedObject:saveState];
             [saveGamesMenu addItem:item];
 
             if([[NSUserDefaults standardUserDefaults] boolForKey:UDHUDCanDeleteStateKey])
->>>>>>> 3ad8695b
             {
                 NSMenuItem *alternateItem = [[NSMenuItem alloc] initWithTitle:itemTitle action:@selector(deleteSaveState:) keyEquivalent:@""];
                 [alternateItem setAlternate:YES];
@@ -710,7 +686,7 @@
     return saveGamesMenu;
 }
 
-- (NSMenu *)OE_ratingMenuForGames:(NSArray *)games
+- (NSMenu*)OE_ratingMenuForGames:(NSArray*)games
 {
     NSMenu   *ratingMenu = [[NSMenu alloc] init];
     NSString *ratingLabel = @"★★★★★";
@@ -844,6 +820,7 @@
             [[collection mutableGames] minusSet:[NSSet setWithArray:selectedGames]];
             [[collection managedObjectContext] save:nil];
         }
+        [self setNeedsReload];
     }
     else if([[OEHUDAlert removeGamesFromLibraryAlert:[selectedGames count]>1] runModal])
     {
@@ -869,6 +846,8 @@
                 [game deleteByMovingFile:alertReturn==NSAlertDefaultReturn keepSaveStates:YES];
             }];
             [[[selectedGames lastObject] managedObjectContext] save:nil];
+            
+            [self setNeedsReload];
         }
     }
 }
@@ -897,19 +876,21 @@
 - (void)getGameInfoFromArchive:(id)sender
 {
     NSArray *selectedGames = [self selectedGames];
-	for(OEDBGame *game in selectedGames)
-	{
-        [game setNeedsInfoSyncWithArchiveVG];
-    }
+    [selectedGames enumerateObjectsUsingBlock:^(OEDBGame *obj, NSUInteger idx, BOOL *stop) {
+        [obj performInfoSyncWithArchiveVG:nil];
+    }];
+    
+    [self reloadDataIndexes:[self selectedIndexes]];
 }
 
 - (void)getCoverFromArchive:(id)sender
 {
     NSArray *selectedGames = [self selectedGames];
-	for(OEDBGame *game in selectedGames)
-	{
-        [game setNeedsCoverSyncWithArchiveVG];
-    }
+    [selectedGames enumerateObjectsUsingBlock:^(OEDBGame *obj, NSUInteger idx, BOOL *stop) {
+        [obj performCoverSyncWithArchiveVG:nil];
+    }];
+    
+    [self reloadDataIndexes:[self selectedIndexes]];
 }
 
 - (void)addCoverArtFromFile:(id)sender
@@ -1075,13 +1056,7 @@
                         [NSColor colorWithDeviceWhite:1.0 alpha:1.0], NSForegroundColorAttributeName, nil];
             }
             
-            if([aCell isKindOfClass:[OEAttributedTextFieldCell class]])
-            {
-                [(OEAttributedTextFieldCell*)aCell setTextAttributes:attr];
-                [(OEAttributedTextFieldCell*)aCell setupAttributes];
-            }
-            else
-                [aCell setAttributedStringValue:[[NSAttributedString alloc] initWithString:[aCell stringValue] attributes:attr]];
+            [aCell setAttributedStringValue:[[NSAttributedString alloc] initWithString:[aCell stringValue] attributes:attr]];
         }
         
         if(![aCell isKindOfClass:[OERatingCell class]])
@@ -1178,13 +1153,9 @@
 }
 #pragma mark -
 #pragma mark OETableView Menu
-<<<<<<< HEAD
-- (OEMenu *)tableView:(OETableView*)tableView menuForItemsAtIndexes:(NSIndexSet *)indexes
-=======
 - (NSMenu *)tableView:(OETableView*)tableView menuForItemsAtIndexes:(NSIndexSet*)indexes
->>>>>>> 3ad8695b
-{
-    return [self OE_menuForItemsAtIndexes:indexes];
+{
+    return [self menuForItemsAtIndexes:indexes];
 }
 
 #pragma mark -
@@ -1314,7 +1285,13 @@
     NSPredicate *pred = [self representedObject]?[[self representedObject] predicate]:[NSPredicate predicateWithValue:NO];
     [gamesController setFetchPredicate:pred];
     
-    [self OE_fetchGames];
+    NSError *error = nil;
+    BOOL ok = [gamesController fetchWithRequest:nil merge:NO error:&error];
+    if(!ok)
+    {
+        NSLog(@"Error while fetching: %@", error);
+        return;
+    }
     
     [gridView reloadData];
     [listView reloadData];
