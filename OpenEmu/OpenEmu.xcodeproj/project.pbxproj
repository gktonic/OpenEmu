--- conflicted
+++ resolved
@@ -1380,12 +1380,9 @@
 		83DB70DF1442F40B00850CD8 /* OEControlsKeyHeadlineCell.m */ = {isa = PBXFileReference; fileEncoding = 4; lastKnownFileType = sourcecode.c.objc; path = OEControlsKeyHeadlineCell.m; sourceTree = "<group>"; };
 		83DC1FCA1470857900F3D77A /* controller_gba.png */ = {isa = PBXFileReference; lastKnownFileType = image.png; path = controller_gba.png; sourceTree = "<group>"; };
 		83E25057147BC6BF0074EE14 /* hud_textfield.png */ = {isa = PBXFileReference; lastKnownFileType = image.png; path = hud_textfield.png; sourceTree = "<group>"; };
-<<<<<<< HEAD
 		83E8E828156A84060027B7A9 /* OEHIDWiimoteEvent.h */ = {isa = PBXFileReference; fileEncoding = 4; lastKnownFileType = sourcecode.c.h; path = OEHIDWiimoteEvent.h; sourceTree = "<group>"; };
 		83E8E829156A84060027B7A9 /* OEHIDWiimoteEvent.m */ = {isa = PBXFileReference; fileEncoding = 4; lastKnownFileType = sourcecode.c.objc; path = OEHIDWiimoteEvent.m; sourceTree = "<group>"; };
-=======
 		83EE16D0155E992D0063F9D3 /* ArchiveVGTypes.h */ = {isa = PBXFileReference; lastKnownFileType = sourcecode.c.h; path = ArchiveVGTypes.h; sourceTree = "<group>"; };
->>>>>>> cfd182d6
 		83F298851458B66F00ECB4F4 /* installer_scrollview_box.png */ = {isa = PBXFileReference; lastKnownFileType = image.png; path = installer_scrollview_box.png; sourceTree = "<group>"; };
 		83F298881458B6DC00ECB4F4 /* OESetupAssistantScrollView.h */ = {isa = PBXFileReference; fileEncoding = 4; lastKnownFileType = sourcecode.c.h; path = OESetupAssistantScrollView.h; sourceTree = "<group>"; };
 		83F298891458B6DC00ECB4F4 /* OESetupAssistantScrollView.m */ = {isa = PBXFileReference; fileEncoding = 4; lastKnownFileType = sourcecode.c.objc; path = OESetupAssistantScrollView.m; sourceTree = "<group>"; };
@@ -4320,18 +4317,15 @@
 				C68A54E61516AD3C001053F2 /* OEDatabase.xcdatamodeld in Sources */,
 				8343CD011553E2C30080A6BE /* OEDBImageThumbnail.m in Sources */,
 				8314A98C155410EF00DF13B5 /* OEDBItem.m in Sources */,
-<<<<<<< HEAD
-				8314A9BC1554230600DF13B5 /* OEDBGame+ArchiveVGAdditions.m in Sources */,
-				8314A9BF1554231C00DF13B5 /* OEDBRom+ArchiveVGAdditions.m in Sources */,
-				8353CE781561C0DE0045A3DD /* OEWiimoteHandler.m in Sources */,
-				83E8E82A156A84060027B7A9 /* OEHIDWiimoteEvent.m in Sources */,
-=======
 				8304D0AE155C28FC000E3B1B /* ArchiveVG.m in Sources */,
 				8304D0B4155C3D63000E3B1B /* ArchiveVGXMLParser.m in Sources */,
 				83AF88C2155C616400428BD5 /* ArchiveVGJSONParser.m in Sources */,
 				83AF88C5155C618400428BD5 /* ArchiveVGYAMLParser.m in Sources */,
 				83CC7C2F155DCC7A00E9FFB1 /* ArchiveVGThrottling.m in Sources */,
->>>>>>> cfd182d6
+				8314A9BC1554230600DF13B5 /* OEDBGame+ArchiveVGAdditions.m in Sources */,
+				8314A9BF1554231C00DF13B5 /* OEDBRom+ArchiveVGAdditions.m in Sources */,
+				8353CE781561C0DE0045A3DD /* OEWiimoteHandler.m in Sources */,
+				83E8E82A156A84060027B7A9 /* OEHIDWiimoteEvent.m in Sources */,
 			);
 			runOnlyForDeploymentPostprocessing = 0;
 		};
