// !$*UTF8*$!
{
	archiveVersion = 1;
	classes = {
	};
	objectVersion = 46;
	objects = {

/* Begin PBXAggregateTarget section */
		82C9CA620F0846D40071460B /* Distribution */ = {
			isa = PBXAggregateTarget;
			buildConfigurationList = 82C9CA6F0F0847160071460B /* Build configuration list for PBXAggregateTarget "Distribution" */;
			buildPhases = (
				82CAFA960FED9CAF00CCDC7E /* CopyFiles */,
				82C9CA610F0846D40071460B /* ShellScript */,
			);
			dependencies = (
				82C9CA660F0846DA0071460B /* PBXTargetDependency */,
			);
			name = Distribution;
			productName = Distribution;
		};
		82D814E50F1D81BE00EF8CF5 /* Build & Install Nestopia */ = {
			isa = PBXAggregateTarget;
			buildConfigurationList = 82D814EC0F1D81F100EF8CF5 /* Build configuration list for PBXAggregateTarget "Build & Install Nestopia" */;
			buildPhases = (
				82D814E40F1D81BE00EF8CF5 /* ShellScript */,
			);
			dependencies = (
				82D814EB0F1D81D300EF8CF5 /* PBXTargetDependency */,
			);
			name = "Build & Install Nestopia";
			productName = "Build & Install";
		};
/* End PBXAggregateTarget section */

/* Begin PBXBuildFile section */
		82444C050F51279C007C171B /* OpenEmuBase.framework in Frameworks */ = {isa = PBXBuildFile; fileRef = 82444BD10F512685007C171B /* OpenEmuBase.framework */; settings = {ATTRIBUTES = (Required, ); }; };
		8249C9A60E89BA140027EFDF /* Menu.xib in Resources */ = {isa = PBXBuildFile; fileRef = 8249C9A50E89BA140027EFDF /* Menu.xib */; };
		827899CA0E70CFD100C01C82 /* NstApiBarcodeReader.cpp in Sources */ = {isa = PBXBuildFile; fileRef = 8278976E0E70CFC900C01C82 /* NstApiBarcodeReader.cpp */; };
		827899CB0E70CFD100C01C82 /* NstApiCartridge.cpp in Sources */ = {isa = PBXBuildFile; fileRef = 827897700E70CFC900C01C82 /* NstApiCartridge.cpp */; };
		827899CC0E70CFD100C01C82 /* NstApiCheats.cpp in Sources */ = {isa = PBXBuildFile; fileRef = 827897720E70CFCA00C01C82 /* NstApiCheats.cpp */; };
		827899CD0E70CFD100C01C82 /* NstApiDipSwitches.cpp in Sources */ = {isa = PBXBuildFile; fileRef = 827897750E70CFCA00C01C82 /* NstApiDipSwitches.cpp */; };
		827899CE0E70CFD100C01C82 /* NstApiEmulator.cpp in Sources */ = {isa = PBXBuildFile; fileRef = 827897770E70CFCA00C01C82 /* NstApiEmulator.cpp */; };
		827899CF0E70CFD100C01C82 /* NstApiFds.cpp in Sources */ = {isa = PBXBuildFile; fileRef = 827897790E70CFCA00C01C82 /* NstApiFds.cpp */; };
		827899D00E70CFD100C01C82 /* NstApiInput.cpp in Sources */ = {isa = PBXBuildFile; fileRef = 8278977B0E70CFCA00C01C82 /* NstApiInput.cpp */; };
		827899D10E70CFD100C01C82 /* NstApiMachine.cpp in Sources */ = {isa = PBXBuildFile; fileRef = 8278977D0E70CFCA00C01C82 /* NstApiMachine.cpp */; };
		827899D20E70CFD100C01C82 /* NstApiMovie.cpp in Sources */ = {isa = PBXBuildFile; fileRef = 8278977F0E70CFCA00C01C82 /* NstApiMovie.cpp */; };
		827899D30E70CFD100C01C82 /* NstApiNsf.cpp in Sources */ = {isa = PBXBuildFile; fileRef = 827897810E70CFCA00C01C82 /* NstApiNsf.cpp */; };
		827899D40E70CFD100C01C82 /* NstApiRewinder.cpp in Sources */ = {isa = PBXBuildFile; fileRef = 827897830E70CFCA00C01C82 /* NstApiRewinder.cpp */; };
		827899D50E70CFD100C01C82 /* NstApiSound.cpp in Sources */ = {isa = PBXBuildFile; fileRef = 827897850E70CFCA00C01C82 /* NstApiSound.cpp */; };
		827899D60E70CFD100C01C82 /* NstApiTapeRecorder.cpp in Sources */ = {isa = PBXBuildFile; fileRef = 827897870E70CFCA00C01C82 /* NstApiTapeRecorder.cpp */; };
		827899D70E70CFD100C01C82 /* NstApiUser.cpp in Sources */ = {isa = PBXBuildFile; fileRef = 827897890E70CFCA00C01C82 /* NstApiUser.cpp */; };
		827899D80E70CFD100C01C82 /* NstApiVideo.cpp in Sources */ = {isa = PBXBuildFile; fileRef = 8278978B0E70CFCA00C01C82 /* NstApiVideo.cpp */; };
		827899D90E70CFD100C01C82 /* NstBoard.cpp in Sources */ = {isa = PBXBuildFile; fileRef = 8278978E0E70CFCA00C01C82 /* NstBoard.cpp */; };
		827899DA0E70CFD100C01C82 /* NstBoardAe.cpp in Sources */ = {isa = PBXBuildFile; fileRef = 827897900E70CFCA00C01C82 /* NstBoardAe.cpp */; };
		827899DB0E70CFD100C01C82 /* NstBoardAgci.cpp in Sources */ = {isa = PBXBuildFile; fileRef = 827897920E70CFCA00C01C82 /* NstBoardAgci.cpp */; };
		827899DC0E70CFD100C01C82 /* NstBoardAveD1012.cpp in Sources */ = {isa = PBXBuildFile; fileRef = 827897950E70CFCA00C01C82 /* NstBoardAveD1012.cpp */; };
		827899DD0E70CFD100C01C82 /* NstBoardAveNina.cpp in Sources */ = {isa = PBXBuildFile; fileRef = 827897970E70CFCA00C01C82 /* NstBoardAveNina.cpp */; };
		827899DE0E70CFD100C01C82 /* NstBoardAxRom.cpp in Sources */ = {isa = PBXBuildFile; fileRef = 827897990E70CFCA00C01C82 /* NstBoardAxRom.cpp */; };
		827899DF0E70CFD100C01C82 /* NstBoardBandai24c0x.cpp in Sources */ = {isa = PBXBuildFile; fileRef = 8278979C0E70CFCA00C01C82 /* NstBoardBandai24c0x.cpp */; };
		827899E00E70CFD100C01C82 /* NstBoardBandaiAerobicsStudio.cpp in Sources */ = {isa = PBXBuildFile; fileRef = 8278979E0E70CFCA00C01C82 /* NstBoardBandaiAerobicsStudio.cpp */; };
		827899E10E70CFD100C01C82 /* NstBoardBandaiDatach.cpp in Sources */ = {isa = PBXBuildFile; fileRef = 827897A00E70CFCA00C01C82 /* NstBoardBandaiDatach.cpp */; };
		827899E20E70CFD100C01C82 /* NstBoardBandaiKaraokeStudio.cpp in Sources */ = {isa = PBXBuildFile; fileRef = 827897A20E70CFCA00C01C82 /* NstBoardBandaiKaraokeStudio.cpp */; };
		827899E30E70CFD100C01C82 /* NstBoardBandaiLz93d50.cpp in Sources */ = {isa = PBXBuildFile; fileRef = 827897A40E70CFCA00C01C82 /* NstBoardBandaiLz93d50.cpp */; };
		827899E40E70CFD100C01C82 /* NstBoardBandaiLz93d50ex.cpp in Sources */ = {isa = PBXBuildFile; fileRef = 827897A60E70CFCA00C01C82 /* NstBoardBandaiLz93d50ex.cpp */; };
		827899E50E70CFD100C01C82 /* NstBoardBandaiOekaKids.cpp in Sources */ = {isa = PBXBuildFile; fileRef = 827897A80E70CFCA00C01C82 /* NstBoardBandaiOekaKids.cpp */; };
		827899E60E70CFD100C01C82 /* NstBoardBenshengBs5.cpp in Sources */ = {isa = PBXBuildFile; fileRef = 827897AA0E70CFCA00C01C82 /* NstBoardBenshengBs5.cpp */; };
		827899E70E70CFD100C01C82 /* NstBoardBmc110in1.cpp in Sources */ = {isa = PBXBuildFile; fileRef = 827897AC0E70CFCA00C01C82 /* NstBoardBmc110in1.cpp */; };
		827899E80E70CFD100C01C82 /* NstBoardBmc1200in1.cpp in Sources */ = {isa = PBXBuildFile; fileRef = 827897AE0E70CFCA00C01C82 /* NstBoardBmc1200in1.cpp */; };
		827899E90E70CFD100C01C82 /* NstBoardBmc150in1.cpp in Sources */ = {isa = PBXBuildFile; fileRef = 827897B00E70CFCA00C01C82 /* NstBoardBmc150in1.cpp */; };
		827899EA0E70CFD100C01C82 /* NstBoardBmc15in1.cpp in Sources */ = {isa = PBXBuildFile; fileRef = 827897B20E70CFCA00C01C82 /* NstBoardBmc15in1.cpp */; };
		827899EB0E70CFD100C01C82 /* NstBoardBmc20in1.cpp in Sources */ = {isa = PBXBuildFile; fileRef = 827897B40E70CFCA00C01C82 /* NstBoardBmc20in1.cpp */; };
		827899EC0E70CFD100C01C82 /* NstBoardBmc21in1.cpp in Sources */ = {isa = PBXBuildFile; fileRef = 827897B60E70CFCA00C01C82 /* NstBoardBmc21in1.cpp */; };
		827899ED0E70CFD100C01C82 /* NstBoardBmc22Games.cpp in Sources */ = {isa = PBXBuildFile; fileRef = 827897B80E70CFCA00C01C82 /* NstBoardBmc22Games.cpp */; };
		827899EE0E70CFD100C01C82 /* NstBoardBmc31in1.cpp in Sources */ = {isa = PBXBuildFile; fileRef = 827897BA0E70CFCA00C01C82 /* NstBoardBmc31in1.cpp */; };
		827899EF0E70CFD100C01C82 /* NstBoardBmc35in1.cpp in Sources */ = {isa = PBXBuildFile; fileRef = 827897BC0E70CFCA00C01C82 /* NstBoardBmc35in1.cpp */; };
		827899F00E70CFD100C01C82 /* NstBoardBmc36in1.cpp in Sources */ = {isa = PBXBuildFile; fileRef = 827897BE0E70CFCA00C01C82 /* NstBoardBmc36in1.cpp */; };
		827899F10E70CFD100C01C82 /* NstBoardBmc64in1.cpp in Sources */ = {isa = PBXBuildFile; fileRef = 827897C00E70CFCA00C01C82 /* NstBoardBmc64in1.cpp */; };
		827899F20E70CFD100C01C82 /* NstBoardBmc72in1.cpp in Sources */ = {isa = PBXBuildFile; fileRef = 827897C20E70CFCA00C01C82 /* NstBoardBmc72in1.cpp */; };
		827899F30E70CFD100C01C82 /* NstBoardBmc76in1.cpp in Sources */ = {isa = PBXBuildFile; fileRef = 827897C40E70CFCA00C01C82 /* NstBoardBmc76in1.cpp */; };
		827899F40E70CFD100C01C82 /* NstBoardBmc800in1.cpp in Sources */ = {isa = PBXBuildFile; fileRef = 827897C60E70CFCA00C01C82 /* NstBoardBmc800in1.cpp */; };
		827899F50E70CFD100C01C82 /* NstBoardBmc8157.cpp in Sources */ = {isa = PBXBuildFile; fileRef = 827897C80E70CFCA00C01C82 /* NstBoardBmc8157.cpp */; };
		827899F60E70CFD100C01C82 /* NstBoardBmc9999999in1.cpp in Sources */ = {isa = PBXBuildFile; fileRef = 827897CA0E70CFCA00C01C82 /* NstBoardBmc9999999in1.cpp */; };
		827899F70E70CFD100C01C82 /* NstBoardBmcA65as.cpp in Sources */ = {isa = PBXBuildFile; fileRef = 827897CC0E70CFCA00C01C82 /* NstBoardBmcA65as.cpp */; };
		827899F80E70CFD100C01C82 /* NstBoardBmcBallgames11in1.cpp in Sources */ = {isa = PBXBuildFile; fileRef = 827897CE0E70CFCA00C01C82 /* NstBoardBmcBallgames11in1.cpp */; };
		827899F90E70CFD100C01C82 /* NstBoardBmcCh001.cpp in Sources */ = {isa = PBXBuildFile; fileRef = 827897D00E70CFCA00C01C82 /* NstBoardBmcCh001.cpp */; };
		827899FA0E70CFD100C01C82 /* NstBoardBmcCtc65.cpp in Sources */ = {isa = PBXBuildFile; fileRef = 827897D20E70CFCA00C01C82 /* NstBoardBmcCtc65.cpp */; };
		827899FB0E70CFD100C01C82 /* NstBoardBmcFamily4646B.cpp in Sources */ = {isa = PBXBuildFile; fileRef = 827897D40E70CFCA00C01C82 /* NstBoardBmcFamily4646B.cpp */; };
		827899FC0E70CFD100C01C82 /* NstBoardBmcFk23c.cpp in Sources */ = {isa = PBXBuildFile; fileRef = 827897D60E70CFCA00C01C82 /* NstBoardBmcFk23c.cpp */; };
		827899FD0E70CFD100C01C82 /* NstBoardBmcGamestarA.cpp in Sources */ = {isa = PBXBuildFile; fileRef = 827897D80E70CFCA00C01C82 /* NstBoardBmcGamestarA.cpp */; };
		827899FE0E70CFD100C01C82 /* NstBoardBmcGamestarB.cpp in Sources */ = {isa = PBXBuildFile; fileRef = 827897DA0E70CFCA00C01C82 /* NstBoardBmcGamestarB.cpp */; };
		827899FF0E70CFD100C01C82 /* NstBoardBmcGolden190in1.cpp in Sources */ = {isa = PBXBuildFile; fileRef = 827897DC0E70CFCA00C01C82 /* NstBoardBmcGolden190in1.cpp */; };
		82789A000E70CFD100C01C82 /* NstBoardBmcGoldenCard6in1.cpp in Sources */ = {isa = PBXBuildFile; fileRef = 827897DE0E70CFCA00C01C82 /* NstBoardBmcGoldenCard6in1.cpp */; };
		82789A010E70CFD100C01C82 /* NstBoardBmcGoldenGame260in1.cpp in Sources */ = {isa = PBXBuildFile; fileRef = 827897E00E70CFCB00C01C82 /* NstBoardBmcGoldenGame260in1.cpp */; };
		82789A020E70CFD100C01C82 /* NstBoardBmcHero.cpp in Sources */ = {isa = PBXBuildFile; fileRef = 827897E20E70CFCB00C01C82 /* NstBoardBmcHero.cpp */; };
		82789A030E70CFD100C01C82 /* NstBoardBmcMarioParty7in1.cpp in Sources */ = {isa = PBXBuildFile; fileRef = 827897E40E70CFCB00C01C82 /* NstBoardBmcMarioParty7in1.cpp */; };
		82789A040E70CFD100C01C82 /* NstBoardBmcNovelDiamond.cpp in Sources */ = {isa = PBXBuildFile; fileRef = 827897E60E70CFCB00C01C82 /* NstBoardBmcNovelDiamond.cpp */; };
		82789A050E70CFD100C01C82 /* NstBoardBmcPowerjoy84in1.cpp in Sources */ = {isa = PBXBuildFile; fileRef = 827897E80E70CFCB00C01C82 /* NstBoardBmcPowerjoy84in1.cpp */; };
		82789A060E70CFD100C01C82 /* NstBoardBmcResetBased4in1.cpp in Sources */ = {isa = PBXBuildFile; fileRef = 827897EA0E70CFCB00C01C82 /* NstBoardBmcResetBased4in1.cpp */; };
		82789A070E70CFD100C01C82 /* NstBoardBmcSuper22Games.cpp in Sources */ = {isa = PBXBuildFile; fileRef = 827897EC0E70CFCB00C01C82 /* NstBoardBmcSuper22Games.cpp */; };
		82789A080E70CFD100C01C82 /* NstBoardBmcSuper24in1.cpp in Sources */ = {isa = PBXBuildFile; fileRef = 827897EE0E70CFCB00C01C82 /* NstBoardBmcSuper24in1.cpp */; };
		82789A090E70CFD100C01C82 /* NstBoardBmcSuper40in1.cpp in Sources */ = {isa = PBXBuildFile; fileRef = 827897F00E70CFCB00C01C82 /* NstBoardBmcSuper40in1.cpp */; };
		82789A0A0E70CFD100C01C82 /* NstBoardBmcSuper700in1.cpp in Sources */ = {isa = PBXBuildFile; fileRef = 827897F20E70CFCB00C01C82 /* NstBoardBmcSuper700in1.cpp */; };
		82789A0B0E70CFD100C01C82 /* NstBoardBmcSuperBig7in1.cpp in Sources */ = {isa = PBXBuildFile; fileRef = 827897F40E70CFCB00C01C82 /* NstBoardBmcSuperBig7in1.cpp */; };
		82789A0C0E70CFD100C01C82 /* NstBoardBmcSuperGun20in1.cpp in Sources */ = {isa = PBXBuildFile; fileRef = 827897F60E70CFCB00C01C82 /* NstBoardBmcSuperGun20in1.cpp */; };
		82789A0D0E70CFD100C01C82 /* NstBoardBmcSuperHiK300in1.cpp in Sources */ = {isa = PBXBuildFile; fileRef = 827897F80E70CFCB00C01C82 /* NstBoardBmcSuperHiK300in1.cpp */; };
		82789A0E0E70CFD100C01C82 /* NstBoardBmcSuperHiK4in1.cpp in Sources */ = {isa = PBXBuildFile; fileRef = 827897FA0E70CFCB00C01C82 /* NstBoardBmcSuperHiK4in1.cpp */; };
		82789A0F0E70CFD100C01C82 /* NstBoardBmcSuperVision16in1.cpp in Sources */ = {isa = PBXBuildFile; fileRef = 827897FC0E70CFCB00C01C82 /* NstBoardBmcSuperVision16in1.cpp */; };
		82789A100E70CFD100C01C82 /* NstBoardBmcT262.cpp in Sources */ = {isa = PBXBuildFile; fileRef = 827897FE0E70CFCB00C01C82 /* NstBoardBmcT262.cpp */; };
		82789A110E70CFD100C01C82 /* NstBoardBmcVrc4.cpp in Sources */ = {isa = PBXBuildFile; fileRef = 827898000E70CFCB00C01C82 /* NstBoardBmcVrc4.cpp */; };
		82789A120E70CFD100C01C82 /* NstBoardBmcVt5201.cpp in Sources */ = {isa = PBXBuildFile; fileRef = 827898020E70CFCB00C01C82 /* NstBoardBmcVt5201.cpp */; };
		82789A130E70CFD100C01C82 /* NstBoardBmcY2k64in1.cpp in Sources */ = {isa = PBXBuildFile; fileRef = 827898040E70CFCB00C01C82 /* NstBoardBmcY2k64in1.cpp */; };
		82789A140E70CFD100C01C82 /* NstBoardBtl2708.cpp in Sources */ = {isa = PBXBuildFile; fileRef = 827898060E70CFCB00C01C82 /* NstBoardBtl2708.cpp */; };
		82789A150E70CFD100C01C82 /* NstBoardBtl6035052.cpp in Sources */ = {isa = PBXBuildFile; fileRef = 827898080E70CFCB00C01C82 /* NstBoardBtl6035052.cpp */; };
		82789A160E70CFD100C01C82 /* NstBoardBtlAx5705.cpp in Sources */ = {isa = PBXBuildFile; fileRef = 8278980A0E70CFCB00C01C82 /* NstBoardBtlAx5705.cpp */; };
		82789A170E70CFD100C01C82 /* NstBoardBtlDragonNinja.cpp in Sources */ = {isa = PBXBuildFile; fileRef = 8278980C0E70CFCB00C01C82 /* NstBoardBtlDragonNinja.cpp */; };
		82789A180E70CFD100C01C82 /* NstBoardBtlGeniusMerioBros.cpp in Sources */ = {isa = PBXBuildFile; fileRef = 8278980E0E70CFCB00C01C82 /* NstBoardBtlGeniusMerioBros.cpp */; };
		82789A190E70CFD100C01C82 /* NstBoardBtlMarioBaby.cpp in Sources */ = {isa = PBXBuildFile; fileRef = 827898100E70CFCB00C01C82 /* NstBoardBtlMarioBaby.cpp */; };
		82789A1A0E70CFD100C01C82 /* NstBoardBtlPikachuY2k.cpp in Sources */ = {isa = PBXBuildFile; fileRef = 827898120E70CFCB00C01C82 /* NstBoardBtlPikachuY2k.cpp */; };
		82789A1B0E70CFD100C01C82 /* NstBoardBtlShuiGuanPipe.cpp in Sources */ = {isa = PBXBuildFile; fileRef = 827898140E70CFCB00C01C82 /* NstBoardBtlShuiGuanPipe.cpp */; };
		82789A1C0E70CFD100C01C82 /* NstBoardBtlSmb2a.cpp in Sources */ = {isa = PBXBuildFile; fileRef = 827898160E70CFCB00C01C82 /* NstBoardBtlSmb2a.cpp */; };
		82789A1D0E70CFD100C01C82 /* NstBoardBtlSmb2b.cpp in Sources */ = {isa = PBXBuildFile; fileRef = 827898180E70CFCB00C01C82 /* NstBoardBtlSmb2b.cpp */; };
		82789A1E0E70CFD100C01C82 /* NstBoardBtlSmb2c.cpp in Sources */ = {isa = PBXBuildFile; fileRef = 8278981A0E70CFCB00C01C82 /* NstBoardBtlSmb2c.cpp */; };
		82789A1F0E70CFD100C01C82 /* NstBoardBtlSmb3.cpp in Sources */ = {isa = PBXBuildFile; fileRef = 8278981C0E70CFCB00C01C82 /* NstBoardBtlSmb3.cpp */; };
		82789A200E70CFD100C01C82 /* NstBoardBtlSuperBros11.cpp in Sources */ = {isa = PBXBuildFile; fileRef = 8278981E0E70CFCB00C01C82 /* NstBoardBtlSuperBros11.cpp */; };
		82789A210E70CFD100C01C82 /* NstBoardBtlT230.cpp in Sources */ = {isa = PBXBuildFile; fileRef = 827898200E70CFCB00C01C82 /* NstBoardBtlT230.cpp */; };
		82789A220E70CFD100C01C82 /* NstBoardBtlTobidaseDaisakusen.cpp in Sources */ = {isa = PBXBuildFile; fileRef = 827898220E70CFCB00C01C82 /* NstBoardBtlTobidaseDaisakusen.cpp */; };
		82789A230E70CFD100C01C82 /* NstBoardBxRom.cpp in Sources */ = {isa = PBXBuildFile; fileRef = 827898240E70CFCB00C01C82 /* NstBoardBxRom.cpp */; };
		82789A240E70CFD100C01C82 /* NstBoardCaltron.cpp in Sources */ = {isa = PBXBuildFile; fileRef = 827898260E70CFCB00C01C82 /* NstBoardCaltron.cpp */; };
		82789A250E70CFD100C01C82 /* NstBoardCamerica.cpp in Sources */ = {isa = PBXBuildFile; fileRef = 827898280E70CFCB00C01C82 /* NstBoardCamerica.cpp */; };
		82789A260E70CFD100C01C82 /* NstBoardCneDecathlon.cpp in Sources */ = {isa = PBXBuildFile; fileRef = 8278982B0E70CFCB00C01C82 /* NstBoardCneDecathlon.cpp */; };
		82789A270E70CFD100C01C82 /* NstBoardCnePsb.cpp in Sources */ = {isa = PBXBuildFile; fileRef = 8278982D0E70CFCB00C01C82 /* NstBoardCnePsb.cpp */; };
		82789A280E70CFD100C01C82 /* NstBoardCneShlz.cpp in Sources */ = {isa = PBXBuildFile; fileRef = 8278982F0E70CFCB00C01C82 /* NstBoardCneShlz.cpp */; };
		82789A290E70CFD100C01C82 /* NstBoardCony.cpp in Sources */ = {isa = PBXBuildFile; fileRef = 827898310E70CFCB00C01C82 /* NstBoardCony.cpp */; };
		82789A2A0E70CFD100C01C82 /* NstBoardCxRom.cpp in Sources */ = {isa = PBXBuildFile; fileRef = 827898330E70CFCB00C01C82 /* NstBoardCxRom.cpp */; };
		82789A2B0E70CFD100C01C82 /* NstBoardDiscrete.cpp in Sources */ = {isa = PBXBuildFile; fileRef = 827898350E70CFCB00C01C82 /* NstBoardDiscrete.cpp */; };
		82789A2C0E70CFD100C01C82 /* NstBoardDreamtech.cpp in Sources */ = {isa = PBXBuildFile; fileRef = 827898370E70CFCB00C01C82 /* NstBoardDreamtech.cpp */; };
		82789A2D0E70CFD100C01C82 /* NstBoardEvent.cpp in Sources */ = {isa = PBXBuildFile; fileRef = 8278983A0E70CFCB00C01C82 /* NstBoardEvent.cpp */; };
		82789A2E0E70CFD100C01C82 /* NstBoardFb.cpp in Sources */ = {isa = PBXBuildFile; fileRef = 8278983D0E70CFCB00C01C82 /* NstBoardFb.cpp */; };
		82789A2F0E70CFD100C01C82 /* NstBoardFfe.cpp in Sources */ = {isa = PBXBuildFile; fileRef = 8278983F0E70CFCB00C01C82 /* NstBoardFfe.cpp */; };
		82789A300E70CFD100C01C82 /* NstBoardFujiya.cpp in Sources */ = {isa = PBXBuildFile; fileRef = 827898410E70CFCB00C01C82 /* NstBoardFujiya.cpp */; };
		82789A310E70CFD100C01C82 /* NstBoardFukutake.cpp in Sources */ = {isa = PBXBuildFile; fileRef = 827898430E70CFCB00C01C82 /* NstBoardFukutake.cpp */; };
		82789A320E70CFD100C01C82 /* NstBoardFutureMedia.cpp in Sources */ = {isa = PBXBuildFile; fileRef = 827898450E70CFCB00C01C82 /* NstBoardFutureMedia.cpp */; };
		82789A330E70CFD100C01C82 /* NstBoardGouder.cpp in Sources */ = {isa = PBXBuildFile; fileRef = 827898480E70CFCB00C01C82 /* NstBoardGouder.cpp */; };
		82789A340E70CFD100C01C82 /* NstBoardGxRom.cpp in Sources */ = {isa = PBXBuildFile; fileRef = 8278984A0E70CFCC00C01C82 /* NstBoardGxRom.cpp */; };
		82789A350E70CFD100C01C82 /* NstBoardHes.cpp in Sources */ = {isa = PBXBuildFile; fileRef = 8278984C0E70CFCC00C01C82 /* NstBoardHes.cpp */; };
		82789A360E70CFD100C01C82 /* NstBoardHosenkan.cpp in Sources */ = {isa = PBXBuildFile; fileRef = 8278984E0E70CFCC00C01C82 /* NstBoardHosenkan.cpp */; };
		82789A370E70CFD100C01C82 /* NstBoardIremG101.cpp in Sources */ = {isa = PBXBuildFile; fileRef = 827898520E70CFCC00C01C82 /* NstBoardIremG101.cpp */; };
		82789A380E70CFD100C01C82 /* NstBoardIremH3001.cpp in Sources */ = {isa = PBXBuildFile; fileRef = 827898540E70CFCC00C01C82 /* NstBoardIremH3001.cpp */; };
		82789A390E70CFD100C01C82 /* NstBoardIremHolyDiver.cpp in Sources */ = {isa = PBXBuildFile; fileRef = 827898560E70CFCC00C01C82 /* NstBoardIremHolyDiver.cpp */; };
		82789A3A0E70CFD100C01C82 /* NstBoardIremKaiketsu.cpp in Sources */ = {isa = PBXBuildFile; fileRef = 827898580E70CFCC00C01C82 /* NstBoardIremKaiketsu.cpp */; };
		82789A3B0E70CFD100C01C82 /* NstBoardIremLrog017.cpp in Sources */ = {isa = PBXBuildFile; fileRef = 8278985A0E70CFCC00C01C82 /* NstBoardIremLrog017.cpp */; };
		82789A3C0E70CFD100C01C82 /* NstBoardJalecoJf11.cpp in Sources */ = {isa = PBXBuildFile; fileRef = 8278985D0E70CFCC00C01C82 /* NstBoardJalecoJf11.cpp */; };
		82789A3D0E70CFD100C01C82 /* NstBoardJalecoJf13.cpp in Sources */ = {isa = PBXBuildFile; fileRef = 8278985F0E70CFCC00C01C82 /* NstBoardJalecoJf13.cpp */; };
		82789A3E0E70CFD100C01C82 /* NstBoardJalecoJf16.cpp in Sources */ = {isa = PBXBuildFile; fileRef = 827898610E70CFCC00C01C82 /* NstBoardJalecoJf16.cpp */; };
		82789A3F0E70CFD100C01C82 /* NstBoardJalecoJf17.cpp in Sources */ = {isa = PBXBuildFile; fileRef = 827898630E70CFCC00C01C82 /* NstBoardJalecoJf17.cpp */; };
		82789A400E70CFD100C01C82 /* NstBoardJalecoJf19.cpp in Sources */ = {isa = PBXBuildFile; fileRef = 827898650E70CFCC00C01C82 /* NstBoardJalecoJf19.cpp */; };
		82789A410E70CFD100C01C82 /* NstBoardJalecoSs88006.cpp in Sources */ = {isa = PBXBuildFile; fileRef = 827898670E70CFCC00C01C82 /* NstBoardJalecoSs88006.cpp */; };
		82789A420E70CFD100C01C82 /* NstBoardJyCompany.cpp in Sources */ = {isa = PBXBuildFile; fileRef = 8278986A0E70CFCC00C01C82 /* NstBoardJyCompany.cpp */; };
		82789A430E70CFD100C01C82 /* NstBoardKaiser.cpp in Sources */ = {isa = PBXBuildFile; fileRef = 8278986C0E70CFCC00C01C82 /* NstBoardKaiser.cpp */; };
		82789A440E70CFD100C01C82 /* NstBoardKasing.cpp in Sources */ = {isa = PBXBuildFile; fileRef = 8278986E0E70CFCC00C01C82 /* NstBoardKasing.cpp */; };
		82789A450E70CFD100C01C82 /* NstBoardKayH2288.cpp in Sources */ = {isa = PBXBuildFile; fileRef = 827898710E70CFCC00C01C82 /* NstBoardKayH2288.cpp */; };
		82789A460E70CFD100C01C82 /* NstBoardKayPandaPrince.cpp in Sources */ = {isa = PBXBuildFile; fileRef = 827898730E70CFCC00C01C82 /* NstBoardKayPandaPrince.cpp */; };
		82789A470E70CFD100C01C82 /* NstBoardKonamiVrc1.cpp in Sources */ = {isa = PBXBuildFile; fileRef = 827898760E70CFCC00C01C82 /* NstBoardKonamiVrc1.cpp */; };
		82789A480E70CFD100C01C82 /* NstBoardKonamiVrc2.cpp in Sources */ = {isa = PBXBuildFile; fileRef = 827898780E70CFCC00C01C82 /* NstBoardKonamiVrc2.cpp */; };
		82789A490E70CFD100C01C82 /* NstBoardKonamiVrc3.cpp in Sources */ = {isa = PBXBuildFile; fileRef = 8278987A0E70CFCC00C01C82 /* NstBoardKonamiVrc3.cpp */; };
		82789A4A0E70CFD100C01C82 /* NstBoardKonamiVrc4.cpp in Sources */ = {isa = PBXBuildFile; fileRef = 8278987C0E70CFCC00C01C82 /* NstBoardKonamiVrc4.cpp */; };
		82789A4B0E70CFD100C01C82 /* NstBoardKonamiVrc6.cpp in Sources */ = {isa = PBXBuildFile; fileRef = 8278987E0E70CFCC00C01C82 /* NstBoardKonamiVrc6.cpp */; };
		82789A4C0E70CFD100C01C82 /* NstBoardKonamiVrc7.cpp in Sources */ = {isa = PBXBuildFile; fileRef = 827898800E70CFCC00C01C82 /* NstBoardKonamiVrc7.cpp */; };
		82789A4D0E70CFD100C01C82 /* NstBoardKonamiVsSystem.cpp in Sources */ = {isa = PBXBuildFile; fileRef = 827898820E70CFCC00C01C82 /* NstBoardKonamiVsSystem.cpp */; };
		82789A4E0E70CFD100C01C82 /* NstBoardMagicSeries.cpp in Sources */ = {isa = PBXBuildFile; fileRef = 827898840E70CFCC00C01C82 /* NstBoardMagicSeries.cpp */; };
		82789A4F0E70CFD100C01C82 /* NstBoardMmc1.cpp in Sources */ = {isa = PBXBuildFile; fileRef = 827898860E70CFCC00C01C82 /* NstBoardMmc1.cpp */; };
		82789A500E70CFD100C01C82 /* NstBoardMmc2.cpp in Sources */ = {isa = PBXBuildFile; fileRef = 827898880E70CFCC00C01C82 /* NstBoardMmc2.cpp */; };
		82789A510E70CFD100C01C82 /* NstBoardMmc3.cpp in Sources */ = {isa = PBXBuildFile; fileRef = 8278988A0E70CFCC00C01C82 /* NstBoardMmc3.cpp */; };
		82789A520E70CFD100C01C82 /* NstBoardMmc4.cpp in Sources */ = {isa = PBXBuildFile; fileRef = 8278988C0E70CFCC00C01C82 /* NstBoardMmc4.cpp */; };
		82789A530E70CFD100C01C82 /* NstBoardMmc5.cpp in Sources */ = {isa = PBXBuildFile; fileRef = 8278988E0E70CFCC00C01C82 /* NstBoardMmc5.cpp */; };
		82789A540E70CFD100C01C82 /* NstBoardMmc6.cpp in Sources */ = {isa = PBXBuildFile; fileRef = 827898900E70CFCC00C01C82 /* NstBoardMmc6.cpp */; };
		82789A550E70CFD100C01C82 /* NstBoardNamcot163.cpp in Sources */ = {isa = PBXBuildFile; fileRef = 827898940E70CFCC00C01C82 /* NstBoardNamcot163.cpp */; };
		82789A560E70CFD100C01C82 /* NstBoardNamcot34xx.cpp in Sources */ = {isa = PBXBuildFile; fileRef = 827898960E70CFCC00C01C82 /* NstBoardNamcot34xx.cpp */; };
		82789A570E70CFD100C01C82 /* NstBoardNanjing.cpp in Sources */ = {isa = PBXBuildFile; fileRef = 827898980E70CFCC00C01C82 /* NstBoardNanjing.cpp */; };
		82789A580E70CFD100C01C82 /* NstBoardNihon.cpp in Sources */ = {isa = PBXBuildFile; fileRef = 8278989A0E70CFCC00C01C82 /* NstBoardNihon.cpp */; };
		82789A590E70CFD100C01C82 /* NstBoardNitra.cpp in Sources */ = {isa = PBXBuildFile; fileRef = 8278989C0E70CFCC00C01C82 /* NstBoardNitra.cpp */; };
		82789A5A0E70CFD100C01C82 /* NstBoardNtdec.cpp in Sources */ = {isa = PBXBuildFile; fileRef = 8278989F0E70CFCC00C01C82 /* NstBoardNtdec.cpp */; };
		82789A5B0E70CFD100C01C82 /* NstBoardOpenCorp.cpp in Sources */ = {isa = PBXBuildFile; fileRef = 827898A20E70CFCC00C01C82 /* NstBoardOpenCorp.cpp */; };
		82789A5C0E70CFD100C01C82 /* NstBoardQj.cpp in Sources */ = {isa = PBXBuildFile; fileRef = 827898A50E70CFCC00C01C82 /* NstBoardQj.cpp */; };
		82789A5D0E70CFD100C01C82 /* NstBoardRcm.cpp in Sources */ = {isa = PBXBuildFile; fileRef = 827898A70E70CFCC00C01C82 /* NstBoardRcm.cpp */; };
		82789A5E0E70CFD100C01C82 /* NstBoardRexSoftDb5z.cpp in Sources */ = {isa = PBXBuildFile; fileRef = 827898AA0E70CFCC00C01C82 /* NstBoardRexSoftDb5z.cpp */; };
		82789A5F0E70CFD100C01C82 /* NstBoardRexSoftSl1632.cpp in Sources */ = {isa = PBXBuildFile; fileRef = 827898AC0E70CFCC00C01C82 /* NstBoardRexSoftSl1632.cpp */; };
		82789A600E70CFD100C01C82 /* NstBoardRumbleStation.cpp in Sources */ = {isa = PBXBuildFile; fileRef = 827898AE0E70CFCC00C01C82 /* NstBoardRumbleStation.cpp */; };
		82789A610E70CFD100C01C82 /* NstBoardSachen74x374.cpp in Sources */ = {isa = PBXBuildFile; fileRef = 827898B10E70CFCD00C01C82 /* NstBoardSachen74x374.cpp */; };
		82789A620E70CFD100C01C82 /* NstBoardSachenS8259.cpp in Sources */ = {isa = PBXBuildFile; fileRef = 827898B30E70CFCD00C01C82 /* NstBoardSachenS8259.cpp */; };
		82789A630E70CFD100C01C82 /* NstBoardSachenSa0036.cpp in Sources */ = {isa = PBXBuildFile; fileRef = 827898B50E70CFCD00C01C82 /* NstBoardSachenSa0036.cpp */; };
		82789A640E70CFD100C01C82 /* NstBoardSachenSa0037.cpp in Sources */ = {isa = PBXBuildFile; fileRef = 827898B70E70CFCD00C01C82 /* NstBoardSachenSa0037.cpp */; };
		82789A650E70CFD100C01C82 /* NstBoardSachenSa72007.cpp in Sources */ = {isa = PBXBuildFile; fileRef = 827898B90E70CFCD00C01C82 /* NstBoardSachenSa72007.cpp */; };
		82789A660E70CFD100C01C82 /* NstBoardSachenSa72008.cpp in Sources */ = {isa = PBXBuildFile; fileRef = 827898BB0E70CFCD00C01C82 /* NstBoardSachenSa72008.cpp */; };
		82789A670E70CFD100C01C82 /* NstBoardSachenStreetHeroes.cpp in Sources */ = {isa = PBXBuildFile; fileRef = 827898BD0E70CFCD00C01C82 /* NstBoardSachenStreetHeroes.cpp */; };
		82789A680E70CFD100C01C82 /* NstBoardSachenTca01.cpp in Sources */ = {isa = PBXBuildFile; fileRef = 827898BF0E70CFCD00C01C82 /* NstBoardSachenTca01.cpp */; };
		82789A690E70CFD100C01C82 /* NstBoardSachenTcu.cpp in Sources */ = {isa = PBXBuildFile; fileRef = 827898C10E70CFCD00C01C82 /* NstBoardSachenTcu.cpp */; };
		82789A6A0E70CFD100C01C82 /* NstBoardSomeriTeamSl12.cpp in Sources */ = {isa = PBXBuildFile; fileRef = 827898C40E70CFCD00C01C82 /* NstBoardSomeriTeamSl12.cpp */; };
		82789A6B0E70CFD100C01C82 /* NstBoardSubor.cpp in Sources */ = {isa = PBXBuildFile; fileRef = 827898C60E70CFCD00C01C82 /* NstBoardSubor.cpp */; };
		82789A6C0E70CFD100C01C82 /* NstBoardSunsoft1.cpp in Sources */ = {isa = PBXBuildFile; fileRef = 827898C90E70CFCD00C01C82 /* NstBoardSunsoft1.cpp */; };
		82789A6D0E70CFD100C01C82 /* NstBoardSunsoft2.cpp in Sources */ = {isa = PBXBuildFile; fileRef = 827898CB0E70CFCD00C01C82 /* NstBoardSunsoft2.cpp */; };
		82789A6E0E70CFD100C01C82 /* NstBoardSunsoft3.cpp in Sources */ = {isa = PBXBuildFile; fileRef = 827898CD0E70CFCD00C01C82 /* NstBoardSunsoft3.cpp */; };
		82789A6F0E70CFD100C01C82 /* NstBoardSunsoft4.cpp in Sources */ = {isa = PBXBuildFile; fileRef = 827898CF0E70CFCD00C01C82 /* NstBoardSunsoft4.cpp */; };
		82789A700E70CFD100C01C82 /* NstBoardSunsoft5b.cpp in Sources */ = {isa = PBXBuildFile; fileRef = 827898D10E70CFCD00C01C82 /* NstBoardSunsoft5b.cpp */; };
		82789A710E70CFD100C01C82 /* NstBoardSunsoftDcs.cpp in Sources */ = {isa = PBXBuildFile; fileRef = 827898D30E70CFCD00C01C82 /* NstBoardSunsoftDcs.cpp */; };
		82789A720E70CFD100C01C82 /* NstBoardSunsoftFme7.cpp in Sources */ = {isa = PBXBuildFile; fileRef = 827898D50E70CFCD00C01C82 /* NstBoardSunsoftFme7.cpp */; };
		82789A730E70CFD100C01C82 /* NstBoardSuperGameBoogerman.cpp in Sources */ = {isa = PBXBuildFile; fileRef = 827898D80E70CFCD00C01C82 /* NstBoardSuperGameBoogerman.cpp */; };
		82789A740E70CFD100C01C82 /* NstBoardSuperGameLionKing.cpp in Sources */ = {isa = PBXBuildFile; fileRef = 827898DA0E70CFCD00C01C82 /* NstBoardSuperGameLionKing.cpp */; };
		82789A750E70CFD100C01C82 /* NstBoardSuperGamePocahontas2.cpp in Sources */ = {isa = PBXBuildFile; fileRef = 827898DC0E70CFCD00C01C82 /* NstBoardSuperGamePocahontas2.cpp */; };
		82789A760E70CFD100C01C82 /* NstBoardTaitoTc0190fmc.cpp in Sources */ = {isa = PBXBuildFile; fileRef = 827898E00E70CFCD00C01C82 /* NstBoardTaitoTc0190fmc.cpp */; };
		82789A770E70CFD100C01C82 /* NstBoardTaitoTc0190fmcPal16r4.cpp in Sources */ = {isa = PBXBuildFile; fileRef = 827898E20E70CFCD00C01C82 /* NstBoardTaitoTc0190fmcPal16r4.cpp */; };
		82789A780E70CFD100C01C82 /* NstBoardTaitoX1005.cpp in Sources */ = {isa = PBXBuildFile; fileRef = 827898E40E70CFCD00C01C82 /* NstBoardTaitoX1005.cpp */; };
		82789A790E70CFD100C01C82 /* NstBoardTaitoX1017.cpp in Sources */ = {isa = PBXBuildFile; fileRef = 827898E60E70CFCD00C01C82 /* NstBoardTaitoX1017.cpp */; };
		82789A7A0E70CFD100C01C82 /* NstBoardTengen.cpp in Sources */ = {isa = PBXBuildFile; fileRef = 827898E80E70CFCD00C01C82 /* NstBoardTengen.cpp */; };
		82789A7B0E70CFD100C01C82 /* NstBoardTengenRambo1.cpp in Sources */ = {isa = PBXBuildFile; fileRef = 827898EA0E70CFCD00C01C82 /* NstBoardTengenRambo1.cpp */; };
		82789A7C0E70CFD100C01C82 /* NstBoardTxc.cpp in Sources */ = {isa = PBXBuildFile; fileRef = 827898EC0E70CFCD00C01C82 /* NstBoardTxc.cpp */; };
		82789A7D0E70CFD100C01C82 /* NstBoardTxcMxmdhtwo.cpp in Sources */ = {isa = PBXBuildFile; fileRef = 827898EE0E70CFCD00C01C82 /* NstBoardTxcMxmdhtwo.cpp */; };
		82789A7E0E70CFD100C01C82 /* NstBoardTxcPoliceman.cpp in Sources */ = {isa = PBXBuildFile; fileRef = 827898F00E70CFCD00C01C82 /* NstBoardTxcPoliceman.cpp */; };
		82789A7F0E70CFD100C01C82 /* NstBoardTxcTw.cpp in Sources */ = {isa = PBXBuildFile; fileRef = 827898F20E70CFCD00C01C82 /* NstBoardTxcTw.cpp */; };
		82789A800E70CFD100C01C82 /* NstBoardTxRom.cpp in Sources */ = {isa = PBXBuildFile; fileRef = 827898F40E70CFCD00C01C82 /* NstBoardTxRom.cpp */; };
		82789A810E70CFD100C01C82 /* NstBoardUnlCc21.cpp in Sources */ = {isa = PBXBuildFile; fileRef = 827898F60E70CFCD00C01C82 /* NstBoardUnlCc21.cpp */; };
		82789A820E70CFD100C01C82 /* NstBoardUnlEdu2000.cpp in Sources */ = {isa = PBXBuildFile; fileRef = 827898F80E70CFCD00C01C82 /* NstBoardUnlEdu2000.cpp */; };
		82789A830E70CFD100C01C82 /* NstBoardUnlKingOfFighters96.cpp in Sources */ = {isa = PBXBuildFile; fileRef = 827898FA0E70CFCD00C01C82 /* NstBoardUnlKingOfFighters96.cpp */; };
		82789A840E70CFD100C01C82 /* NstBoardUnlKingOfFighters97.cpp in Sources */ = {isa = PBXBuildFile; fileRef = 827898FC0E70CFCD00C01C82 /* NstBoardUnlKingOfFighters97.cpp */; };
		82789A850E70CFD100C01C82 /* NstBoardUnlMortalKombat2.cpp in Sources */ = {isa = PBXBuildFile; fileRef = 827898FE0E70CFCD00C01C82 /* NstBoardUnlMortalKombat2.cpp */; };
		82789A860E70CFD100C01C82 /* NstBoardUnlSuperFighter3.cpp in Sources */ = {isa = PBXBuildFile; fileRef = 827899000E70CFCD00C01C82 /* NstBoardUnlSuperFighter3.cpp */; };
		82789A870E70CFD100C01C82 /* NstBoardUnlTf1201.cpp in Sources */ = {isa = PBXBuildFile; fileRef = 827899020E70CFCD00C01C82 /* NstBoardUnlTf1201.cpp */; };
		82789A880E70CFD100C01C82 /* NstBoardUnlWorldHero.cpp in Sources */ = {isa = PBXBuildFile; fileRef = 827899040E70CFCD00C01C82 /* NstBoardUnlWorldHero.cpp */; };
		82789A890E70CFD100C01C82 /* NstBoardUnlXzy.cpp in Sources */ = {isa = PBXBuildFile; fileRef = 827899060E70CFCD00C01C82 /* NstBoardUnlXzy.cpp */; };
		82789A8A0E70CFD100C01C82 /* NstBoardUxRom.cpp in Sources */ = {isa = PBXBuildFile; fileRef = 827899080E70CFCD00C01C82 /* NstBoardUxRom.cpp */; };
		82789A8B0E70CFD100C01C82 /* NstBoardVsSystem.cpp in Sources */ = {isa = PBXBuildFile; fileRef = 8278990A0E70CFCD00C01C82 /* NstBoardVsSystem.cpp */; };
		82789A8C0E70CFD100C01C82 /* NstBoardWaixing.cpp in Sources */ = {isa = PBXBuildFile; fileRef = 8278990C0E70CFCD00C01C82 /* NstBoardWaixing.cpp */; };
		82789A8D0E70CFD100C01C82 /* NstBoardWaixingFfv.cpp in Sources */ = {isa = PBXBuildFile; fileRef = 8278990E0E70CFCD00C01C82 /* NstBoardWaixingFfv.cpp */; };
		82789A8E0E70CFD100C01C82 /* NstBoardWaixingPs2.cpp in Sources */ = {isa = PBXBuildFile; fileRef = 827899100E70CFCD00C01C82 /* NstBoardWaixingPs2.cpp */; };
		82789A8F0E70CFD100C01C82 /* NstBoardWaixingSecurity.cpp in Sources */ = {isa = PBXBuildFile; fileRef = 827899120E70CFCD00C01C82 /* NstBoardWaixingSecurity.cpp */; };
		82789A900E70CFD100C01C82 /* NstBoardWaixingSgz.cpp in Sources */ = {isa = PBXBuildFile; fileRef = 827899140E70CFCD00C01C82 /* NstBoardWaixingSgz.cpp */; };
		82789A910E70CFD100C01C82 /* NstBoardWaixingSgzlz.cpp in Sources */ = {isa = PBXBuildFile; fileRef = 827899160E70CFCD00C01C82 /* NstBoardWaixingSgzlz.cpp */; };
		82789A920E70CFD100C01C82 /* NstBoardWaixingSh2.cpp in Sources */ = {isa = PBXBuildFile; fileRef = 827899180E70CFCD00C01C82 /* NstBoardWaixingSh2.cpp */; };
		82789A930E70CFD100C01C82 /* NstBoardWaixingZs.cpp in Sources */ = {isa = PBXBuildFile; fileRef = 8278991A0E70CFCD00C01C82 /* NstBoardWaixingZs.cpp */; };
		82789A940E70CFD100C01C82 /* NstBoardWhirlwind.cpp in Sources */ = {isa = PBXBuildFile; fileRef = 8278991C0E70CFCD00C01C82 /* NstBoardWhirlwind.cpp */; };
		82789A950E70CFD100C01C82 /* NstBoardZz.cpp in Sources */ = {isa = PBXBuildFile; fileRef = 8278991E0E70CFCD00C01C82 /* NstBoardZz.cpp */; };
		82789A960E70CFD100C01C82 /* NstDatabase.xml in Resources */ = {isa = PBXBuildFile; fileRef = 827899210E70CFCD00C01C82 /* NstDatabase.xml */; };
		82789A970E70CFD100C01C82 /* NstInpAdapter.cpp in Sources */ = {isa = PBXBuildFile; fileRef = 827899230E70CFCD00C01C82 /* NstInpAdapter.cpp */; };
		82789A980E70CFD100C01C82 /* NstInpBandaiHyperShot.cpp in Sources */ = {isa = PBXBuildFile; fileRef = 827899250E70CFCD00C01C82 /* NstInpBandaiHyperShot.cpp */; };
		82789A990E70CFD100C01C82 /* NstInpBarcodeWorld.cpp in Sources */ = {isa = PBXBuildFile; fileRef = 827899270E70CFCD00C01C82 /* NstInpBarcodeWorld.cpp */; };
		82789A9A0E70CFD100C01C82 /* NstInpCrazyClimber.cpp in Sources */ = {isa = PBXBuildFile; fileRef = 827899290E70CFCE00C01C82 /* NstInpCrazyClimber.cpp */; };
		82789A9B0E70CFD100C01C82 /* NstInpDoremikkoKeyboard.cpp in Sources */ = {isa = PBXBuildFile; fileRef = 8278992C0E70CFCE00C01C82 /* NstInpDoremikkoKeyboard.cpp */; };
		82789A9C0E70CFD100C01C82 /* NstInpExcitingBoxing.cpp in Sources */ = {isa = PBXBuildFile; fileRef = 8278992E0E70CFCE00C01C82 /* NstInpExcitingBoxing.cpp */; };
		82789A9D0E70CFD100C01C82 /* NstInpFamilyKeyboard.cpp in Sources */ = {isa = PBXBuildFile; fileRef = 827899300E70CFCE00C01C82 /* NstInpFamilyKeyboard.cpp */; };
		82789A9E0E70CFD100C01C82 /* NstInpFamilyTrainer.cpp in Sources */ = {isa = PBXBuildFile; fileRef = 827899320E70CFCE00C01C82 /* NstInpFamilyTrainer.cpp */; };
		82789A9F0E70CFD100C01C82 /* NstInpHoriTrack.cpp in Sources */ = {isa = PBXBuildFile; fileRef = 827899340E70CFCE00C01C82 /* NstInpHoriTrack.cpp */; };
		82789AA00E70CFD100C01C82 /* NstInpKonamiHyperShot.cpp in Sources */ = {isa = PBXBuildFile; fileRef = 827899360E70CFCE00C01C82 /* NstInpKonamiHyperShot.cpp */; };
		82789AA10E70CFD100C01C82 /* NstInpMahjong.cpp in Sources */ = {isa = PBXBuildFile; fileRef = 827899380E70CFCE00C01C82 /* NstInpMahjong.cpp */; };
		82789AA20E70CFD100C01C82 /* NstInpMouse.cpp in Sources */ = {isa = PBXBuildFile; fileRef = 8278993A0E70CFCE00C01C82 /* NstInpMouse.cpp */; };
		82789AA30E70CFD100C01C82 /* NstInpOekaKidsTablet.cpp in Sources */ = {isa = PBXBuildFile; fileRef = 8278993C0E70CFCE00C01C82 /* NstInpOekaKidsTablet.cpp */; };
		82789AA40E70CFD100C01C82 /* NstInpPachinko.cpp in Sources */ = {isa = PBXBuildFile; fileRef = 8278993E0E70CFCE00C01C82 /* NstInpPachinko.cpp */; };
		82789AA50E70CFD100C01C82 /* NstInpPad.cpp in Sources */ = {isa = PBXBuildFile; fileRef = 827899400E70CFCE00C01C82 /* NstInpPad.cpp */; };
		82789AA60E70CFD100C01C82 /* NstInpPaddle.cpp in Sources */ = {isa = PBXBuildFile; fileRef = 827899420E70CFCE00C01C82 /* NstInpPaddle.cpp */; };
		82789AA70E70CFD100C01C82 /* NstInpPartyTap.cpp in Sources */ = {isa = PBXBuildFile; fileRef = 827899440E70CFCE00C01C82 /* NstInpPartyTap.cpp */; };
		82789AA80E70CFD100C01C82 /* NstInpPokkunMoguraa.cpp in Sources */ = {isa = PBXBuildFile; fileRef = 827899460E70CFCE00C01C82 /* NstInpPokkunMoguraa.cpp */; };
		82789AA90E70CFD100C01C82 /* NstInpPowerGlove.cpp in Sources */ = {isa = PBXBuildFile; fileRef = 827899480E70CFCE00C01C82 /* NstInpPowerGlove.cpp */; };
		82789AAA0E70CFD100C01C82 /* NstInpPowerPad.cpp in Sources */ = {isa = PBXBuildFile; fileRef = 8278994A0E70CFCE00C01C82 /* NstInpPowerPad.cpp */; };
		82789AAB0E70CFD100C01C82 /* NstInpRob.cpp in Sources */ = {isa = PBXBuildFile; fileRef = 8278994C0E70CFCE00C01C82 /* NstInpRob.cpp */; };
		82789AAC0E70CFD100C01C82 /* NstInpSuborKeyboard.cpp in Sources */ = {isa = PBXBuildFile; fileRef = 8278994E0E70CFCE00C01C82 /* NstInpSuborKeyboard.cpp */; };
		82789AAD0E70CFD100C01C82 /* NstInpTopRider.cpp in Sources */ = {isa = PBXBuildFile; fileRef = 827899500E70CFCE00C01C82 /* NstInpTopRider.cpp */; };
		82789AAE0E70CFD100C01C82 /* NstInpTurboFile.cpp in Sources */ = {isa = PBXBuildFile; fileRef = 827899520E70CFCE00C01C82 /* NstInpTurboFile.cpp */; };
		82789AAF0E70CFD100C01C82 /* NstInpZapper.cpp in Sources */ = {isa = PBXBuildFile; fileRef = 827899540E70CFCE00C01C82 /* NstInpZapper.cpp */; };
		82789AB00E70CFD100C01C82 /* NstApu.cpp in Sources */ = {isa = PBXBuildFile; fileRef = 827899560E70CFCE00C01C82 /* NstApu.cpp */; };
		82789AB10E70CFD100C01C82 /* NstAssert.cpp in Sources */ = {isa = PBXBuildFile; fileRef = 827899580E70CFCE00C01C82 /* NstAssert.cpp */; };
		82789AB20E70CFD100C01C82 /* NstCartridge.cpp in Sources */ = {isa = PBXBuildFile; fileRef = 8278995C0E70CFCE00C01C82 /* NstCartridge.cpp */; };
		82789AB30E70CFD100C01C82 /* NstCartridgeInes.cpp in Sources */ = {isa = PBXBuildFile; fileRef = 8278995E0E70CFCE00C01C82 /* NstCartridgeInes.cpp */; };
		82789AB40E70CFD100C01C82 /* NstCartridgeRomset.cpp in Sources */ = {isa = PBXBuildFile; fileRef = 827899600E70CFCE00C01C82 /* NstCartridgeRomset.cpp */; };
		82789AB50E70CFD100C01C82 /* NstCartridgeUnif.cpp in Sources */ = {isa = PBXBuildFile; fileRef = 827899620E70CFCE00C01C82 /* NstCartridgeUnif.cpp */; };
		82789AB60E70CFD100C01C82 /* NstCheats.cpp in Sources */ = {isa = PBXBuildFile; fileRef = 827899640E70CFCE00C01C82 /* NstCheats.cpp */; };
		82789AB70E70CFD100C01C82 /* NstChecksum.cpp in Sources */ = {isa = PBXBuildFile; fileRef = 827899660E70CFCE00C01C82 /* NstChecksum.cpp */; };
		82789AB80E70CFD100C01C82 /* NstChips.cpp in Sources */ = {isa = PBXBuildFile; fileRef = 827899680E70CFCE00C01C82 /* NstChips.cpp */; };
		82789AB90E70CFD100C01C82 /* NstCore.cpp in Sources */ = {isa = PBXBuildFile; fileRef = 8278996B0E70CFCF00C01C82 /* NstCore.cpp */; };
		82789ABA0E70CFD100C01C82 /* NstCpu.cpp in Sources */ = {isa = PBXBuildFile; fileRef = 8278996D0E70CFCF00C01C82 /* NstCpu.cpp */; };
		82789ABB0E70CFD100C01C82 /* NstCrc32.cpp in Sources */ = {isa = PBXBuildFile; fileRef = 8278996F0E70CFCF00C01C82 /* NstCrc32.cpp */; };
		82789ABC0E70CFD100C01C82 /* NstFds.cpp in Sources */ = {isa = PBXBuildFile; fileRef = 827899720E70CFCF00C01C82 /* NstFds.cpp */; };
		82789ABD0E70CFD100C01C82 /* NstFile.cpp in Sources */ = {isa = PBXBuildFile; fileRef = 827899740E70CFCF00C01C82 /* NstFile.cpp */; };
		82789ABE0E70CFD100C01C82 /* NstImage.cpp in Sources */ = {isa = PBXBuildFile; fileRef = 827899780E70CFCF00C01C82 /* NstImage.cpp */; };
		82789ABF0E70CFD100C01C82 /* NstImageDatabase.cpp in Sources */ = {isa = PBXBuildFile; fileRef = 8278997A0E70CFCF00C01C82 /* NstImageDatabase.cpp */; };
		82789AC00E70CFD100C01C82 /* NstLog.cpp in Sources */ = {isa = PBXBuildFile; fileRef = 827899800E70CFCF00C01C82 /* NstLog.cpp */; };
		82789AC10E70CFD100C01C82 /* NstMachine.cpp in Sources */ = {isa = PBXBuildFile; fileRef = 827899820E70CFCF00C01C82 /* NstMachine.cpp */; };
		82789AC20E70CFD100C01C82 /* NstMemory.cpp in Sources */ = {isa = PBXBuildFile; fileRef = 827899840E70CFCF00C01C82 /* NstMemory.cpp */; };
		82789AC30E70CFD100C01C82 /* NstNsf.cpp in Sources */ = {isa = PBXBuildFile; fileRef = 827899860E70CFCF00C01C82 /* NstNsf.cpp */; };
		82789AC40E70CFD100C01C82 /* NstPatcher.cpp in Sources */ = {isa = PBXBuildFile; fileRef = 827899880E70CFD000C01C82 /* NstPatcher.cpp */; };
		82789AC50E70CFD100C01C82 /* NstPatcherIps.cpp in Sources */ = {isa = PBXBuildFile; fileRef = 8278998A0E70CFD000C01C82 /* NstPatcherIps.cpp */; };
		82789AC60E70CFD100C01C82 /* NstPatcherUps.cpp in Sources */ = {isa = PBXBuildFile; fileRef = 8278998C0E70CFD000C01C82 /* NstPatcherUps.cpp */; };
		82789AC70E70CFD100C01C82 /* NstPins.cpp in Sources */ = {isa = PBXBuildFile; fileRef = 8278998E0E70CFD000C01C82 /* NstPins.cpp */; };
		82789AC80E70CFD100C01C82 /* NstPpu.cpp in Sources */ = {isa = PBXBuildFile; fileRef = 827899900E70CFD000C01C82 /* NstPpu.cpp */; };
		82789AC90E70CFD100C01C82 /* NstProperties.cpp in Sources */ = {isa = PBXBuildFile; fileRef = 827899920E70CFD000C01C82 /* NstProperties.cpp */; };
		82789ACA0E70CFD100C01C82 /* NstRam.cpp in Sources */ = {isa = PBXBuildFile; fileRef = 827899940E70CFD000C01C82 /* NstRam.cpp */; };
		82789ACB0E70CFD100C01C82 /* NstSha1.cpp in Sources */ = {isa = PBXBuildFile; fileRef = 827899960E70CFD000C01C82 /* NstSha1.cpp */; };
		82789ACC0E70CFD100C01C82 /* NstSoundPcm.cpp in Sources */ = {isa = PBXBuildFile; fileRef = 827899980E70CFD000C01C82 /* NstSoundPcm.cpp */; };
		82789ACD0E70CFD100C01C82 /* NstSoundPlayer.cpp in Sources */ = {isa = PBXBuildFile; fileRef = 8278999A0E70CFD000C01C82 /* NstSoundPlayer.cpp */; };
		82789ACE0E70CFD100C01C82 /* NstSoundRenderer.cpp in Sources */ = {isa = PBXBuildFile; fileRef = 8278999C0E70CFD000C01C82 /* NstSoundRenderer.cpp */; };
		82789ACF0E70CFD100C01C82 /* NstSoundRenderer.inl in Resources */ = {isa = PBXBuildFile; fileRef = 8278999E0E70CFD100C01C82 /* NstSoundRenderer.inl */; };
		82789AD00E70CFD100C01C82 /* NstState.cpp in Sources */ = {isa = PBXBuildFile; fileRef = 8278999F0E70CFD100C01C82 /* NstState.cpp */; };
		82789AD10E70CFD100C01C82 /* NstStream.cpp in Sources */ = {isa = PBXBuildFile; fileRef = 827899A10E70CFD100C01C82 /* NstStream.cpp */; };
		82789AD20E70CFD100C01C82 /* NstTracker.cpp in Sources */ = {isa = PBXBuildFile; fileRef = 827899A30E70CFD100C01C82 /* NstTracker.cpp */; };
		82789AD30E70CFD100C01C82 /* NstTrackerMovie.cpp in Sources */ = {isa = PBXBuildFile; fileRef = 827899A50E70CFD100C01C82 /* NstTrackerMovie.cpp */; };
		82789AD40E70CFD100C01C82 /* NstTrackerRewinder.cpp in Sources */ = {isa = PBXBuildFile; fileRef = 827899A70E70CFD100C01C82 /* NstTrackerRewinder.cpp */; };
		82789AD50E70CFD100C01C82 /* NstVector.cpp in Sources */ = {isa = PBXBuildFile; fileRef = 827899A90E70CFD100C01C82 /* NstVector.cpp */; };
		82789AD60E70CFD100C01C82 /* NstVideoFilter2xSaI.cpp in Sources */ = {isa = PBXBuildFile; fileRef = 827899AB0E70CFD100C01C82 /* NstVideoFilter2xSaI.cpp */; };
		82789AD70E70CFD100C01C82 /* NstVideoFilterHq2x.inl in Resources */ = {isa = PBXBuildFile; fileRef = 827899AD0E70CFD100C01C82 /* NstVideoFilterHq2x.inl */; };
		82789AD80E70CFD100C01C82 /* NstVideoFilterHq3x.inl in Resources */ = {isa = PBXBuildFile; fileRef = 827899AE0E70CFD100C01C82 /* NstVideoFilterHq3x.inl */; };
		82789AD90E70CFD100C01C82 /* NstVideoFilterHq4x.inl in Resources */ = {isa = PBXBuildFile; fileRef = 827899AF0E70CFD100C01C82 /* NstVideoFilterHq4x.inl */; };
		82789ADA0E70CFD100C01C82 /* NstVideoFilterHqX.cpp in Sources */ = {isa = PBXBuildFile; fileRef = 827899B00E70CFD100C01C82 /* NstVideoFilterHqX.cpp */; };
		82789ADB0E70CFD100C01C82 /* NstVideoFilterNone.cpp in Sources */ = {isa = PBXBuildFile; fileRef = 827899B20E70CFD100C01C82 /* NstVideoFilterNone.cpp */; };
		82789ADC0E70CFD100C01C82 /* NstVideoFilterNtsc.cpp in Sources */ = {isa = PBXBuildFile; fileRef = 827899B40E70CFD100C01C82 /* NstVideoFilterNtsc.cpp */; };
		82789ADD0E70CFD100C01C82 /* NstVideoFilterNtscCfg.c in Sources */ = {isa = PBXBuildFile; fileRef = 827899B60E70CFD100C01C82 /* NstVideoFilterNtscCfg.c */; };
		82789ADE0E70CFD100C01C82 /* NstVideoFilterScaleX.cpp in Sources */ = {isa = PBXBuildFile; fileRef = 827899B70E70CFD100C01C82 /* NstVideoFilterScaleX.cpp */; };
		82789ADF0E70CFD100C01C82 /* NstVideoRenderer.cpp in Sources */ = {isa = PBXBuildFile; fileRef = 827899B90E70CFD100C01C82 /* NstVideoRenderer.cpp */; };
		82789AE00E70CFD100C01C82 /* NstVideoScreen.cpp in Sources */ = {isa = PBXBuildFile; fileRef = 827899BB0E70CFD100C01C82 /* NstVideoScreen.cpp */; };
		82789AE10E70CFD100C01C82 /* NstXml.cpp in Sources */ = {isa = PBXBuildFile; fileRef = 827899BD0E70CFD100C01C82 /* NstXml.cpp */; };
		82789AE20E70CFD100C01C82 /* NstZlib.cpp in Sources */ = {isa = PBXBuildFile; fileRef = 827899BF0E70CFD100C01C82 /* NstZlib.cpp */; };
		82789AE30E70CFD100C01C82 /* NstVsRbiBaseball.cpp in Sources */ = {isa = PBXBuildFile; fileRef = 827899C20E70CFD100C01C82 /* NstVsRbiBaseball.cpp */; };
		82789AE40E70CFD100C01C82 /* NstVsSuperXevious.cpp in Sources */ = {isa = PBXBuildFile; fileRef = 827899C40E70CFD100C01C82 /* NstVsSuperXevious.cpp */; };
		82789AE50E70CFD100C01C82 /* NstVsSystem.cpp in Sources */ = {isa = PBXBuildFile; fileRef = 827899C60E70CFD100C01C82 /* NstVsSystem.cpp */; };
		82789AE60E70CFD100C01C82 /* NstVsTkoBoxing.cpp in Sources */ = {isa = PBXBuildFile; fileRef = 827899C80E70CFD100C01C82 /* NstVsTkoBoxing.cpp */; };
		82789AFF0E70D06700C01C82 /* changes.txt in Resources */ = {isa = PBXBuildFile; fileRef = 82789AEF0E70D06700C01C82 /* changes.txt */; };
		82789B010E70D06700C01C82 /* license.txt in Resources */ = {isa = PBXBuildFile; fileRef = 82789AF20E70D06700C01C82 /* license.txt */; };
		82789B020E70D06700C01C82 /* nes_ntsc.inl in Resources */ = {isa = PBXBuildFile; fileRef = 82789AF40E70D06700C01C82 /* nes_ntsc.inl */; };
		82789B030E70D06700C01C82 /* nes_ntsc.txt in Resources */ = {isa = PBXBuildFile; fileRef = 82789AF50E70D06700C01C82 /* nes_ntsc.txt */; };
		82789B040E70D06700C01C82 /* readme.txt in Resources */ = {isa = PBXBuildFile; fileRef = 82789AF80E70D06700C01C82 /* readme.txt */; };
		82789B260E70D0B300C01C82 /* adler32.c in Sources */ = {isa = PBXBuildFile; fileRef = 82789B0D0E70D0B200C01C82 /* adler32.c */; };
		82789B270E70D0B300C01C82 /* algorithm.txt in Resources */ = {isa = PBXBuildFile; fileRef = 82789B0E0E70D0B300C01C82 /* algorithm.txt */; };
		82789B280E70D0B300C01C82 /* compress.c in Sources */ = {isa = PBXBuildFile; fileRef = 82789B0F0E70D0B300C01C82 /* compress.c */; };
		82789B290E70D0B300C01C82 /* crc32.c in Sources */ = {isa = PBXBuildFile; fileRef = 82789B100E70D0B300C01C82 /* crc32.c */; };
		82789B2A0E70D0B300C01C82 /* deflate.c in Sources */ = {isa = PBXBuildFile; fileRef = 82789B120E70D0B300C01C82 /* deflate.c */; };
		82789B2B0E70D0B300C01C82 /* gzio.c in Sources */ = {isa = PBXBuildFile; fileRef = 82789B140E70D0B300C01C82 /* gzio.c */; };
		82789B2C0E70D0B300C01C82 /* infback.c in Sources */ = {isa = PBXBuildFile; fileRef = 82789B150E70D0B300C01C82 /* infback.c */; };
		82789B2D0E70D0B300C01C82 /* inffast.c in Sources */ = {isa = PBXBuildFile; fileRef = 82789B160E70D0B300C01C82 /* inffast.c */; };
		82789B2E0E70D0B300C01C82 /* inflate.c in Sources */ = {isa = PBXBuildFile; fileRef = 82789B190E70D0B300C01C82 /* inflate.c */; };
		82789B2F0E70D0B300C01C82 /* inftrees.c in Sources */ = {isa = PBXBuildFile; fileRef = 82789B1B0E70D0B300C01C82 /* inftrees.c */; };
		82789B300E70D0B300C01C82 /* minigzip.c in Sources */ = {isa = PBXBuildFile; fileRef = 82789B1D0E70D0B300C01C82 /* minigzip.c */; };
		82789B310E70D0B300C01C82 /* trees.c in Sources */ = {isa = PBXBuildFile; fileRef = 82789B1E0E70D0B300C01C82 /* trees.c */; };
		82789B320E70D0B300C01C82 /* uncompr.c in Sources */ = {isa = PBXBuildFile; fileRef = 82789B200E70D0B300C01C82 /* uncompr.c */; };
		82789B330E70D0B300C01C82 /* zutil.c in Sources */ = {isa = PBXBuildFile; fileRef = 82789B240E70D0B300C01C82 /* zutil.c */; };
		82789B710E70D27D00C01C82 /* NESGameEmu.mm in Sources */ = {isa = PBXBuildFile; fileRef = 82789B700E70D27D00C01C82 /* NESGameEmu.mm */; };
		82798BE60E85CC65001DCA93 /* OpenNestopia.icns in Resources */ = {isa = PBXBuildFile; fileRef = 82798BE50E85CC65001DCA93 /* OpenNestopia.icns */; };
		82C5EDE70F0C4CE70019E2DC /* NstApiRam.cpp in Sources */ = {isa = PBXBuildFile; fileRef = 82C5EDE60F0C4CE70019E2DC /* NstApiRam.cpp */; };
		82C9CA720F0847310071460B /* dsa_pub.pem in Resources */ = {isa = PBXBuildFile; fileRef = 82C9CA710F0847310071460B /* dsa_pub.pem */; };
		82CAFDD50FEDD8F100CCDC7E /* config.yaml in CopyFiles */ = {isa = PBXBuildFile; fileRef = 82CAFA890FED9C6B00CCDC7E /* config.yaml */; };
		82F3642F0F51FB4A001495F6 /* NESGameEmu+NESFeatures.mm in Sources */ = {isa = PBXBuildFile; fileRef = 82F3642E0F51FB4A001495F6 /* NESGameEmu+NESFeatures.mm */; };
		8D5B49B0048680CD000E48DA /* InfoPlist.strings in Resources */ = {isa = PBXBuildFile; fileRef = 089C167DFE841241C02AAC07 /* InfoPlist.strings */; };
		8D5B49B4048680CD000E48DA /* Cocoa.framework in Frameworks */ = {isa = PBXBuildFile; fileRef = 1058C7ADFEA557BF11CA2CBB /* Cocoa.framework */; };
		C6296AA20FCECA2C004F84C4 /* NESGameController.m in Sources */ = {isa = PBXBuildFile; fileRef = C6296AA10FCECA2C004F84C4 /* NESGameController.m */; };
		C6296C600FCEEDF8004F84C4 /* NESAdvancedPreference.m in Sources */ = {isa = PBXBuildFile; fileRef = C6296C5F0FCEEDF8004F84C4 /* NESAdvancedPreference.m */; };
		C6296C620FCEEE45004F84C4 /* AdvancedPreference.xib in Resources */ = {isa = PBXBuildFile; fileRef = C6296C610FCEEE45004F84C4 /* AdvancedPreference.xib */; };
/* End PBXBuildFile section */

/* Begin PBXContainerItemProxy section */
		37372B13102511E2006ADD56 /* PBXContainerItemProxy */ = {
			isa = PBXContainerItemProxy;
			containerPortal = 82444BC40F512685007C171B /* OpenEmu.xcodeproj */;
			proxyType = 2;
			remoteGlobalIDString = 3887A7F61024D1F9000FC4CF;
			remoteInfo = OESaveStateQLPlugin;
		};
		82444BCC0F512685007C171B /* PBXContainerItemProxy */ = {
			isa = PBXContainerItemProxy;
			containerPortal = 82444BC40F512685007C171B /* OpenEmu.xcodeproj */;
			proxyType = 2;
			remoteGlobalIDString = 8D15AC370486D014006FF6A4;
			remoteInfo = OpenEmu;
		};
		82444BD00F512685007C171B /* PBXContainerItemProxy */ = {
<<<<<<< HEAD
=======
			isa = PBXContainerItemProxy;
			containerPortal = 82444BC40F512685007C171B /* OpenEmu.xcodeproj */;
			proxyType = 2;
			remoteGlobalIDString = 82444BA10F51256C007C171B;
			remoteInfo = OpenEmuBase;
		};
		8264167913EDC4A800591582 /* PBXContainerItemProxy */ = {
>>>>>>> 73db4be3
			isa = PBXContainerItemProxy;
			containerPortal = 82444BC40F512685007C171B /* OpenEmu.xcodeproj */;
			proxyType = 2;
			remoteGlobalIDString = C646574813771F12002A4F70;
			remoteInfo = "GameBoy Advance";
		};
		82C9CA650F0846DA0071460B /* PBXContainerItemProxy */ = {
			isa = PBXContainerItemProxy;
			containerPortal = 089C1669FE841209C02AAC07 /* Project object */;
			proxyType = 1;
			remoteGlobalIDString = 8D5B49AC048680CD000E48DA;
			remoteInfo = Nestopia;
		};
		82D814EA0F1D81D300EF8CF5 /* PBXContainerItemProxy */ = {
			isa = PBXContainerItemProxy;
			containerPortal = 089C1669FE841209C02AAC07 /* Project object */;
			proxyType = 1;
			remoteGlobalIDString = 8D5B49AC048680CD000E48DA;
			remoteInfo = Nestopia;
		};
<<<<<<< HEAD
		8317CA0F140E3AAB0050C8A8 /* PBXContainerItemProxy */ = {
			isa = PBXContainerItemProxy;
			containerPortal = 82444BC40F512685007C171B /* OpenEmu.xcodeproj */;
			proxyType = 2;
			remoteGlobalIDString = C646574813771F12002A4F70;
			remoteInfo = "GameBoy Advance";
		};
		83DB70AE1442F01200850CD8 /* PBXContainerItemProxy */ = {
			isa = PBXContainerItemProxy;
			containerPortal = 82444BC40F512685007C171B /* OpenEmu.xcodeproj */;
			proxyType = 2;
			remoteGlobalIDString = 1415540F1442B3B300A01683;
			remoteInfo = N64;
		};
=======
>>>>>>> 73db4be3
		C62A2603116F08760003DEE4 /* PBXContainerItemProxy */ = {
			isa = PBXContainerItemProxy;
			containerPortal = 82444BC40F512685007C171B /* OpenEmu.xcodeproj */;
			proxyType = 2;
			remoteGlobalIDString = 1BEF2A9411682A530090F72B;
			remoteInfo = OpenEmuHelperApp;
		};
		C6480FE11364A4BB0094FA33 /* PBXContainerItemProxy */ = {
			isa = PBXContainerItemProxy;
			containerPortal = 82444BC40F512685007C171B /* OpenEmu.xcodeproj */;
			proxyType = 2;
			remoteGlobalIDString = C6480FC113648F670094FA33;
			remoteInfo = SuperNES;
		};
		C64BB0B11364837C00C1AB23 /* PBXContainerItemProxy */ = {
			isa = PBXContainerItemProxy;
			containerPortal = 82444BC40F512685007C171B /* OpenEmu.xcodeproj */;
			proxyType = 2;
			remoteGlobalIDString = C6711807136367240034379A;
			remoteInfo = OpenEmuSystem;
		};
		C64BB0B31364837C00C1AB23 /* PBXContainerItemProxy */ = {
			isa = PBXContainerItemProxy;
			containerPortal = 82444BC40F512685007C171B /* OpenEmu.xcodeproj */;
			proxyType = 2;
			remoteGlobalIDString = C671180F136368330034379A;
			remoteInfo = SegaMasterSystem;
		};
		C64BB0B51364837C00C1AB23 /* PBXContainerItemProxy */ = {
			isa = PBXContainerItemProxy;
			containerPortal = 82444BC40F512685007C171B /* OpenEmu.xcodeproj */;
			proxyType = 2;
			remoteGlobalIDString = C64BB08D136478E600C1AB23;
			remoteInfo = NES;
		};
		C689A5D40FE4647900885BC3 /* PBXContainerItemProxy */ = {
			isa = PBXContainerItemProxy;
			containerPortal = 82444BC40F512685007C171B /* OpenEmu.xcodeproj */;
			proxyType = 1;
			remoteGlobalIDString = 82444BA00F51256C007C171B;
			remoteInfo = OpenEmuBase;
		};
		C6B3E6A2136525EB00D34947 /* PBXContainerItemProxy */ = {
			isa = PBXContainerItemProxy;
			containerPortal = 82444BC40F512685007C171B /* OpenEmu.xcodeproj */;
			proxyType = 2;
			remoteGlobalIDString = C6B947AF1364ECA600A425F0;
			remoteInfo = GameBoy;
		};
		C6B3E6A4136525EB00D34947 /* PBXContainerItemProxy */ = {
			isa = PBXContainerItemProxy;
			containerPortal = 82444BC40F512685007C171B /* OpenEmu.xcodeproj */;
			proxyType = 2;
			remoteGlobalIDString = C6B947E61365080B00A425F0;
			remoteInfo = Genesis;
		};
/* End PBXContainerItemProxy section */

/* Begin PBXCopyFilesBuildPhase section */
		82444C700F512941007C171B /* CopyFiles */ = {
			isa = PBXCopyFilesBuildPhase;
			buildActionMask = 2147483647;
			dstPath = "";
			dstSubfolderSpec = 10;
			files = (
			);
			runOnlyForDeploymentPostprocessing = 0;
		};
		82CAFA960FED9CAF00CCDC7E /* CopyFiles */ = {
			isa = PBXCopyFilesBuildPhase;
			buildActionMask = 2147483647;
			dstPath = "";
			dstSubfolderSpec = 16;
			files = (
				82CAFDD50FEDD8F100CCDC7E /* config.yaml in CopyFiles */,
			);
			runOnlyForDeploymentPostprocessing = 0;
		};
/* End PBXCopyFilesBuildPhase section */

/* Begin PBXFileReference section */
		089C1672FE841209C02AAC07 /* Foundation.framework */ = {isa = PBXFileReference; lastKnownFileType = wrapper.framework; name = Foundation.framework; path = /System/Library/Frameworks/Foundation.framework; sourceTree = "<absolute>"; };
		089C167EFE841241C02AAC07 /* English */ = {isa = PBXFileReference; fileEncoding = 10; lastKnownFileType = text.plist.strings; name = English; path = English.lproj/InfoPlist.strings; sourceTree = "<group>"; };
		089C167FFE841241C02AAC07 /* AppKit.framework */ = {isa = PBXFileReference; lastKnownFileType = wrapper.framework; name = AppKit.framework; path = /System/Library/Frameworks/AppKit.framework; sourceTree = "<absolute>"; };
		1058C7ADFEA557BF11CA2CBB /* Cocoa.framework */ = {isa = PBXFileReference; lastKnownFileType = wrapper.framework; name = Cocoa.framework; path = /System/Library/Frameworks/Cocoa.framework; sourceTree = "<absolute>"; };
		32DBCF630370AF2F00C91783 /* Nestopia_Prefix.pch */ = {isa = PBXFileReference; fileEncoding = 4; lastKnownFileType = sourcecode.c.h; path = Nestopia_Prefix.pch; sourceTree = "<group>"; };
		82444BC40F512685007C171B /* OpenEmu.xcodeproj */ = {isa = PBXFileReference; lastKnownFileType = "wrapper.pb-project"; name = OpenEmu.xcodeproj; path = ../OpenEmu/OpenEmu.xcodeproj; sourceTree = SOURCE_ROOT; };
		8249C9A50E89BA140027EFDF /* Menu.xib */ = {isa = PBXFileReference; lastKnownFileType = file.xib; path = Menu.xib; sourceTree = "<group>"; };
		8278976D0E70CFC900C01C82 /* NstApi.hpp */ = {isa = PBXFileReference; fileEncoding = 4; lastKnownFileType = sourcecode.cpp.h; path = NstApi.hpp; sourceTree = "<group>"; };
		8278976E0E70CFC900C01C82 /* NstApiBarcodeReader.cpp */ = {isa = PBXFileReference; fileEncoding = 4; lastKnownFileType = sourcecode.cpp.cpp; path = NstApiBarcodeReader.cpp; sourceTree = "<group>"; };
		8278976F0E70CFC900C01C82 /* NstApiBarcodeReader.hpp */ = {isa = PBXFileReference; fileEncoding = 4; lastKnownFileType = sourcecode.cpp.h; path = NstApiBarcodeReader.hpp; sourceTree = "<group>"; };
		827897700E70CFC900C01C82 /* NstApiCartridge.cpp */ = {isa = PBXFileReference; fileEncoding = 4; lastKnownFileType = sourcecode.cpp.cpp; path = NstApiCartridge.cpp; sourceTree = "<group>"; };
		827897710E70CFCA00C01C82 /* NstApiCartridge.hpp */ = {isa = PBXFileReference; fileEncoding = 4; lastKnownFileType = sourcecode.cpp.h; path = NstApiCartridge.hpp; sourceTree = "<group>"; };
		827897720E70CFCA00C01C82 /* NstApiCheats.cpp */ = {isa = PBXFileReference; fileEncoding = 4; lastKnownFileType = sourcecode.cpp.cpp; path = NstApiCheats.cpp; sourceTree = "<group>"; };
		827897730E70CFCA00C01C82 /* NstApiCheats.hpp */ = {isa = PBXFileReference; fileEncoding = 4; lastKnownFileType = sourcecode.cpp.h; path = NstApiCheats.hpp; sourceTree = "<group>"; };
		827897740E70CFCA00C01C82 /* NstApiConfig.hpp */ = {isa = PBXFileReference; fileEncoding = 4; lastKnownFileType = sourcecode.cpp.h; path = NstApiConfig.hpp; sourceTree = "<group>"; };
		827897750E70CFCA00C01C82 /* NstApiDipSwitches.cpp */ = {isa = PBXFileReference; fileEncoding = 4; lastKnownFileType = sourcecode.cpp.cpp; path = NstApiDipSwitches.cpp; sourceTree = "<group>"; };
		827897760E70CFCA00C01C82 /* NstApiDipSwitches.hpp */ = {isa = PBXFileReference; fileEncoding = 4; lastKnownFileType = sourcecode.cpp.h; path = NstApiDipSwitches.hpp; sourceTree = "<group>"; };
		827897770E70CFCA00C01C82 /* NstApiEmulator.cpp */ = {isa = PBXFileReference; fileEncoding = 4; lastKnownFileType = sourcecode.cpp.cpp; path = NstApiEmulator.cpp; sourceTree = "<group>"; };
		827897780E70CFCA00C01C82 /* NstApiEmulator.hpp */ = {isa = PBXFileReference; fileEncoding = 4; lastKnownFileType = sourcecode.cpp.h; path = NstApiEmulator.hpp; sourceTree = "<group>"; };
		827897790E70CFCA00C01C82 /* NstApiFds.cpp */ = {isa = PBXFileReference; fileEncoding = 4; lastKnownFileType = sourcecode.cpp.cpp; path = NstApiFds.cpp; sourceTree = "<group>"; };
		8278977A0E70CFCA00C01C82 /* NstApiFds.hpp */ = {isa = PBXFileReference; fileEncoding = 4; lastKnownFileType = sourcecode.cpp.h; path = NstApiFds.hpp; sourceTree = "<group>"; };
		8278977B0E70CFCA00C01C82 /* NstApiInput.cpp */ = {isa = PBXFileReference; fileEncoding = 4; lastKnownFileType = sourcecode.cpp.cpp; path = NstApiInput.cpp; sourceTree = "<group>"; };
		8278977C0E70CFCA00C01C82 /* NstApiInput.hpp */ = {isa = PBXFileReference; fileEncoding = 4; lastKnownFileType = sourcecode.cpp.h; path = NstApiInput.hpp; sourceTree = "<group>"; };
		8278977D0E70CFCA00C01C82 /* NstApiMachine.cpp */ = {isa = PBXFileReference; fileEncoding = 4; lastKnownFileType = sourcecode.cpp.cpp; path = NstApiMachine.cpp; sourceTree = "<group>"; };
		8278977E0E70CFCA00C01C82 /* NstApiMachine.hpp */ = {isa = PBXFileReference; fileEncoding = 4; lastKnownFileType = sourcecode.cpp.h; path = NstApiMachine.hpp; sourceTree = "<group>"; };
		8278977F0E70CFCA00C01C82 /* NstApiMovie.cpp */ = {isa = PBXFileReference; fileEncoding = 4; lastKnownFileType = sourcecode.cpp.cpp; path = NstApiMovie.cpp; sourceTree = "<group>"; };
		827897800E70CFCA00C01C82 /* NstApiMovie.hpp */ = {isa = PBXFileReference; fileEncoding = 4; lastKnownFileType = sourcecode.cpp.h; path = NstApiMovie.hpp; sourceTree = "<group>"; };
		827897810E70CFCA00C01C82 /* NstApiNsf.cpp */ = {isa = PBXFileReference; fileEncoding = 4; lastKnownFileType = sourcecode.cpp.cpp; path = NstApiNsf.cpp; sourceTree = "<group>"; };
		827897820E70CFCA00C01C82 /* NstApiNsf.hpp */ = {isa = PBXFileReference; fileEncoding = 4; lastKnownFileType = sourcecode.cpp.h; path = NstApiNsf.hpp; sourceTree = "<group>"; };
		827897830E70CFCA00C01C82 /* NstApiRewinder.cpp */ = {isa = PBXFileReference; fileEncoding = 4; lastKnownFileType = sourcecode.cpp.cpp; path = NstApiRewinder.cpp; sourceTree = "<group>"; };
		827897840E70CFCA00C01C82 /* NstApiRewinder.hpp */ = {isa = PBXFileReference; fileEncoding = 4; lastKnownFileType = sourcecode.cpp.h; path = NstApiRewinder.hpp; sourceTree = "<group>"; };
		827897850E70CFCA00C01C82 /* NstApiSound.cpp */ = {isa = PBXFileReference; fileEncoding = 4; lastKnownFileType = sourcecode.cpp.cpp; path = NstApiSound.cpp; sourceTree = "<group>"; };
		827897860E70CFCA00C01C82 /* NstApiSound.hpp */ = {isa = PBXFileReference; fileEncoding = 4; lastKnownFileType = sourcecode.cpp.h; path = NstApiSound.hpp; sourceTree = "<group>"; };
		827897870E70CFCA00C01C82 /* NstApiTapeRecorder.cpp */ = {isa = PBXFileReference; fileEncoding = 4; lastKnownFileType = sourcecode.cpp.cpp; path = NstApiTapeRecorder.cpp; sourceTree = "<group>"; };
		827897880E70CFCA00C01C82 /* NstApiTapeRecorder.hpp */ = {isa = PBXFileReference; fileEncoding = 4; lastKnownFileType = sourcecode.cpp.h; path = NstApiTapeRecorder.hpp; sourceTree = "<group>"; };
		827897890E70CFCA00C01C82 /* NstApiUser.cpp */ = {isa = PBXFileReference; fileEncoding = 4; lastKnownFileType = sourcecode.cpp.cpp; path = NstApiUser.cpp; sourceTree = "<group>"; };
		8278978A0E70CFCA00C01C82 /* NstApiUser.hpp */ = {isa = PBXFileReference; fileEncoding = 4; lastKnownFileType = sourcecode.cpp.h; path = NstApiUser.hpp; sourceTree = "<group>"; };
		8278978B0E70CFCA00C01C82 /* NstApiVideo.cpp */ = {isa = PBXFileReference; fileEncoding = 4; lastKnownFileType = sourcecode.cpp.cpp; path = NstApiVideo.cpp; sourceTree = "<group>"; };
		8278978C0E70CFCA00C01C82 /* NstApiVideo.hpp */ = {isa = PBXFileReference; fileEncoding = 4; lastKnownFileType = sourcecode.cpp.h; path = NstApiVideo.hpp; sourceTree = "<group>"; };
		8278978E0E70CFCA00C01C82 /* NstBoard.cpp */ = {isa = PBXFileReference; fileEncoding = 4; lastKnownFileType = sourcecode.cpp.cpp; path = NstBoard.cpp; sourceTree = "<group>"; };
		8278978F0E70CFCA00C01C82 /* NstBoard.hpp */ = {isa = PBXFileReference; fileEncoding = 4; lastKnownFileType = sourcecode.cpp.h; path = NstBoard.hpp; sourceTree = "<group>"; };
		827897900E70CFCA00C01C82 /* NstBoardAe.cpp */ = {isa = PBXFileReference; fileEncoding = 4; lastKnownFileType = sourcecode.cpp.cpp; path = NstBoardAe.cpp; sourceTree = "<group>"; };
		827897910E70CFCA00C01C82 /* NstBoardAe.hpp */ = {isa = PBXFileReference; fileEncoding = 4; lastKnownFileType = sourcecode.cpp.h; path = NstBoardAe.hpp; sourceTree = "<group>"; };
		827897920E70CFCA00C01C82 /* NstBoardAgci.cpp */ = {isa = PBXFileReference; fileEncoding = 4; lastKnownFileType = sourcecode.cpp.cpp; path = NstBoardAgci.cpp; sourceTree = "<group>"; };
		827897930E70CFCA00C01C82 /* NstBoardAgci.hpp */ = {isa = PBXFileReference; fileEncoding = 4; lastKnownFileType = sourcecode.cpp.h; path = NstBoardAgci.hpp; sourceTree = "<group>"; };
		827897940E70CFCA00C01C82 /* NstBoardAve.hpp */ = {isa = PBXFileReference; fileEncoding = 4; lastKnownFileType = sourcecode.cpp.h; path = NstBoardAve.hpp; sourceTree = "<group>"; };
		827897950E70CFCA00C01C82 /* NstBoardAveD1012.cpp */ = {isa = PBXFileReference; fileEncoding = 4; lastKnownFileType = sourcecode.cpp.cpp; path = NstBoardAveD1012.cpp; sourceTree = "<group>"; };
		827897960E70CFCA00C01C82 /* NstBoardAveD1012.hpp */ = {isa = PBXFileReference; fileEncoding = 4; lastKnownFileType = sourcecode.cpp.h; path = NstBoardAveD1012.hpp; sourceTree = "<group>"; };
		827897970E70CFCA00C01C82 /* NstBoardAveNina.cpp */ = {isa = PBXFileReference; fileEncoding = 4; lastKnownFileType = sourcecode.cpp.cpp; path = NstBoardAveNina.cpp; sourceTree = "<group>"; };
		827897980E70CFCA00C01C82 /* NstBoardAveNina.hpp */ = {isa = PBXFileReference; fileEncoding = 4; lastKnownFileType = sourcecode.cpp.h; path = NstBoardAveNina.hpp; sourceTree = "<group>"; };
		827897990E70CFCA00C01C82 /* NstBoardAxRom.cpp */ = {isa = PBXFileReference; fileEncoding = 4; lastKnownFileType = sourcecode.cpp.cpp; path = NstBoardAxRom.cpp; sourceTree = "<group>"; };
		8278979A0E70CFCA00C01C82 /* NstBoardAxRom.hpp */ = {isa = PBXFileReference; fileEncoding = 4; lastKnownFileType = sourcecode.cpp.h; path = NstBoardAxRom.hpp; sourceTree = "<group>"; };
		8278979B0E70CFCA00C01C82 /* NstBoardBandai.hpp */ = {isa = PBXFileReference; fileEncoding = 4; lastKnownFileType = sourcecode.cpp.h; path = NstBoardBandai.hpp; sourceTree = "<group>"; };
		8278979C0E70CFCA00C01C82 /* NstBoardBandai24c0x.cpp */ = {isa = PBXFileReference; fileEncoding = 4; lastKnownFileType = sourcecode.cpp.cpp; path = NstBoardBandai24c0x.cpp; sourceTree = "<group>"; };
		8278979D0E70CFCA00C01C82 /* NstBoardBandai24c0x.hpp */ = {isa = PBXFileReference; fileEncoding = 4; lastKnownFileType = sourcecode.cpp.h; path = NstBoardBandai24c0x.hpp; sourceTree = "<group>"; };
		8278979E0E70CFCA00C01C82 /* NstBoardBandaiAerobicsStudio.cpp */ = {isa = PBXFileReference; fileEncoding = 4; lastKnownFileType = sourcecode.cpp.cpp; path = NstBoardBandaiAerobicsStudio.cpp; sourceTree = "<group>"; };
		8278979F0E70CFCA00C01C82 /* NstBoardBandaiAerobicsStudio.hpp */ = {isa = PBXFileReference; fileEncoding = 4; lastKnownFileType = sourcecode.cpp.h; path = NstBoardBandaiAerobicsStudio.hpp; sourceTree = "<group>"; };
		827897A00E70CFCA00C01C82 /* NstBoardBandaiDatach.cpp */ = {isa = PBXFileReference; fileEncoding = 4; lastKnownFileType = sourcecode.cpp.cpp; path = NstBoardBandaiDatach.cpp; sourceTree = "<group>"; };
		827897A10E70CFCA00C01C82 /* NstBoardBandaiDatach.hpp */ = {isa = PBXFileReference; fileEncoding = 4; lastKnownFileType = sourcecode.cpp.h; path = NstBoardBandaiDatach.hpp; sourceTree = "<group>"; };
		827897A20E70CFCA00C01C82 /* NstBoardBandaiKaraokeStudio.cpp */ = {isa = PBXFileReference; fileEncoding = 4; lastKnownFileType = sourcecode.cpp.cpp; path = NstBoardBandaiKaraokeStudio.cpp; sourceTree = "<group>"; };
		827897A30E70CFCA00C01C82 /* NstBoardBandaiKaraokeStudio.hpp */ = {isa = PBXFileReference; fileEncoding = 4; lastKnownFileType = sourcecode.cpp.h; path = NstBoardBandaiKaraokeStudio.hpp; sourceTree = "<group>"; };
		827897A40E70CFCA00C01C82 /* NstBoardBandaiLz93d50.cpp */ = {isa = PBXFileReference; fileEncoding = 4; lastKnownFileType = sourcecode.cpp.cpp; path = NstBoardBandaiLz93d50.cpp; sourceTree = "<group>"; };
		827897A50E70CFCA00C01C82 /* NstBoardBandaiLz93d50.hpp */ = {isa = PBXFileReference; fileEncoding = 4; lastKnownFileType = sourcecode.cpp.h; path = NstBoardBandaiLz93d50.hpp; sourceTree = "<group>"; };
		827897A60E70CFCA00C01C82 /* NstBoardBandaiLz93d50ex.cpp */ = {isa = PBXFileReference; fileEncoding = 4; lastKnownFileType = sourcecode.cpp.cpp; path = NstBoardBandaiLz93d50ex.cpp; sourceTree = "<group>"; };
		827897A70E70CFCA00C01C82 /* NstBoardBandaiLz93d50ex.hpp */ = {isa = PBXFileReference; fileEncoding = 4; lastKnownFileType = sourcecode.cpp.h; path = NstBoardBandaiLz93d50ex.hpp; sourceTree = "<group>"; };
		827897A80E70CFCA00C01C82 /* NstBoardBandaiOekaKids.cpp */ = {isa = PBXFileReference; fileEncoding = 4; lastKnownFileType = sourcecode.cpp.cpp; path = NstBoardBandaiOekaKids.cpp; sourceTree = "<group>"; };
		827897A90E70CFCA00C01C82 /* NstBoardBandaiOekaKids.hpp */ = {isa = PBXFileReference; fileEncoding = 4; lastKnownFileType = sourcecode.cpp.h; path = NstBoardBandaiOekaKids.hpp; sourceTree = "<group>"; };
		827897AA0E70CFCA00C01C82 /* NstBoardBenshengBs5.cpp */ = {isa = PBXFileReference; fileEncoding = 4; lastKnownFileType = sourcecode.cpp.cpp; path = NstBoardBenshengBs5.cpp; sourceTree = "<group>"; };
		827897AB0E70CFCA00C01C82 /* NstBoardBenshengBs5.hpp */ = {isa = PBXFileReference; fileEncoding = 4; lastKnownFileType = sourcecode.cpp.h; path = NstBoardBenshengBs5.hpp; sourceTree = "<group>"; };
		827897AC0E70CFCA00C01C82 /* NstBoardBmc110in1.cpp */ = {isa = PBXFileReference; fileEncoding = 4; lastKnownFileType = sourcecode.cpp.cpp; path = NstBoardBmc110in1.cpp; sourceTree = "<group>"; };
		827897AD0E70CFCA00C01C82 /* NstBoardBmc110in1.hpp */ = {isa = PBXFileReference; fileEncoding = 4; lastKnownFileType = sourcecode.cpp.h; path = NstBoardBmc110in1.hpp; sourceTree = "<group>"; };
		827897AE0E70CFCA00C01C82 /* NstBoardBmc1200in1.cpp */ = {isa = PBXFileReference; fileEncoding = 4; lastKnownFileType = sourcecode.cpp.cpp; path = NstBoardBmc1200in1.cpp; sourceTree = "<group>"; };
		827897AF0E70CFCA00C01C82 /* NstBoardBmc1200in1.hpp */ = {isa = PBXFileReference; fileEncoding = 4; lastKnownFileType = sourcecode.cpp.h; path = NstBoardBmc1200in1.hpp; sourceTree = "<group>"; };
		827897B00E70CFCA00C01C82 /* NstBoardBmc150in1.cpp */ = {isa = PBXFileReference; fileEncoding = 4; lastKnownFileType = sourcecode.cpp.cpp; path = NstBoardBmc150in1.cpp; sourceTree = "<group>"; };
		827897B10E70CFCA00C01C82 /* NstBoardBmc150in1.hpp */ = {isa = PBXFileReference; fileEncoding = 4; lastKnownFileType = sourcecode.cpp.h; path = NstBoardBmc150in1.hpp; sourceTree = "<group>"; };
		827897B20E70CFCA00C01C82 /* NstBoardBmc15in1.cpp */ = {isa = PBXFileReference; fileEncoding = 4; lastKnownFileType = sourcecode.cpp.cpp; path = NstBoardBmc15in1.cpp; sourceTree = "<group>"; };
		827897B30E70CFCA00C01C82 /* NstBoardBmc15in1.hpp */ = {isa = PBXFileReference; fileEncoding = 4; lastKnownFileType = sourcecode.cpp.h; path = NstBoardBmc15in1.hpp; sourceTree = "<group>"; };
		827897B40E70CFCA00C01C82 /* NstBoardBmc20in1.cpp */ = {isa = PBXFileReference; fileEncoding = 4; lastKnownFileType = sourcecode.cpp.cpp; path = NstBoardBmc20in1.cpp; sourceTree = "<group>"; };
		827897B50E70CFCA00C01C82 /* NstBoardBmc20in1.hpp */ = {isa = PBXFileReference; fileEncoding = 4; lastKnownFileType = sourcecode.cpp.h; path = NstBoardBmc20in1.hpp; sourceTree = "<group>"; };
		827897B60E70CFCA00C01C82 /* NstBoardBmc21in1.cpp */ = {isa = PBXFileReference; fileEncoding = 4; lastKnownFileType = sourcecode.cpp.cpp; path = NstBoardBmc21in1.cpp; sourceTree = "<group>"; };
		827897B70E70CFCA00C01C82 /* NstBoardBmc21in1.hpp */ = {isa = PBXFileReference; fileEncoding = 4; lastKnownFileType = sourcecode.cpp.h; path = NstBoardBmc21in1.hpp; sourceTree = "<group>"; };
		827897B80E70CFCA00C01C82 /* NstBoardBmc22Games.cpp */ = {isa = PBXFileReference; fileEncoding = 4; lastKnownFileType = sourcecode.cpp.cpp; path = NstBoardBmc22Games.cpp; sourceTree = "<group>"; };
		827897B90E70CFCA00C01C82 /* NstBoardBmc22Games.hpp */ = {isa = PBXFileReference; fileEncoding = 4; lastKnownFileType = sourcecode.cpp.h; path = NstBoardBmc22Games.hpp; sourceTree = "<group>"; };
		827897BA0E70CFCA00C01C82 /* NstBoardBmc31in1.cpp */ = {isa = PBXFileReference; fileEncoding = 4; lastKnownFileType = sourcecode.cpp.cpp; path = NstBoardBmc31in1.cpp; sourceTree = "<group>"; };
		827897BB0E70CFCA00C01C82 /* NstBoardBmc31in1.hpp */ = {isa = PBXFileReference; fileEncoding = 4; lastKnownFileType = sourcecode.cpp.h; path = NstBoardBmc31in1.hpp; sourceTree = "<group>"; };
		827897BC0E70CFCA00C01C82 /* NstBoardBmc35in1.cpp */ = {isa = PBXFileReference; fileEncoding = 4; lastKnownFileType = sourcecode.cpp.cpp; path = NstBoardBmc35in1.cpp; sourceTree = "<group>"; };
		827897BD0E70CFCA00C01C82 /* NstBoardBmc35in1.hpp */ = {isa = PBXFileReference; fileEncoding = 4; lastKnownFileType = sourcecode.cpp.h; path = NstBoardBmc35in1.hpp; sourceTree = "<group>"; };
		827897BE0E70CFCA00C01C82 /* NstBoardBmc36in1.cpp */ = {isa = PBXFileReference; fileEncoding = 4; lastKnownFileType = sourcecode.cpp.cpp; path = NstBoardBmc36in1.cpp; sourceTree = "<group>"; };
		827897BF0E70CFCA00C01C82 /* NstBoardBmc36in1.hpp */ = {isa = PBXFileReference; fileEncoding = 4; lastKnownFileType = sourcecode.cpp.h; path = NstBoardBmc36in1.hpp; sourceTree = "<group>"; };
		827897C00E70CFCA00C01C82 /* NstBoardBmc64in1.cpp */ = {isa = PBXFileReference; fileEncoding = 4; lastKnownFileType = sourcecode.cpp.cpp; path = NstBoardBmc64in1.cpp; sourceTree = "<group>"; };
		827897C10E70CFCA00C01C82 /* NstBoardBmc64in1.hpp */ = {isa = PBXFileReference; fileEncoding = 4; lastKnownFileType = sourcecode.cpp.h; path = NstBoardBmc64in1.hpp; sourceTree = "<group>"; };
		827897C20E70CFCA00C01C82 /* NstBoardBmc72in1.cpp */ = {isa = PBXFileReference; fileEncoding = 4; lastKnownFileType = sourcecode.cpp.cpp; path = NstBoardBmc72in1.cpp; sourceTree = "<group>"; };
		827897C30E70CFCA00C01C82 /* NstBoardBmc72in1.hpp */ = {isa = PBXFileReference; fileEncoding = 4; lastKnownFileType = sourcecode.cpp.h; path = NstBoardBmc72in1.hpp; sourceTree = "<group>"; };
		827897C40E70CFCA00C01C82 /* NstBoardBmc76in1.cpp */ = {isa = PBXFileReference; fileEncoding = 4; lastKnownFileType = sourcecode.cpp.cpp; path = NstBoardBmc76in1.cpp; sourceTree = "<group>"; };
		827897C50E70CFCA00C01C82 /* NstBoardBmc76in1.hpp */ = {isa = PBXFileReference; fileEncoding = 4; lastKnownFileType = sourcecode.cpp.h; path = NstBoardBmc76in1.hpp; sourceTree = "<group>"; };
		827897C60E70CFCA00C01C82 /* NstBoardBmc800in1.cpp */ = {isa = PBXFileReference; fileEncoding = 4; lastKnownFileType = sourcecode.cpp.cpp; path = NstBoardBmc800in1.cpp; sourceTree = "<group>"; };
		827897C70E70CFCA00C01C82 /* NstBoardBmc800in1.hpp */ = {isa = PBXFileReference; fileEncoding = 4; lastKnownFileType = sourcecode.cpp.h; path = NstBoardBmc800in1.hpp; sourceTree = "<group>"; };
		827897C80E70CFCA00C01C82 /* NstBoardBmc8157.cpp */ = {isa = PBXFileReference; fileEncoding = 4; lastKnownFileType = sourcecode.cpp.cpp; path = NstBoardBmc8157.cpp; sourceTree = "<group>"; };
		827897C90E70CFCA00C01C82 /* NstBoardBmc8157.hpp */ = {isa = PBXFileReference; fileEncoding = 4; lastKnownFileType = sourcecode.cpp.h; path = NstBoardBmc8157.hpp; sourceTree = "<group>"; };
		827897CA0E70CFCA00C01C82 /* NstBoardBmc9999999in1.cpp */ = {isa = PBXFileReference; fileEncoding = 4; lastKnownFileType = sourcecode.cpp.cpp; path = NstBoardBmc9999999in1.cpp; sourceTree = "<group>"; };
		827897CB0E70CFCA00C01C82 /* NstBoardBmc9999999in1.hpp */ = {isa = PBXFileReference; fileEncoding = 4; lastKnownFileType = sourcecode.cpp.h; path = NstBoardBmc9999999in1.hpp; sourceTree = "<group>"; };
		827897CC0E70CFCA00C01C82 /* NstBoardBmcA65as.cpp */ = {isa = PBXFileReference; fileEncoding = 4; lastKnownFileType = sourcecode.cpp.cpp; path = NstBoardBmcA65as.cpp; sourceTree = "<group>"; };
		827897CD0E70CFCA00C01C82 /* NstBoardBmcA65as.hpp */ = {isa = PBXFileReference; fileEncoding = 4; lastKnownFileType = sourcecode.cpp.h; path = NstBoardBmcA65as.hpp; sourceTree = "<group>"; };
		827897CE0E70CFCA00C01C82 /* NstBoardBmcBallgames11in1.cpp */ = {isa = PBXFileReference; fileEncoding = 4; lastKnownFileType = sourcecode.cpp.cpp; path = NstBoardBmcBallgames11in1.cpp; sourceTree = "<group>"; };
		827897CF0E70CFCA00C01C82 /* NstBoardBmcBallgames11in1.hpp */ = {isa = PBXFileReference; fileEncoding = 4; lastKnownFileType = sourcecode.cpp.h; path = NstBoardBmcBallgames11in1.hpp; sourceTree = "<group>"; };
		827897D00E70CFCA00C01C82 /* NstBoardBmcCh001.cpp */ = {isa = PBXFileReference; fileEncoding = 4; lastKnownFileType = sourcecode.cpp.cpp; path = NstBoardBmcCh001.cpp; sourceTree = "<group>"; };
		827897D10E70CFCA00C01C82 /* NstBoardBmcCh001.hpp */ = {isa = PBXFileReference; fileEncoding = 4; lastKnownFileType = sourcecode.cpp.h; path = NstBoardBmcCh001.hpp; sourceTree = "<group>"; };
		827897D20E70CFCA00C01C82 /* NstBoardBmcCtc65.cpp */ = {isa = PBXFileReference; fileEncoding = 4; lastKnownFileType = sourcecode.cpp.cpp; path = NstBoardBmcCtc65.cpp; sourceTree = "<group>"; };
		827897D30E70CFCA00C01C82 /* NstBoardBmcCtc65.hpp */ = {isa = PBXFileReference; fileEncoding = 4; lastKnownFileType = sourcecode.cpp.h; path = NstBoardBmcCtc65.hpp; sourceTree = "<group>"; };
		827897D40E70CFCA00C01C82 /* NstBoardBmcFamily4646B.cpp */ = {isa = PBXFileReference; fileEncoding = 4; lastKnownFileType = sourcecode.cpp.cpp; path = NstBoardBmcFamily4646B.cpp; sourceTree = "<group>"; };
		827897D50E70CFCA00C01C82 /* NstBoardBmcFamily4646B.hpp */ = {isa = PBXFileReference; fileEncoding = 4; lastKnownFileType = sourcecode.cpp.h; path = NstBoardBmcFamily4646B.hpp; sourceTree = "<group>"; };
		827897D60E70CFCA00C01C82 /* NstBoardBmcFk23c.cpp */ = {isa = PBXFileReference; fileEncoding = 4; lastKnownFileType = sourcecode.cpp.cpp; path = NstBoardBmcFk23c.cpp; sourceTree = "<group>"; };
		827897D70E70CFCA00C01C82 /* NstBoardBmcFk23c.hpp */ = {isa = PBXFileReference; fileEncoding = 4; lastKnownFileType = sourcecode.cpp.h; path = NstBoardBmcFk23c.hpp; sourceTree = "<group>"; };
		827897D80E70CFCA00C01C82 /* NstBoardBmcGamestarA.cpp */ = {isa = PBXFileReference; fileEncoding = 4; lastKnownFileType = sourcecode.cpp.cpp; path = NstBoardBmcGamestarA.cpp; sourceTree = "<group>"; };
		827897D90E70CFCA00C01C82 /* NstBoardBmcGamestarA.hpp */ = {isa = PBXFileReference; fileEncoding = 4; lastKnownFileType = sourcecode.cpp.h; path = NstBoardBmcGamestarA.hpp; sourceTree = "<group>"; };
		827897DA0E70CFCA00C01C82 /* NstBoardBmcGamestarB.cpp */ = {isa = PBXFileReference; fileEncoding = 4; lastKnownFileType = sourcecode.cpp.cpp; path = NstBoardBmcGamestarB.cpp; sourceTree = "<group>"; };
		827897DB0E70CFCA00C01C82 /* NstBoardBmcGamestarB.hpp */ = {isa = PBXFileReference; fileEncoding = 4; lastKnownFileType = sourcecode.cpp.h; path = NstBoardBmcGamestarB.hpp; sourceTree = "<group>"; };
		827897DC0E70CFCA00C01C82 /* NstBoardBmcGolden190in1.cpp */ = {isa = PBXFileReference; fileEncoding = 4; lastKnownFileType = sourcecode.cpp.cpp; path = NstBoardBmcGolden190in1.cpp; sourceTree = "<group>"; };
		827897DD0E70CFCA00C01C82 /* NstBoardBmcGolden190in1.hpp */ = {isa = PBXFileReference; fileEncoding = 4; lastKnownFileType = sourcecode.cpp.h; path = NstBoardBmcGolden190in1.hpp; sourceTree = "<group>"; };
		827897DE0E70CFCA00C01C82 /* NstBoardBmcGoldenCard6in1.cpp */ = {isa = PBXFileReference; fileEncoding = 4; lastKnownFileType = sourcecode.cpp.cpp; path = NstBoardBmcGoldenCard6in1.cpp; sourceTree = "<group>"; };
		827897DF0E70CFCB00C01C82 /* NstBoardBmcGoldenCard6in1.hpp */ = {isa = PBXFileReference; fileEncoding = 4; lastKnownFileType = sourcecode.cpp.h; path = NstBoardBmcGoldenCard6in1.hpp; sourceTree = "<group>"; };
		827897E00E70CFCB00C01C82 /* NstBoardBmcGoldenGame260in1.cpp */ = {isa = PBXFileReference; fileEncoding = 4; lastKnownFileType = sourcecode.cpp.cpp; path = NstBoardBmcGoldenGame260in1.cpp; sourceTree = "<group>"; };
		827897E10E70CFCB00C01C82 /* NstBoardBmcGoldenGame260in1.hpp */ = {isa = PBXFileReference; fileEncoding = 4; lastKnownFileType = sourcecode.cpp.h; path = NstBoardBmcGoldenGame260in1.hpp; sourceTree = "<group>"; };
		827897E20E70CFCB00C01C82 /* NstBoardBmcHero.cpp */ = {isa = PBXFileReference; fileEncoding = 4; lastKnownFileType = sourcecode.cpp.cpp; path = NstBoardBmcHero.cpp; sourceTree = "<group>"; };
		827897E30E70CFCB00C01C82 /* NstBoardBmcHero.hpp */ = {isa = PBXFileReference; fileEncoding = 4; lastKnownFileType = sourcecode.cpp.h; path = NstBoardBmcHero.hpp; sourceTree = "<group>"; };
		827897E40E70CFCB00C01C82 /* NstBoardBmcMarioParty7in1.cpp */ = {isa = PBXFileReference; fileEncoding = 4; lastKnownFileType = sourcecode.cpp.cpp; path = NstBoardBmcMarioParty7in1.cpp; sourceTree = "<group>"; };
		827897E50E70CFCB00C01C82 /* NstBoardBmcMarioParty7in1.hpp */ = {isa = PBXFileReference; fileEncoding = 4; lastKnownFileType = sourcecode.cpp.h; path = NstBoardBmcMarioParty7in1.hpp; sourceTree = "<group>"; };
		827897E60E70CFCB00C01C82 /* NstBoardBmcNovelDiamond.cpp */ = {isa = PBXFileReference; fileEncoding = 4; lastKnownFileType = sourcecode.cpp.cpp; path = NstBoardBmcNovelDiamond.cpp; sourceTree = "<group>"; };
		827897E70E70CFCB00C01C82 /* NstBoardBmcNovelDiamond.hpp */ = {isa = PBXFileReference; fileEncoding = 4; lastKnownFileType = sourcecode.cpp.h; path = NstBoardBmcNovelDiamond.hpp; sourceTree = "<group>"; };
		827897E80E70CFCB00C01C82 /* NstBoardBmcPowerjoy84in1.cpp */ = {isa = PBXFileReference; fileEncoding = 4; lastKnownFileType = sourcecode.cpp.cpp; path = NstBoardBmcPowerjoy84in1.cpp; sourceTree = "<group>"; };
		827897E90E70CFCB00C01C82 /* NstBoardBmcPowerjoy84in1.hpp */ = {isa = PBXFileReference; fileEncoding = 4; lastKnownFileType = sourcecode.cpp.h; path = NstBoardBmcPowerjoy84in1.hpp; sourceTree = "<group>"; };
		827897EA0E70CFCB00C01C82 /* NstBoardBmcResetBased4in1.cpp */ = {isa = PBXFileReference; fileEncoding = 4; lastKnownFileType = sourcecode.cpp.cpp; path = NstBoardBmcResetBased4in1.cpp; sourceTree = "<group>"; };
		827897EB0E70CFCB00C01C82 /* NstBoardBmcResetBased4in1.hpp */ = {isa = PBXFileReference; fileEncoding = 4; lastKnownFileType = sourcecode.cpp.h; path = NstBoardBmcResetBased4in1.hpp; sourceTree = "<group>"; };
		827897EC0E70CFCB00C01C82 /* NstBoardBmcSuper22Games.cpp */ = {isa = PBXFileReference; fileEncoding = 4; lastKnownFileType = sourcecode.cpp.cpp; path = NstBoardBmcSuper22Games.cpp; sourceTree = "<group>"; };
		827897ED0E70CFCB00C01C82 /* NstBoardBmcSuper22Games.hpp */ = {isa = PBXFileReference; fileEncoding = 4; lastKnownFileType = sourcecode.cpp.h; path = NstBoardBmcSuper22Games.hpp; sourceTree = "<group>"; };
		827897EE0E70CFCB00C01C82 /* NstBoardBmcSuper24in1.cpp */ = {isa = PBXFileReference; fileEncoding = 4; lastKnownFileType = sourcecode.cpp.cpp; path = NstBoardBmcSuper24in1.cpp; sourceTree = "<group>"; };
		827897EF0E70CFCB00C01C82 /* NstBoardBmcSuper24in1.hpp */ = {isa = PBXFileReference; fileEncoding = 4; lastKnownFileType = sourcecode.cpp.h; path = NstBoardBmcSuper24in1.hpp; sourceTree = "<group>"; };
		827897F00E70CFCB00C01C82 /* NstBoardBmcSuper40in1.cpp */ = {isa = PBXFileReference; fileEncoding = 4; lastKnownFileType = sourcecode.cpp.cpp; path = NstBoardBmcSuper40in1.cpp; sourceTree = "<group>"; };
		827897F10E70CFCB00C01C82 /* NstBoardBmcSuper40in1.hpp */ = {isa = PBXFileReference; fileEncoding = 4; lastKnownFileType = sourcecode.cpp.h; path = NstBoardBmcSuper40in1.hpp; sourceTree = "<group>"; };
		827897F20E70CFCB00C01C82 /* NstBoardBmcSuper700in1.cpp */ = {isa = PBXFileReference; fileEncoding = 4; lastKnownFileType = sourcecode.cpp.cpp; path = NstBoardBmcSuper700in1.cpp; sourceTree = "<group>"; };
		827897F30E70CFCB00C01C82 /* NstBoardBmcSuper700in1.hpp */ = {isa = PBXFileReference; fileEncoding = 4; lastKnownFileType = sourcecode.cpp.h; path = NstBoardBmcSuper700in1.hpp; sourceTree = "<group>"; };
		827897F40E70CFCB00C01C82 /* NstBoardBmcSuperBig7in1.cpp */ = {isa = PBXFileReference; fileEncoding = 4; lastKnownFileType = sourcecode.cpp.cpp; path = NstBoardBmcSuperBig7in1.cpp; sourceTree = "<group>"; };
		827897F50E70CFCB00C01C82 /* NstBoardBmcSuperBig7in1.hpp */ = {isa = PBXFileReference; fileEncoding = 4; lastKnownFileType = sourcecode.cpp.h; path = NstBoardBmcSuperBig7in1.hpp; sourceTree = "<group>"; };
		827897F60E70CFCB00C01C82 /* NstBoardBmcSuperGun20in1.cpp */ = {isa = PBXFileReference; fileEncoding = 4; lastKnownFileType = sourcecode.cpp.cpp; path = NstBoardBmcSuperGun20in1.cpp; sourceTree = "<group>"; };
		827897F70E70CFCB00C01C82 /* NstBoardBmcSuperGun20in1.hpp */ = {isa = PBXFileReference; fileEncoding = 4; lastKnownFileType = sourcecode.cpp.h; path = NstBoardBmcSuperGun20in1.hpp; sourceTree = "<group>"; };
		827897F80E70CFCB00C01C82 /* NstBoardBmcSuperHiK300in1.cpp */ = {isa = PBXFileReference; fileEncoding = 4; lastKnownFileType = sourcecode.cpp.cpp; path = NstBoardBmcSuperHiK300in1.cpp; sourceTree = "<group>"; };
		827897F90E70CFCB00C01C82 /* NstBoardBmcSuperHiK300in1.hpp */ = {isa = PBXFileReference; fileEncoding = 4; lastKnownFileType = sourcecode.cpp.h; path = NstBoardBmcSuperHiK300in1.hpp; sourceTree = "<group>"; };
		827897FA0E70CFCB00C01C82 /* NstBoardBmcSuperHiK4in1.cpp */ = {isa = PBXFileReference; fileEncoding = 4; lastKnownFileType = sourcecode.cpp.cpp; path = NstBoardBmcSuperHiK4in1.cpp; sourceTree = "<group>"; };
		827897FB0E70CFCB00C01C82 /* NstBoardBmcSuperHiK4in1.hpp */ = {isa = PBXFileReference; fileEncoding = 4; lastKnownFileType = sourcecode.cpp.h; path = NstBoardBmcSuperHiK4in1.hpp; sourceTree = "<group>"; };
		827897FC0E70CFCB00C01C82 /* NstBoardBmcSuperVision16in1.cpp */ = {isa = PBXFileReference; fileEncoding = 4; lastKnownFileType = sourcecode.cpp.cpp; path = NstBoardBmcSuperVision16in1.cpp; sourceTree = "<group>"; };
		827897FD0E70CFCB00C01C82 /* NstBoardBmcSuperVision16in1.hpp */ = {isa = PBXFileReference; fileEncoding = 4; lastKnownFileType = sourcecode.cpp.h; path = NstBoardBmcSuperVision16in1.hpp; sourceTree = "<group>"; };
		827897FE0E70CFCB00C01C82 /* NstBoardBmcT262.cpp */ = {isa = PBXFileReference; fileEncoding = 4; lastKnownFileType = sourcecode.cpp.cpp; path = NstBoardBmcT262.cpp; sourceTree = "<group>"; };
		827897FF0E70CFCB00C01C82 /* NstBoardBmcT262.hpp */ = {isa = PBXFileReference; fileEncoding = 4; lastKnownFileType = sourcecode.cpp.h; path = NstBoardBmcT262.hpp; sourceTree = "<group>"; };
		827898000E70CFCB00C01C82 /* NstBoardBmcVrc4.cpp */ = {isa = PBXFileReference; fileEncoding = 4; lastKnownFileType = sourcecode.cpp.cpp; path = NstBoardBmcVrc4.cpp; sourceTree = "<group>"; };
		827898010E70CFCB00C01C82 /* NstBoardBmcVrc4.hpp */ = {isa = PBXFileReference; fileEncoding = 4; lastKnownFileType = sourcecode.cpp.h; path = NstBoardBmcVrc4.hpp; sourceTree = "<group>"; };
		827898020E70CFCB00C01C82 /* NstBoardBmcVt5201.cpp */ = {isa = PBXFileReference; fileEncoding = 4; lastKnownFileType = sourcecode.cpp.cpp; path = NstBoardBmcVt5201.cpp; sourceTree = "<group>"; };
		827898030E70CFCB00C01C82 /* NstBoardBmcVt5201.hpp */ = {isa = PBXFileReference; fileEncoding = 4; lastKnownFileType = sourcecode.cpp.h; path = NstBoardBmcVt5201.hpp; sourceTree = "<group>"; };
		827898040E70CFCB00C01C82 /* NstBoardBmcY2k64in1.cpp */ = {isa = PBXFileReference; fileEncoding = 4; lastKnownFileType = sourcecode.cpp.cpp; path = NstBoardBmcY2k64in1.cpp; sourceTree = "<group>"; };
		827898050E70CFCB00C01C82 /* NstBoardBmcY2k64in1.hpp */ = {isa = PBXFileReference; fileEncoding = 4; lastKnownFileType = sourcecode.cpp.h; path = NstBoardBmcY2k64in1.hpp; sourceTree = "<group>"; };
		827898060E70CFCB00C01C82 /* NstBoardBtl2708.cpp */ = {isa = PBXFileReference; fileEncoding = 4; lastKnownFileType = sourcecode.cpp.cpp; path = NstBoardBtl2708.cpp; sourceTree = "<group>"; };
		827898070E70CFCB00C01C82 /* NstBoardBtl2708.hpp */ = {isa = PBXFileReference; fileEncoding = 4; lastKnownFileType = sourcecode.cpp.h; path = NstBoardBtl2708.hpp; sourceTree = "<group>"; };
		827898080E70CFCB00C01C82 /* NstBoardBtl6035052.cpp */ = {isa = PBXFileReference; fileEncoding = 4; lastKnownFileType = sourcecode.cpp.cpp; path = NstBoardBtl6035052.cpp; sourceTree = "<group>"; };
		827898090E70CFCB00C01C82 /* NstBoardBtl6035052.hpp */ = {isa = PBXFileReference; fileEncoding = 4; lastKnownFileType = sourcecode.cpp.h; path = NstBoardBtl6035052.hpp; sourceTree = "<group>"; };
		8278980A0E70CFCB00C01C82 /* NstBoardBtlAx5705.cpp */ = {isa = PBXFileReference; fileEncoding = 4; lastKnownFileType = sourcecode.cpp.cpp; path = NstBoardBtlAx5705.cpp; sourceTree = "<group>"; };
		8278980B0E70CFCB00C01C82 /* NstBoardBtlAx5705.hpp */ = {isa = PBXFileReference; fileEncoding = 4; lastKnownFileType = sourcecode.cpp.h; path = NstBoardBtlAx5705.hpp; sourceTree = "<group>"; };
		8278980C0E70CFCB00C01C82 /* NstBoardBtlDragonNinja.cpp */ = {isa = PBXFileReference; fileEncoding = 4; lastKnownFileType = sourcecode.cpp.cpp; path = NstBoardBtlDragonNinja.cpp; sourceTree = "<group>"; };
		8278980D0E70CFCB00C01C82 /* NstBoardBtlDragonNinja.hpp */ = {isa = PBXFileReference; fileEncoding = 4; lastKnownFileType = sourcecode.cpp.h; path = NstBoardBtlDragonNinja.hpp; sourceTree = "<group>"; };
		8278980E0E70CFCB00C01C82 /* NstBoardBtlGeniusMerioBros.cpp */ = {isa = PBXFileReference; fileEncoding = 4; lastKnownFileType = sourcecode.cpp.cpp; path = NstBoardBtlGeniusMerioBros.cpp; sourceTree = "<group>"; };
		8278980F0E70CFCB00C01C82 /* NstBoardBtlGeniusMerioBros.hpp */ = {isa = PBXFileReference; fileEncoding = 4; lastKnownFileType = sourcecode.cpp.h; path = NstBoardBtlGeniusMerioBros.hpp; sourceTree = "<group>"; };
		827898100E70CFCB00C01C82 /* NstBoardBtlMarioBaby.cpp */ = {isa = PBXFileReference; fileEncoding = 4; lastKnownFileType = sourcecode.cpp.cpp; path = NstBoardBtlMarioBaby.cpp; sourceTree = "<group>"; };
		827898110E70CFCB00C01C82 /* NstBoardBtlMarioBaby.hpp */ = {isa = PBXFileReference; fileEncoding = 4; lastKnownFileType = sourcecode.cpp.h; path = NstBoardBtlMarioBaby.hpp; sourceTree = "<group>"; };
		827898120E70CFCB00C01C82 /* NstBoardBtlPikachuY2k.cpp */ = {isa = PBXFileReference; fileEncoding = 4; lastKnownFileType = sourcecode.cpp.cpp; path = NstBoardBtlPikachuY2k.cpp; sourceTree = "<group>"; };
		827898130E70CFCB00C01C82 /* NstBoardBtlPikachuY2k.hpp */ = {isa = PBXFileReference; fileEncoding = 4; lastKnownFileType = sourcecode.cpp.h; path = NstBoardBtlPikachuY2k.hpp; sourceTree = "<group>"; };
		827898140E70CFCB00C01C82 /* NstBoardBtlShuiGuanPipe.cpp */ = {isa = PBXFileReference; fileEncoding = 4; lastKnownFileType = sourcecode.cpp.cpp; path = NstBoardBtlShuiGuanPipe.cpp; sourceTree = "<group>"; };
		827898150E70CFCB00C01C82 /* NstBoardBtlShuiGuanPipe.hpp */ = {isa = PBXFileReference; fileEncoding = 4; lastKnownFileType = sourcecode.cpp.h; path = NstBoardBtlShuiGuanPipe.hpp; sourceTree = "<group>"; };
		827898160E70CFCB00C01C82 /* NstBoardBtlSmb2a.cpp */ = {isa = PBXFileReference; fileEncoding = 4; lastKnownFileType = sourcecode.cpp.cpp; path = NstBoardBtlSmb2a.cpp; sourceTree = "<group>"; };
		827898170E70CFCB00C01C82 /* NstBoardBtlSmb2a.hpp */ = {isa = PBXFileReference; fileEncoding = 4; lastKnownFileType = sourcecode.cpp.h; path = NstBoardBtlSmb2a.hpp; sourceTree = "<group>"; };
		827898180E70CFCB00C01C82 /* NstBoardBtlSmb2b.cpp */ = {isa = PBXFileReference; fileEncoding = 4; lastKnownFileType = sourcecode.cpp.cpp; path = NstBoardBtlSmb2b.cpp; sourceTree = "<group>"; };
		827898190E70CFCB00C01C82 /* NstBoardBtlSmb2b.hpp */ = {isa = PBXFileReference; fileEncoding = 4; lastKnownFileType = sourcecode.cpp.h; path = NstBoardBtlSmb2b.hpp; sourceTree = "<group>"; };
		8278981A0E70CFCB00C01C82 /* NstBoardBtlSmb2c.cpp */ = {isa = PBXFileReference; fileEncoding = 4; lastKnownFileType = sourcecode.cpp.cpp; path = NstBoardBtlSmb2c.cpp; sourceTree = "<group>"; };
		8278981B0E70CFCB00C01C82 /* NstBoardBtlSmb2c.hpp */ = {isa = PBXFileReference; fileEncoding = 4; lastKnownFileType = sourcecode.cpp.h; path = NstBoardBtlSmb2c.hpp; sourceTree = "<group>"; };
		8278981C0E70CFCB00C01C82 /* NstBoardBtlSmb3.cpp */ = {isa = PBXFileReference; fileEncoding = 4; lastKnownFileType = sourcecode.cpp.cpp; path = NstBoardBtlSmb3.cpp; sourceTree = "<group>"; };
		8278981D0E70CFCB00C01C82 /* NstBoardBtlSmb3.hpp */ = {isa = PBXFileReference; fileEncoding = 4; lastKnownFileType = sourcecode.cpp.h; path = NstBoardBtlSmb3.hpp; sourceTree = "<group>"; };
		8278981E0E70CFCB00C01C82 /* NstBoardBtlSuperBros11.cpp */ = {isa = PBXFileReference; fileEncoding = 4; lastKnownFileType = sourcecode.cpp.cpp; path = NstBoardBtlSuperBros11.cpp; sourceTree = "<group>"; };
		8278981F0E70CFCB00C01C82 /* NstBoardBtlSuperBros11.hpp */ = {isa = PBXFileReference; fileEncoding = 4; lastKnownFileType = sourcecode.cpp.h; path = NstBoardBtlSuperBros11.hpp; sourceTree = "<group>"; };
		827898200E70CFCB00C01C82 /* NstBoardBtlT230.cpp */ = {isa = PBXFileReference; fileEncoding = 4; lastKnownFileType = sourcecode.cpp.cpp; path = NstBoardBtlT230.cpp; sourceTree = "<group>"; };
		827898210E70CFCB00C01C82 /* NstBoardBtlT230.hpp */ = {isa = PBXFileReference; fileEncoding = 4; lastKnownFileType = sourcecode.cpp.h; path = NstBoardBtlT230.hpp; sourceTree = "<group>"; };
		827898220E70CFCB00C01C82 /* NstBoardBtlTobidaseDaisakusen.cpp */ = {isa = PBXFileReference; fileEncoding = 4; lastKnownFileType = sourcecode.cpp.cpp; path = NstBoardBtlTobidaseDaisakusen.cpp; sourceTree = "<group>"; };
		827898230E70CFCB00C01C82 /* NstBoardBtlTobidaseDaisakusen.hpp */ = {isa = PBXFileReference; fileEncoding = 4; lastKnownFileType = sourcecode.cpp.h; path = NstBoardBtlTobidaseDaisakusen.hpp; sourceTree = "<group>"; };
		827898240E70CFCB00C01C82 /* NstBoardBxRom.cpp */ = {isa = PBXFileReference; fileEncoding = 4; lastKnownFileType = sourcecode.cpp.cpp; path = NstBoardBxRom.cpp; sourceTree = "<group>"; };
		827898250E70CFCB00C01C82 /* NstBoardBxRom.hpp */ = {isa = PBXFileReference; fileEncoding = 4; lastKnownFileType = sourcecode.cpp.h; path = NstBoardBxRom.hpp; sourceTree = "<group>"; };
		827898260E70CFCB00C01C82 /* NstBoardCaltron.cpp */ = {isa = PBXFileReference; fileEncoding = 4; lastKnownFileType = sourcecode.cpp.cpp; path = NstBoardCaltron.cpp; sourceTree = "<group>"; };
		827898270E70CFCB00C01C82 /* NstBoardCaltron.hpp */ = {isa = PBXFileReference; fileEncoding = 4; lastKnownFileType = sourcecode.cpp.h; path = NstBoardCaltron.hpp; sourceTree = "<group>"; };
		827898280E70CFCB00C01C82 /* NstBoardCamerica.cpp */ = {isa = PBXFileReference; fileEncoding = 4; lastKnownFileType = sourcecode.cpp.cpp; path = NstBoardCamerica.cpp; sourceTree = "<group>"; };
		827898290E70CFCB00C01C82 /* NstBoardCamerica.hpp */ = {isa = PBXFileReference; fileEncoding = 4; lastKnownFileType = sourcecode.cpp.h; path = NstBoardCamerica.hpp; sourceTree = "<group>"; };
		8278982A0E70CFCB00C01C82 /* NstBoardCne.hpp */ = {isa = PBXFileReference; fileEncoding = 4; lastKnownFileType = sourcecode.cpp.h; path = NstBoardCne.hpp; sourceTree = "<group>"; };
		8278982B0E70CFCB00C01C82 /* NstBoardCneDecathlon.cpp */ = {isa = PBXFileReference; fileEncoding = 4; lastKnownFileType = sourcecode.cpp.cpp; path = NstBoardCneDecathlon.cpp; sourceTree = "<group>"; };
		8278982C0E70CFCB00C01C82 /* NstBoardCneDecathlon.hpp */ = {isa = PBXFileReference; fileEncoding = 4; lastKnownFileType = sourcecode.cpp.h; path = NstBoardCneDecathlon.hpp; sourceTree = "<group>"; };
		8278982D0E70CFCB00C01C82 /* NstBoardCnePsb.cpp */ = {isa = PBXFileReference; fileEncoding = 4; lastKnownFileType = sourcecode.cpp.cpp; path = NstBoardCnePsb.cpp; sourceTree = "<group>"; };
		8278982E0E70CFCB00C01C82 /* NstBoardCnePsb.hpp */ = {isa = PBXFileReference; fileEncoding = 4; lastKnownFileType = sourcecode.cpp.h; path = NstBoardCnePsb.hpp; sourceTree = "<group>"; };
		8278982F0E70CFCB00C01C82 /* NstBoardCneShlz.cpp */ = {isa = PBXFileReference; fileEncoding = 4; lastKnownFileType = sourcecode.cpp.cpp; path = NstBoardCneShlz.cpp; sourceTree = "<group>"; };
		827898300E70CFCB00C01C82 /* NstBoardCneShlz.hpp */ = {isa = PBXFileReference; fileEncoding = 4; lastKnownFileType = sourcecode.cpp.h; path = NstBoardCneShlz.hpp; sourceTree = "<group>"; };
		827898310E70CFCB00C01C82 /* NstBoardCony.cpp */ = {isa = PBXFileReference; fileEncoding = 4; lastKnownFileType = sourcecode.cpp.cpp; path = NstBoardCony.cpp; sourceTree = "<group>"; };
		827898320E70CFCB00C01C82 /* NstBoardCony.hpp */ = {isa = PBXFileReference; fileEncoding = 4; lastKnownFileType = sourcecode.cpp.h; path = NstBoardCony.hpp; sourceTree = "<group>"; };
		827898330E70CFCB00C01C82 /* NstBoardCxRom.cpp */ = {isa = PBXFileReference; fileEncoding = 4; lastKnownFileType = sourcecode.cpp.cpp; path = NstBoardCxRom.cpp; sourceTree = "<group>"; };
		827898340E70CFCB00C01C82 /* NstBoardCxRom.hpp */ = {isa = PBXFileReference; fileEncoding = 4; lastKnownFileType = sourcecode.cpp.h; path = NstBoardCxRom.hpp; sourceTree = "<group>"; };
		827898350E70CFCB00C01C82 /* NstBoardDiscrete.cpp */ = {isa = PBXFileReference; fileEncoding = 4; lastKnownFileType = sourcecode.cpp.cpp; path = NstBoardDiscrete.cpp; sourceTree = "<group>"; };
		827898360E70CFCB00C01C82 /* NstBoardDiscrete.hpp */ = {isa = PBXFileReference; fileEncoding = 4; lastKnownFileType = sourcecode.cpp.h; path = NstBoardDiscrete.hpp; sourceTree = "<group>"; };
		827898370E70CFCB00C01C82 /* NstBoardDreamtech.cpp */ = {isa = PBXFileReference; fileEncoding = 4; lastKnownFileType = sourcecode.cpp.cpp; path = NstBoardDreamtech.cpp; sourceTree = "<group>"; };
		827898380E70CFCB00C01C82 /* NstBoardDreamtech.hpp */ = {isa = PBXFileReference; fileEncoding = 4; lastKnownFileType = sourcecode.cpp.h; path = NstBoardDreamtech.hpp; sourceTree = "<group>"; };
		827898390E70CFCB00C01C82 /* NstBoardDxRom.hpp */ = {isa = PBXFileReference; fileEncoding = 4; lastKnownFileType = sourcecode.cpp.h; path = NstBoardDxRom.hpp; sourceTree = "<group>"; };
		8278983A0E70CFCB00C01C82 /* NstBoardEvent.cpp */ = {isa = PBXFileReference; fileEncoding = 4; lastKnownFileType = sourcecode.cpp.cpp; path = NstBoardEvent.cpp; sourceTree = "<group>"; };
		8278983B0E70CFCB00C01C82 /* NstBoardEvent.hpp */ = {isa = PBXFileReference; fileEncoding = 4; lastKnownFileType = sourcecode.cpp.h; path = NstBoardEvent.hpp; sourceTree = "<group>"; };
		8278983C0E70CFCB00C01C82 /* NstBoardExRom.hpp */ = {isa = PBXFileReference; fileEncoding = 4; lastKnownFileType = sourcecode.cpp.h; path = NstBoardExRom.hpp; sourceTree = "<group>"; };
		8278983D0E70CFCB00C01C82 /* NstBoardFb.cpp */ = {isa = PBXFileReference; fileEncoding = 4; lastKnownFileType = sourcecode.cpp.cpp; path = NstBoardFb.cpp; sourceTree = "<group>"; };
		8278983E0E70CFCB00C01C82 /* NstBoardFb.hpp */ = {isa = PBXFileReference; fileEncoding = 4; lastKnownFileType = sourcecode.cpp.h; path = NstBoardFb.hpp; sourceTree = "<group>"; };
		8278983F0E70CFCB00C01C82 /* NstBoardFfe.cpp */ = {isa = PBXFileReference; fileEncoding = 4; lastKnownFileType = sourcecode.cpp.cpp; path = NstBoardFfe.cpp; sourceTree = "<group>"; };
		827898400E70CFCB00C01C82 /* NstBoardFfe.hpp */ = {isa = PBXFileReference; fileEncoding = 4; lastKnownFileType = sourcecode.cpp.h; path = NstBoardFfe.hpp; sourceTree = "<group>"; };
		827898410E70CFCB00C01C82 /* NstBoardFujiya.cpp */ = {isa = PBXFileReference; fileEncoding = 4; lastKnownFileType = sourcecode.cpp.cpp; path = NstBoardFujiya.cpp; sourceTree = "<group>"; };
		827898420E70CFCB00C01C82 /* NstBoardFujiya.hpp */ = {isa = PBXFileReference; fileEncoding = 4; lastKnownFileType = sourcecode.cpp.h; path = NstBoardFujiya.hpp; sourceTree = "<group>"; };
		827898430E70CFCB00C01C82 /* NstBoardFukutake.cpp */ = {isa = PBXFileReference; fileEncoding = 4; lastKnownFileType = sourcecode.cpp.cpp; path = NstBoardFukutake.cpp; sourceTree = "<group>"; };
		827898440E70CFCB00C01C82 /* NstBoardFukutake.hpp */ = {isa = PBXFileReference; fileEncoding = 4; lastKnownFileType = sourcecode.cpp.h; path = NstBoardFukutake.hpp; sourceTree = "<group>"; };
		827898450E70CFCB00C01C82 /* NstBoardFutureMedia.cpp */ = {isa = PBXFileReference; fileEncoding = 4; lastKnownFileType = sourcecode.cpp.cpp; path = NstBoardFutureMedia.cpp; sourceTree = "<group>"; };
		827898460E70CFCB00C01C82 /* NstBoardFutureMedia.hpp */ = {isa = PBXFileReference; fileEncoding = 4; lastKnownFileType = sourcecode.cpp.h; path = NstBoardFutureMedia.hpp; sourceTree = "<group>"; };
		827898470E70CFCB00C01C82 /* NstBoardFxRom.hpp */ = {isa = PBXFileReference; fileEncoding = 4; lastKnownFileType = sourcecode.cpp.h; path = NstBoardFxRom.hpp; sourceTree = "<group>"; };
		827898480E70CFCB00C01C82 /* NstBoardGouder.cpp */ = {isa = PBXFileReference; fileEncoding = 4; lastKnownFileType = sourcecode.cpp.cpp; path = NstBoardGouder.cpp; sourceTree = "<group>"; };
		827898490E70CFCC00C01C82 /* NstBoardGouder.hpp */ = {isa = PBXFileReference; fileEncoding = 4; lastKnownFileType = sourcecode.cpp.h; path = NstBoardGouder.hpp; sourceTree = "<group>"; };
		8278984A0E70CFCC00C01C82 /* NstBoardGxRom.cpp */ = {isa = PBXFileReference; fileEncoding = 4; lastKnownFileType = sourcecode.cpp.cpp; path = NstBoardGxRom.cpp; sourceTree = "<group>"; };
		8278984B0E70CFCC00C01C82 /* NstBoardGxRom.hpp */ = {isa = PBXFileReference; fileEncoding = 4; lastKnownFileType = sourcecode.cpp.h; path = NstBoardGxRom.hpp; sourceTree = "<group>"; };
		8278984C0E70CFCC00C01C82 /* NstBoardHes.cpp */ = {isa = PBXFileReference; fileEncoding = 4; lastKnownFileType = sourcecode.cpp.cpp; path = NstBoardHes.cpp; sourceTree = "<group>"; };
		8278984D0E70CFCC00C01C82 /* NstBoardHes.hpp */ = {isa = PBXFileReference; fileEncoding = 4; lastKnownFileType = sourcecode.cpp.h; path = NstBoardHes.hpp; sourceTree = "<group>"; };
		8278984E0E70CFCC00C01C82 /* NstBoardHosenkan.cpp */ = {isa = PBXFileReference; fileEncoding = 4; lastKnownFileType = sourcecode.cpp.cpp; path = NstBoardHosenkan.cpp; sourceTree = "<group>"; };
		8278984F0E70CFCC00C01C82 /* NstBoardHosenkan.hpp */ = {isa = PBXFileReference; fileEncoding = 4; lastKnownFileType = sourcecode.cpp.h; path = NstBoardHosenkan.hpp; sourceTree = "<group>"; };
		827898500E70CFCC00C01C82 /* NstBoardHxRom.hpp */ = {isa = PBXFileReference; fileEncoding = 4; lastKnownFileType = sourcecode.cpp.h; path = NstBoardHxRom.hpp; sourceTree = "<group>"; };
		827898510E70CFCC00C01C82 /* NstBoardIrem.hpp */ = {isa = PBXFileReference; fileEncoding = 4; lastKnownFileType = sourcecode.cpp.h; path = NstBoardIrem.hpp; sourceTree = "<group>"; };
		827898520E70CFCC00C01C82 /* NstBoardIremG101.cpp */ = {isa = PBXFileReference; fileEncoding = 4; lastKnownFileType = sourcecode.cpp.cpp; path = NstBoardIremG101.cpp; sourceTree = "<group>"; };
		827898530E70CFCC00C01C82 /* NstBoardIremG101.hpp */ = {isa = PBXFileReference; fileEncoding = 4; lastKnownFileType = sourcecode.cpp.h; path = NstBoardIremG101.hpp; sourceTree = "<group>"; };
		827898540E70CFCC00C01C82 /* NstBoardIremH3001.cpp */ = {isa = PBXFileReference; fileEncoding = 4; lastKnownFileType = sourcecode.cpp.cpp; path = NstBoardIremH3001.cpp; sourceTree = "<group>"; };
		827898550E70CFCC00C01C82 /* NstBoardIremH3001.hpp */ = {isa = PBXFileReference; fileEncoding = 4; lastKnownFileType = sourcecode.cpp.h; path = NstBoardIremH3001.hpp; sourceTree = "<group>"; };
		827898560E70CFCC00C01C82 /* NstBoardIremHolyDiver.cpp */ = {isa = PBXFileReference; fileEncoding = 4; lastKnownFileType = sourcecode.cpp.cpp; path = NstBoardIremHolyDiver.cpp; sourceTree = "<group>"; };
		827898570E70CFCC00C01C82 /* NstBoardIremHolyDiver.hpp */ = {isa = PBXFileReference; fileEncoding = 4; lastKnownFileType = sourcecode.cpp.h; path = NstBoardIremHolyDiver.hpp; sourceTree = "<group>"; };
		827898580E70CFCC00C01C82 /* NstBoardIremKaiketsu.cpp */ = {isa = PBXFileReference; fileEncoding = 4; lastKnownFileType = sourcecode.cpp.cpp; path = NstBoardIremKaiketsu.cpp; sourceTree = "<group>"; };
		827898590E70CFCC00C01C82 /* NstBoardIremKaiketsu.hpp */ = {isa = PBXFileReference; fileEncoding = 4; lastKnownFileType = sourcecode.cpp.h; path = NstBoardIremKaiketsu.hpp; sourceTree = "<group>"; };
		8278985A0E70CFCC00C01C82 /* NstBoardIremLrog017.cpp */ = {isa = PBXFileReference; fileEncoding = 4; lastKnownFileType = sourcecode.cpp.cpp; path = NstBoardIremLrog017.cpp; sourceTree = "<group>"; };
		8278985B0E70CFCC00C01C82 /* NstBoardIremLrog017.hpp */ = {isa = PBXFileReference; fileEncoding = 4; lastKnownFileType = sourcecode.cpp.h; path = NstBoardIremLrog017.hpp; sourceTree = "<group>"; };
		8278985C0E70CFCC00C01C82 /* NstBoardJaleco.hpp */ = {isa = PBXFileReference; fileEncoding = 4; lastKnownFileType = sourcecode.cpp.h; path = NstBoardJaleco.hpp; sourceTree = "<group>"; };
		8278985D0E70CFCC00C01C82 /* NstBoardJalecoJf11.cpp */ = {isa = PBXFileReference; fileEncoding = 4; lastKnownFileType = sourcecode.cpp.cpp; path = NstBoardJalecoJf11.cpp; sourceTree = "<group>"; };
		8278985E0E70CFCC00C01C82 /* NstBoardJalecoJf11.hpp */ = {isa = PBXFileReference; fileEncoding = 4; lastKnownFileType = sourcecode.cpp.h; path = NstBoardJalecoJf11.hpp; sourceTree = "<group>"; };
		8278985F0E70CFCC00C01C82 /* NstBoardJalecoJf13.cpp */ = {isa = PBXFileReference; fileEncoding = 4; lastKnownFileType = sourcecode.cpp.cpp; path = NstBoardJalecoJf13.cpp; sourceTree = "<group>"; };
		827898600E70CFCC00C01C82 /* NstBoardJalecoJf13.hpp */ = {isa = PBXFileReference; fileEncoding = 4; lastKnownFileType = sourcecode.cpp.h; path = NstBoardJalecoJf13.hpp; sourceTree = "<group>"; };
		827898610E70CFCC00C01C82 /* NstBoardJalecoJf16.cpp */ = {isa = PBXFileReference; fileEncoding = 4; lastKnownFileType = sourcecode.cpp.cpp; path = NstBoardJalecoJf16.cpp; sourceTree = "<group>"; };
		827898620E70CFCC00C01C82 /* NstBoardJalecoJf16.hpp */ = {isa = PBXFileReference; fileEncoding = 4; lastKnownFileType = sourcecode.cpp.h; path = NstBoardJalecoJf16.hpp; sourceTree = "<group>"; };
		827898630E70CFCC00C01C82 /* NstBoardJalecoJf17.cpp */ = {isa = PBXFileReference; fileEncoding = 4; lastKnownFileType = sourcecode.cpp.cpp; path = NstBoardJalecoJf17.cpp; sourceTree = "<group>"; };
		827898640E70CFCC00C01C82 /* NstBoardJalecoJf17.hpp */ = {isa = PBXFileReference; fileEncoding = 4; lastKnownFileType = sourcecode.cpp.h; path = NstBoardJalecoJf17.hpp; sourceTree = "<group>"; };
		827898650E70CFCC00C01C82 /* NstBoardJalecoJf19.cpp */ = {isa = PBXFileReference; fileEncoding = 4; lastKnownFileType = sourcecode.cpp.cpp; path = NstBoardJalecoJf19.cpp; sourceTree = "<group>"; };
		827898660E70CFCC00C01C82 /* NstBoardJalecoJf19.hpp */ = {isa = PBXFileReference; fileEncoding = 4; lastKnownFileType = sourcecode.cpp.h; path = NstBoardJalecoJf19.hpp; sourceTree = "<group>"; };
		827898670E70CFCC00C01C82 /* NstBoardJalecoSs88006.cpp */ = {isa = PBXFileReference; fileEncoding = 4; lastKnownFileType = sourcecode.cpp.cpp; path = NstBoardJalecoSs88006.cpp; sourceTree = "<group>"; };
		827898680E70CFCC00C01C82 /* NstBoardJalecoSs88006.hpp */ = {isa = PBXFileReference; fileEncoding = 4; lastKnownFileType = sourcecode.cpp.h; path = NstBoardJalecoSs88006.hpp; sourceTree = "<group>"; };
		827898690E70CFCC00C01C82 /* NstBoardJxRom.hpp */ = {isa = PBXFileReference; fileEncoding = 4; lastKnownFileType = sourcecode.cpp.h; path = NstBoardJxRom.hpp; sourceTree = "<group>"; };
		8278986A0E70CFCC00C01C82 /* NstBoardJyCompany.cpp */ = {isa = PBXFileReference; fileEncoding = 4; lastKnownFileType = sourcecode.cpp.cpp; path = NstBoardJyCompany.cpp; sourceTree = "<group>"; };
		8278986B0E70CFCC00C01C82 /* NstBoardJyCompany.hpp */ = {isa = PBXFileReference; fileEncoding = 4; lastKnownFileType = sourcecode.cpp.h; path = NstBoardJyCompany.hpp; sourceTree = "<group>"; };
		8278986C0E70CFCC00C01C82 /* NstBoardKaiser.cpp */ = {isa = PBXFileReference; fileEncoding = 4; lastKnownFileType = sourcecode.cpp.cpp; path = NstBoardKaiser.cpp; sourceTree = "<group>"; };
		8278986D0E70CFCC00C01C82 /* NstBoardKaiser.hpp */ = {isa = PBXFileReference; fileEncoding = 4; lastKnownFileType = sourcecode.cpp.h; path = NstBoardKaiser.hpp; sourceTree = "<group>"; };
		8278986E0E70CFCC00C01C82 /* NstBoardKasing.cpp */ = {isa = PBXFileReference; fileEncoding = 4; lastKnownFileType = sourcecode.cpp.cpp; path = NstBoardKasing.cpp; sourceTree = "<group>"; };
		8278986F0E70CFCC00C01C82 /* NstBoardKasing.hpp */ = {isa = PBXFileReference; fileEncoding = 4; lastKnownFileType = sourcecode.cpp.h; path = NstBoardKasing.hpp; sourceTree = "<group>"; };
		827898700E70CFCC00C01C82 /* NstBoardKay.hpp */ = {isa = PBXFileReference; fileEncoding = 4; lastKnownFileType = sourcecode.cpp.h; path = NstBoardKay.hpp; sourceTree = "<group>"; };
		827898710E70CFCC00C01C82 /* NstBoardKayH2288.cpp */ = {isa = PBXFileReference; fileEncoding = 4; lastKnownFileType = sourcecode.cpp.cpp; path = NstBoardKayH2288.cpp; sourceTree = "<group>"; };
		827898720E70CFCC00C01C82 /* NstBoardKayH2288.hpp */ = {isa = PBXFileReference; fileEncoding = 4; lastKnownFileType = sourcecode.cpp.h; path = NstBoardKayH2288.hpp; sourceTree = "<group>"; };
		827898730E70CFCC00C01C82 /* NstBoardKayPandaPrince.cpp */ = {isa = PBXFileReference; fileEncoding = 4; lastKnownFileType = sourcecode.cpp.cpp; path = NstBoardKayPandaPrince.cpp; sourceTree = "<group>"; };
		827898740E70CFCC00C01C82 /* NstBoardKayPandaPrince.hpp */ = {isa = PBXFileReference; fileEncoding = 4; lastKnownFileType = sourcecode.cpp.h; path = NstBoardKayPandaPrince.hpp; sourceTree = "<group>"; };
		827898750E70CFCC00C01C82 /* NstBoardKonami.hpp */ = {isa = PBXFileReference; fileEncoding = 4; lastKnownFileType = sourcecode.cpp.h; path = NstBoardKonami.hpp; sourceTree = "<group>"; };
		827898760E70CFCC00C01C82 /* NstBoardKonamiVrc1.cpp */ = {isa = PBXFileReference; fileEncoding = 4; lastKnownFileType = sourcecode.cpp.cpp; path = NstBoardKonamiVrc1.cpp; sourceTree = "<group>"; };
		827898770E70CFCC00C01C82 /* NstBoardKonamiVrc1.hpp */ = {isa = PBXFileReference; fileEncoding = 4; lastKnownFileType = sourcecode.cpp.h; path = NstBoardKonamiVrc1.hpp; sourceTree = "<group>"; };
		827898780E70CFCC00C01C82 /* NstBoardKonamiVrc2.cpp */ = {isa = PBXFileReference; fileEncoding = 4; lastKnownFileType = sourcecode.cpp.cpp; path = NstBoardKonamiVrc2.cpp; sourceTree = "<group>"; };
		827898790E70CFCC00C01C82 /* NstBoardKonamiVrc2.hpp */ = {isa = PBXFileReference; fileEncoding = 4; lastKnownFileType = sourcecode.cpp.h; path = NstBoardKonamiVrc2.hpp; sourceTree = "<group>"; };
		8278987A0E70CFCC00C01C82 /* NstBoardKonamiVrc3.cpp */ = {isa = PBXFileReference; fileEncoding = 4; lastKnownFileType = sourcecode.cpp.cpp; path = NstBoardKonamiVrc3.cpp; sourceTree = "<group>"; };
		8278987B0E70CFCC00C01C82 /* NstBoardKonamiVrc3.hpp */ = {isa = PBXFileReference; fileEncoding = 4; lastKnownFileType = sourcecode.cpp.h; path = NstBoardKonamiVrc3.hpp; sourceTree = "<group>"; };
		8278987C0E70CFCC00C01C82 /* NstBoardKonamiVrc4.cpp */ = {isa = PBXFileReference; fileEncoding = 4; lastKnownFileType = sourcecode.cpp.cpp; path = NstBoardKonamiVrc4.cpp; sourceTree = "<group>"; };
		8278987D0E70CFCC00C01C82 /* NstBoardKonamiVrc4.hpp */ = {isa = PBXFileReference; fileEncoding = 4; lastKnownFileType = sourcecode.cpp.h; path = NstBoardKonamiVrc4.hpp; sourceTree = "<group>"; };
		8278987E0E70CFCC00C01C82 /* NstBoardKonamiVrc6.cpp */ = {isa = PBXFileReference; fileEncoding = 4; lastKnownFileType = sourcecode.cpp.cpp; path = NstBoardKonamiVrc6.cpp; sourceTree = "<group>"; };
		8278987F0E70CFCC00C01C82 /* NstBoardKonamiVrc6.hpp */ = {isa = PBXFileReference; fileEncoding = 4; lastKnownFileType = sourcecode.cpp.h; path = NstBoardKonamiVrc6.hpp; sourceTree = "<group>"; };
		827898800E70CFCC00C01C82 /* NstBoardKonamiVrc7.cpp */ = {isa = PBXFileReference; fileEncoding = 4; lastKnownFileType = sourcecode.cpp.cpp; path = NstBoardKonamiVrc7.cpp; sourceTree = "<group>"; };
		827898810E70CFCC00C01C82 /* NstBoardKonamiVrc7.hpp */ = {isa = PBXFileReference; fileEncoding = 4; lastKnownFileType = sourcecode.cpp.h; path = NstBoardKonamiVrc7.hpp; sourceTree = "<group>"; };
		827898820E70CFCC00C01C82 /* NstBoardKonamiVsSystem.cpp */ = {isa = PBXFileReference; fileEncoding = 4; lastKnownFileType = sourcecode.cpp.cpp; path = NstBoardKonamiVsSystem.cpp; sourceTree = "<group>"; };
		827898830E70CFCC00C01C82 /* NstBoardKonamiVsSystem.hpp */ = {isa = PBXFileReference; fileEncoding = 4; lastKnownFileType = sourcecode.cpp.h; path = NstBoardKonamiVsSystem.hpp; sourceTree = "<group>"; };
		827898840E70CFCC00C01C82 /* NstBoardMagicSeries.cpp */ = {isa = PBXFileReference; fileEncoding = 4; lastKnownFileType = sourcecode.cpp.cpp; path = NstBoardMagicSeries.cpp; sourceTree = "<group>"; };
		827898850E70CFCC00C01C82 /* NstBoardMagicSeries.hpp */ = {isa = PBXFileReference; fileEncoding = 4; lastKnownFileType = sourcecode.cpp.h; path = NstBoardMagicSeries.hpp; sourceTree = "<group>"; };
		827898860E70CFCC00C01C82 /* NstBoardMmc1.cpp */ = {isa = PBXFileReference; fileEncoding = 4; lastKnownFileType = sourcecode.cpp.cpp; path = NstBoardMmc1.cpp; sourceTree = "<group>"; };
		827898870E70CFCC00C01C82 /* NstBoardMmc1.hpp */ = {isa = PBXFileReference; fileEncoding = 4; lastKnownFileType = sourcecode.cpp.h; path = NstBoardMmc1.hpp; sourceTree = "<group>"; };
		827898880E70CFCC00C01C82 /* NstBoardMmc2.cpp */ = {isa = PBXFileReference; fileEncoding = 4; lastKnownFileType = sourcecode.cpp.cpp; path = NstBoardMmc2.cpp; sourceTree = "<group>"; };
		827898890E70CFCC00C01C82 /* NstBoardMmc2.hpp */ = {isa = PBXFileReference; fileEncoding = 4; lastKnownFileType = sourcecode.cpp.h; path = NstBoardMmc2.hpp; sourceTree = "<group>"; };
		8278988A0E70CFCC00C01C82 /* NstBoardMmc3.cpp */ = {isa = PBXFileReference; fileEncoding = 4; lastKnownFileType = sourcecode.cpp.cpp; path = NstBoardMmc3.cpp; sourceTree = "<group>"; };
		8278988B0E70CFCC00C01C82 /* NstBoardMmc3.hpp */ = {isa = PBXFileReference; fileEncoding = 4; lastKnownFileType = sourcecode.cpp.h; path = NstBoardMmc3.hpp; sourceTree = "<group>"; };
		8278988C0E70CFCC00C01C82 /* NstBoardMmc4.cpp */ = {isa = PBXFileReference; fileEncoding = 4; lastKnownFileType = sourcecode.cpp.cpp; path = NstBoardMmc4.cpp; sourceTree = "<group>"; };
		8278988D0E70CFCC00C01C82 /* NstBoardMmc4.hpp */ = {isa = PBXFileReference; fileEncoding = 4; lastKnownFileType = sourcecode.cpp.h; path = NstBoardMmc4.hpp; sourceTree = "<group>"; };
		8278988E0E70CFCC00C01C82 /* NstBoardMmc5.cpp */ = {isa = PBXFileReference; fileEncoding = 4; lastKnownFileType = sourcecode.cpp.cpp; path = NstBoardMmc5.cpp; sourceTree = "<group>"; };
		8278988F0E70CFCC00C01C82 /* NstBoardMmc5.hpp */ = {isa = PBXFileReference; fileEncoding = 4; lastKnownFileType = sourcecode.cpp.h; path = NstBoardMmc5.hpp; sourceTree = "<group>"; };
		827898900E70CFCC00C01C82 /* NstBoardMmc6.cpp */ = {isa = PBXFileReference; fileEncoding = 4; lastKnownFileType = sourcecode.cpp.cpp; path = NstBoardMmc6.cpp; sourceTree = "<group>"; };
		827898910E70CFCC00C01C82 /* NstBoardMmc6.hpp */ = {isa = PBXFileReference; fileEncoding = 4; lastKnownFileType = sourcecode.cpp.h; path = NstBoardMmc6.hpp; sourceTree = "<group>"; };
		827898920E70CFCC00C01C82 /* NstBoardMxRom.hpp */ = {isa = PBXFileReference; fileEncoding = 4; lastKnownFileType = sourcecode.cpp.h; path = NstBoardMxRom.hpp; sourceTree = "<group>"; };
		827898930E70CFCC00C01C82 /* NstBoardNamcot.hpp */ = {isa = PBXFileReference; fileEncoding = 4; lastKnownFileType = sourcecode.cpp.h; path = NstBoardNamcot.hpp; sourceTree = "<group>"; };
		827898940E70CFCC00C01C82 /* NstBoardNamcot163.cpp */ = {isa = PBXFileReference; fileEncoding = 4; lastKnownFileType = sourcecode.cpp.cpp; path = NstBoardNamcot163.cpp; sourceTree = "<group>"; };
		827898950E70CFCC00C01C82 /* NstBoardNamcot163.hpp */ = {isa = PBXFileReference; fileEncoding = 4; lastKnownFileType = sourcecode.cpp.h; path = NstBoardNamcot163.hpp; sourceTree = "<group>"; };
		827898960E70CFCC00C01C82 /* NstBoardNamcot34xx.cpp */ = {isa = PBXFileReference; fileEncoding = 4; lastKnownFileType = sourcecode.cpp.cpp; path = NstBoardNamcot34xx.cpp; sourceTree = "<group>"; };
		827898970E70CFCC00C01C82 /* NstBoardNamcot34xx.hpp */ = {isa = PBXFileReference; fileEncoding = 4; lastKnownFileType = sourcecode.cpp.h; path = NstBoardNamcot34xx.hpp; sourceTree = "<group>"; };
		827898980E70CFCC00C01C82 /* NstBoardNanjing.cpp */ = {isa = PBXFileReference; fileEncoding = 4; lastKnownFileType = sourcecode.cpp.cpp; path = NstBoardNanjing.cpp; sourceTree = "<group>"; };
		827898990E70CFCC00C01C82 /* NstBoardNanjing.hpp */ = {isa = PBXFileReference; fileEncoding = 4; lastKnownFileType = sourcecode.cpp.h; path = NstBoardNanjing.hpp; sourceTree = "<group>"; };
		8278989A0E70CFCC00C01C82 /* NstBoardNihon.cpp */ = {isa = PBXFileReference; fileEncoding = 4; lastKnownFileType = sourcecode.cpp.cpp; path = NstBoardNihon.cpp; sourceTree = "<group>"; };
		8278989B0E70CFCC00C01C82 /* NstBoardNihon.hpp */ = {isa = PBXFileReference; fileEncoding = 4; lastKnownFileType = sourcecode.cpp.h; path = NstBoardNihon.hpp; sourceTree = "<group>"; };
		8278989C0E70CFCC00C01C82 /* NstBoardNitra.cpp */ = {isa = PBXFileReference; fileEncoding = 4; lastKnownFileType = sourcecode.cpp.cpp; path = NstBoardNitra.cpp; sourceTree = "<group>"; };
		8278989D0E70CFCC00C01C82 /* NstBoardNitra.hpp */ = {isa = PBXFileReference; fileEncoding = 4; lastKnownFileType = sourcecode.cpp.h; path = NstBoardNitra.hpp; sourceTree = "<group>"; };
		8278989E0E70CFCC00C01C82 /* NstBoardNRom.hpp */ = {isa = PBXFileReference; fileEncoding = 4; lastKnownFileType = sourcecode.cpp.h; path = NstBoardNRom.hpp; sourceTree = "<group>"; };
		8278989F0E70CFCC00C01C82 /* NstBoardNtdec.cpp */ = {isa = PBXFileReference; fileEncoding = 4; lastKnownFileType = sourcecode.cpp.cpp; path = NstBoardNtdec.cpp; sourceTree = "<group>"; };
		827898A00E70CFCC00C01C82 /* NstBoardNtdec.hpp */ = {isa = PBXFileReference; fileEncoding = 4; lastKnownFileType = sourcecode.cpp.h; path = NstBoardNtdec.hpp; sourceTree = "<group>"; };
		827898A10E70CFCC00C01C82 /* NstBoardNxRom.hpp */ = {isa = PBXFileReference; fileEncoding = 4; lastKnownFileType = sourcecode.cpp.h; path = NstBoardNxRom.hpp; sourceTree = "<group>"; };
		827898A20E70CFCC00C01C82 /* NstBoardOpenCorp.cpp */ = {isa = PBXFileReference; fileEncoding = 4; lastKnownFileType = sourcecode.cpp.cpp; path = NstBoardOpenCorp.cpp; sourceTree = "<group>"; };
		827898A30E70CFCC00C01C82 /* NstBoardOpenCorp.hpp */ = {isa = PBXFileReference; fileEncoding = 4; lastKnownFileType = sourcecode.cpp.h; path = NstBoardOpenCorp.hpp; sourceTree = "<group>"; };
		827898A40E70CFCC00C01C82 /* NstBoardPxRom.hpp */ = {isa = PBXFileReference; fileEncoding = 4; lastKnownFileType = sourcecode.cpp.h; path = NstBoardPxRom.hpp; sourceTree = "<group>"; };
		827898A50E70CFCC00C01C82 /* NstBoardQj.cpp */ = {isa = PBXFileReference; fileEncoding = 4; lastKnownFileType = sourcecode.cpp.cpp; path = NstBoardQj.cpp; sourceTree = "<group>"; };
		827898A60E70CFCC00C01C82 /* NstBoardQj.hpp */ = {isa = PBXFileReference; fileEncoding = 4; lastKnownFileType = sourcecode.cpp.h; path = NstBoardQj.hpp; sourceTree = "<group>"; };
		827898A70E70CFCC00C01C82 /* NstBoardRcm.cpp */ = {isa = PBXFileReference; fileEncoding = 4; lastKnownFileType = sourcecode.cpp.cpp; path = NstBoardRcm.cpp; sourceTree = "<group>"; };
		827898A80E70CFCC00C01C82 /* NstBoardRcm.hpp */ = {isa = PBXFileReference; fileEncoding = 4; lastKnownFileType = sourcecode.cpp.h; path = NstBoardRcm.hpp; sourceTree = "<group>"; };
		827898A90E70CFCC00C01C82 /* NstBoardRexSoft.hpp */ = {isa = PBXFileReference; fileEncoding = 4; lastKnownFileType = sourcecode.cpp.h; path = NstBoardRexSoft.hpp; sourceTree = "<group>"; };
		827898AA0E70CFCC00C01C82 /* NstBoardRexSoftDb5z.cpp */ = {isa = PBXFileReference; fileEncoding = 4; lastKnownFileType = sourcecode.cpp.cpp; path = NstBoardRexSoftDb5z.cpp; sourceTree = "<group>"; };
		827898AB0E70CFCC00C01C82 /* NstBoardRexSoftDb5z.hpp */ = {isa = PBXFileReference; fileEncoding = 4; lastKnownFileType = sourcecode.cpp.h; path = NstBoardRexSoftDb5z.hpp; sourceTree = "<group>"; };
		827898AC0E70CFCC00C01C82 /* NstBoardRexSoftSl1632.cpp */ = {isa = PBXFileReference; fileEncoding = 4; lastKnownFileType = sourcecode.cpp.cpp; path = NstBoardRexSoftSl1632.cpp; sourceTree = "<group>"; };
		827898AD0E70CFCC00C01C82 /* NstBoardRexSoftSl1632.hpp */ = {isa = PBXFileReference; fileEncoding = 4; lastKnownFileType = sourcecode.cpp.h; path = NstBoardRexSoftSl1632.hpp; sourceTree = "<group>"; };
		827898AE0E70CFCC00C01C82 /* NstBoardRumbleStation.cpp */ = {isa = PBXFileReference; fileEncoding = 4; lastKnownFileType = sourcecode.cpp.cpp; path = NstBoardRumbleStation.cpp; sourceTree = "<group>"; };
		827898AF0E70CFCD00C01C82 /* NstBoardRumbleStation.hpp */ = {isa = PBXFileReference; fileEncoding = 4; lastKnownFileType = sourcecode.cpp.h; path = NstBoardRumbleStation.hpp; sourceTree = "<group>"; };
		827898B00E70CFCD00C01C82 /* NstBoardSachen.hpp */ = {isa = PBXFileReference; fileEncoding = 4; lastKnownFileType = sourcecode.cpp.h; path = NstBoardSachen.hpp; sourceTree = "<group>"; };
		827898B10E70CFCD00C01C82 /* NstBoardSachen74x374.cpp */ = {isa = PBXFileReference; fileEncoding = 4; lastKnownFileType = sourcecode.cpp.cpp; path = NstBoardSachen74x374.cpp; sourceTree = "<group>"; };
		827898B20E70CFCD00C01C82 /* NstBoardSachen74x374.hpp */ = {isa = PBXFileReference; fileEncoding = 4; lastKnownFileType = sourcecode.cpp.h; path = NstBoardSachen74x374.hpp; sourceTree = "<group>"; };
		827898B30E70CFCD00C01C82 /* NstBoardSachenS8259.cpp */ = {isa = PBXFileReference; fileEncoding = 4; lastKnownFileType = sourcecode.cpp.cpp; path = NstBoardSachenS8259.cpp; sourceTree = "<group>"; };
		827898B40E70CFCD00C01C82 /* NstBoardSachenS8259.hpp */ = {isa = PBXFileReference; fileEncoding = 4; lastKnownFileType = sourcecode.cpp.h; path = NstBoardSachenS8259.hpp; sourceTree = "<group>"; };
		827898B50E70CFCD00C01C82 /* NstBoardSachenSa0036.cpp */ = {isa = PBXFileReference; fileEncoding = 4; lastKnownFileType = sourcecode.cpp.cpp; path = NstBoardSachenSa0036.cpp; sourceTree = "<group>"; };
		827898B60E70CFCD00C01C82 /* NstBoardSachenSa0036.hpp */ = {isa = PBXFileReference; fileEncoding = 4; lastKnownFileType = sourcecode.cpp.h; path = NstBoardSachenSa0036.hpp; sourceTree = "<group>"; };
		827898B70E70CFCD00C01C82 /* NstBoardSachenSa0037.cpp */ = {isa = PBXFileReference; fileEncoding = 4; lastKnownFileType = sourcecode.cpp.cpp; path = NstBoardSachenSa0037.cpp; sourceTree = "<group>"; };
		827898B80E70CFCD00C01C82 /* NstBoardSachenSa0037.hpp */ = {isa = PBXFileReference; fileEncoding = 4; lastKnownFileType = sourcecode.cpp.h; path = NstBoardSachenSa0037.hpp; sourceTree = "<group>"; };
		827898B90E70CFCD00C01C82 /* NstBoardSachenSa72007.cpp */ = {isa = PBXFileReference; fileEncoding = 4; lastKnownFileType = sourcecode.cpp.cpp; path = NstBoardSachenSa72007.cpp; sourceTree = "<group>"; };
		827898BA0E70CFCD00C01C82 /* NstBoardSachenSa72007.hpp */ = {isa = PBXFileReference; fileEncoding = 4; lastKnownFileType = sourcecode.cpp.h; path = NstBoardSachenSa72007.hpp; sourceTree = "<group>"; };
		827898BB0E70CFCD00C01C82 /* NstBoardSachenSa72008.cpp */ = {isa = PBXFileReference; fileEncoding = 4; lastKnownFileType = sourcecode.cpp.cpp; path = NstBoardSachenSa72008.cpp; sourceTree = "<group>"; };
		827898BC0E70CFCD00C01C82 /* NstBoardSachenSa72008.hpp */ = {isa = PBXFileReference; fileEncoding = 4; lastKnownFileType = sourcecode.cpp.h; path = NstBoardSachenSa72008.hpp; sourceTree = "<group>"; };
		827898BD0E70CFCD00C01C82 /* NstBoardSachenStreetHeroes.cpp */ = {isa = PBXFileReference; fileEncoding = 4; lastKnownFileType = sourcecode.cpp.cpp; path = NstBoardSachenStreetHeroes.cpp; sourceTree = "<group>"; };
		827898BE0E70CFCD00C01C82 /* NstBoardSachenStreetHeroes.hpp */ = {isa = PBXFileReference; fileEncoding = 4; lastKnownFileType = sourcecode.cpp.h; path = NstBoardSachenStreetHeroes.hpp; sourceTree = "<group>"; };
		827898BF0E70CFCD00C01C82 /* NstBoardSachenTca01.cpp */ = {isa = PBXFileReference; fileEncoding = 4; lastKnownFileType = sourcecode.cpp.cpp; path = NstBoardSachenTca01.cpp; sourceTree = "<group>"; };
		827898C00E70CFCD00C01C82 /* NstBoardSachenTca01.hpp */ = {isa = PBXFileReference; fileEncoding = 4; lastKnownFileType = sourcecode.cpp.h; path = NstBoardSachenTca01.hpp; sourceTree = "<group>"; };
		827898C10E70CFCD00C01C82 /* NstBoardSachenTcu.cpp */ = {isa = PBXFileReference; fileEncoding = 4; lastKnownFileType = sourcecode.cpp.cpp; path = NstBoardSachenTcu.cpp; sourceTree = "<group>"; };
		827898C20E70CFCD00C01C82 /* NstBoardSachenTcu.hpp */ = {isa = PBXFileReference; fileEncoding = 4; lastKnownFileType = sourcecode.cpp.h; path = NstBoardSachenTcu.hpp; sourceTree = "<group>"; };
		827898C30E70CFCD00C01C82 /* NstBoardSomeriTeam.hpp */ = {isa = PBXFileReference; fileEncoding = 4; lastKnownFileType = sourcecode.cpp.h; path = NstBoardSomeriTeam.hpp; sourceTree = "<group>"; };
		827898C40E70CFCD00C01C82 /* NstBoardSomeriTeamSl12.cpp */ = {isa = PBXFileReference; fileEncoding = 4; lastKnownFileType = sourcecode.cpp.cpp; path = NstBoardSomeriTeamSl12.cpp; sourceTree = "<group>"; };
		827898C50E70CFCD00C01C82 /* NstBoardSomeriTeamSl12.hpp */ = {isa = PBXFileReference; fileEncoding = 4; lastKnownFileType = sourcecode.cpp.h; path = NstBoardSomeriTeamSl12.hpp; sourceTree = "<group>"; };
		827898C60E70CFCD00C01C82 /* NstBoardSubor.cpp */ = {isa = PBXFileReference; fileEncoding = 4; lastKnownFileType = sourcecode.cpp.cpp; path = NstBoardSubor.cpp; sourceTree = "<group>"; };
		827898C70E70CFCD00C01C82 /* NstBoardSubor.hpp */ = {isa = PBXFileReference; fileEncoding = 4; lastKnownFileType = sourcecode.cpp.h; path = NstBoardSubor.hpp; sourceTree = "<group>"; };
		827898C80E70CFCD00C01C82 /* NstBoardSunsoft.hpp */ = {isa = PBXFileReference; fileEncoding = 4; lastKnownFileType = sourcecode.cpp.h; path = NstBoardSunsoft.hpp; sourceTree = "<group>"; };
		827898C90E70CFCD00C01C82 /* NstBoardSunsoft1.cpp */ = {isa = PBXFileReference; fileEncoding = 4; lastKnownFileType = sourcecode.cpp.cpp; path = NstBoardSunsoft1.cpp; sourceTree = "<group>"; };
		827898CA0E70CFCD00C01C82 /* NstBoardSunsoft1.hpp */ = {isa = PBXFileReference; fileEncoding = 4; lastKnownFileType = sourcecode.cpp.h; path = NstBoardSunsoft1.hpp; sourceTree = "<group>"; };
		827898CB0E70CFCD00C01C82 /* NstBoardSunsoft2.cpp */ = {isa = PBXFileReference; fileEncoding = 4; lastKnownFileType = sourcecode.cpp.cpp; path = NstBoardSunsoft2.cpp; sourceTree = "<group>"; };
		827898CC0E70CFCD00C01C82 /* NstBoardSunsoft2.hpp */ = {isa = PBXFileReference; fileEncoding = 4; lastKnownFileType = sourcecode.cpp.h; path = NstBoardSunsoft2.hpp; sourceTree = "<group>"; };
		827898CD0E70CFCD00C01C82 /* NstBoardSunsoft3.cpp */ = {isa = PBXFileReference; fileEncoding = 4; lastKnownFileType = sourcecode.cpp.cpp; path = NstBoardSunsoft3.cpp; sourceTree = "<group>"; };
		827898CE0E70CFCD00C01C82 /* NstBoardSunsoft3.hpp */ = {isa = PBXFileReference; fileEncoding = 4; lastKnownFileType = sourcecode.cpp.h; path = NstBoardSunsoft3.hpp; sourceTree = "<group>"; };
		827898CF0E70CFCD00C01C82 /* NstBoardSunsoft4.cpp */ = {isa = PBXFileReference; fileEncoding = 4; lastKnownFileType = sourcecode.cpp.cpp; path = NstBoardSunsoft4.cpp; sourceTree = "<group>"; };
		827898D00E70CFCD00C01C82 /* NstBoardSunsoft4.hpp */ = {isa = PBXFileReference; fileEncoding = 4; lastKnownFileType = sourcecode.cpp.h; path = NstBoardSunsoft4.hpp; sourceTree = "<group>"; };
		827898D10E70CFCD00C01C82 /* NstBoardSunsoft5b.cpp */ = {isa = PBXFileReference; fileEncoding = 4; lastKnownFileType = sourcecode.cpp.cpp; path = NstBoardSunsoft5b.cpp; sourceTree = "<group>"; };
		827898D20E70CFCD00C01C82 /* NstBoardSunsoft5b.hpp */ = {isa = PBXFileReference; fileEncoding = 4; lastKnownFileType = sourcecode.cpp.h; path = NstBoardSunsoft5b.hpp; sourceTree = "<group>"; };
		827898D30E70CFCD00C01C82 /* NstBoardSunsoftDcs.cpp */ = {isa = PBXFileReference; fileEncoding = 4; lastKnownFileType = sourcecode.cpp.cpp; path = NstBoardSunsoftDcs.cpp; sourceTree = "<group>"; };
		827898D40E70CFCD00C01C82 /* NstBoardSunsoftDcs.hpp */ = {isa = PBXFileReference; fileEncoding = 4; lastKnownFileType = sourcecode.cpp.h; path = NstBoardSunsoftDcs.hpp; sourceTree = "<group>"; };
		827898D50E70CFCD00C01C82 /* NstBoardSunsoftFme7.cpp */ = {isa = PBXFileReference; fileEncoding = 4; lastKnownFileType = sourcecode.cpp.cpp; path = NstBoardSunsoftFme7.cpp; sourceTree = "<group>"; };
		827898D60E70CFCD00C01C82 /* NstBoardSunsoftFme7.hpp */ = {isa = PBXFileReference; fileEncoding = 4; lastKnownFileType = sourcecode.cpp.h; path = NstBoardSunsoftFme7.hpp; sourceTree = "<group>"; };
		827898D70E70CFCD00C01C82 /* NstBoardSuperGame.hpp */ = {isa = PBXFileReference; fileEncoding = 4; lastKnownFileType = sourcecode.cpp.h; path = NstBoardSuperGame.hpp; sourceTree = "<group>"; };
		827898D80E70CFCD00C01C82 /* NstBoardSuperGameBoogerman.cpp */ = {isa = PBXFileReference; fileEncoding = 4; lastKnownFileType = sourcecode.cpp.cpp; path = NstBoardSuperGameBoogerman.cpp; sourceTree = "<group>"; };
		827898D90E70CFCD00C01C82 /* NstBoardSuperGameBoogerman.hpp */ = {isa = PBXFileReference; fileEncoding = 4; lastKnownFileType = sourcecode.cpp.h; path = NstBoardSuperGameBoogerman.hpp; sourceTree = "<group>"; };
		827898DA0E70CFCD00C01C82 /* NstBoardSuperGameLionKing.cpp */ = {isa = PBXFileReference; fileEncoding = 4; lastKnownFileType = sourcecode.cpp.cpp; path = NstBoardSuperGameLionKing.cpp; sourceTree = "<group>"; };
		827898DB0E70CFCD00C01C82 /* NstBoardSuperGameLionKing.hpp */ = {isa = PBXFileReference; fileEncoding = 4; lastKnownFileType = sourcecode.cpp.h; path = NstBoardSuperGameLionKing.hpp; sourceTree = "<group>"; };
		827898DC0E70CFCD00C01C82 /* NstBoardSuperGamePocahontas2.cpp */ = {isa = PBXFileReference; fileEncoding = 4; lastKnownFileType = sourcecode.cpp.cpp; path = NstBoardSuperGamePocahontas2.cpp; sourceTree = "<group>"; };
		827898DD0E70CFCD00C01C82 /* NstBoardSuperGamePocahontas2.hpp */ = {isa = PBXFileReference; fileEncoding = 4; lastKnownFileType = sourcecode.cpp.h; path = NstBoardSuperGamePocahontas2.hpp; sourceTree = "<group>"; };
		827898DE0E70CFCD00C01C82 /* NstBoardSxRom.hpp */ = {isa = PBXFileReference; fileEncoding = 4; lastKnownFileType = sourcecode.cpp.h; path = NstBoardSxRom.hpp; sourceTree = "<group>"; };
		827898DF0E70CFCD00C01C82 /* NstBoardTaito.hpp */ = {isa = PBXFileReference; fileEncoding = 4; lastKnownFileType = sourcecode.cpp.h; path = NstBoardTaito.hpp; sourceTree = "<group>"; };
		827898E00E70CFCD00C01C82 /* NstBoardTaitoTc0190fmc.cpp */ = {isa = PBXFileReference; fileEncoding = 4; lastKnownFileType = sourcecode.cpp.cpp; path = NstBoardTaitoTc0190fmc.cpp; sourceTree = "<group>"; };
		827898E10E70CFCD00C01C82 /* NstBoardTaitoTc0190fmc.hpp */ = {isa = PBXFileReference; fileEncoding = 4; lastKnownFileType = sourcecode.cpp.h; path = NstBoardTaitoTc0190fmc.hpp; sourceTree = "<group>"; };
		827898E20E70CFCD00C01C82 /* NstBoardTaitoTc0190fmcPal16r4.cpp */ = {isa = PBXFileReference; fileEncoding = 4; lastKnownFileType = sourcecode.cpp.cpp; path = NstBoardTaitoTc0190fmcPal16r4.cpp; sourceTree = "<group>"; };
		827898E30E70CFCD00C01C82 /* NstBoardTaitoTc0190fmcPal16r4.hpp */ = {isa = PBXFileReference; fileEncoding = 4; lastKnownFileType = sourcecode.cpp.h; path = NstBoardTaitoTc0190fmcPal16r4.hpp; sourceTree = "<group>"; };
		827898E40E70CFCD00C01C82 /* NstBoardTaitoX1005.cpp */ = {isa = PBXFileReference; fileEncoding = 4; lastKnownFileType = sourcecode.cpp.cpp; path = NstBoardTaitoX1005.cpp; sourceTree = "<group>"; };
		827898E50E70CFCD00C01C82 /* NstBoardTaitoX1005.hpp */ = {isa = PBXFileReference; fileEncoding = 4; lastKnownFileType = sourcecode.cpp.h; path = NstBoardTaitoX1005.hpp; sourceTree = "<group>"; };
		827898E60E70CFCD00C01C82 /* NstBoardTaitoX1017.cpp */ = {isa = PBXFileReference; fileEncoding = 4; lastKnownFileType = sourcecode.cpp.cpp; path = NstBoardTaitoX1017.cpp; sourceTree = "<group>"; };
		827898E70E70CFCD00C01C82 /* NstBoardTaitoX1017.hpp */ = {isa = PBXFileReference; fileEncoding = 4; lastKnownFileType = sourcecode.cpp.h; path = NstBoardTaitoX1017.hpp; sourceTree = "<group>"; };
		827898E80E70CFCD00C01C82 /* NstBoardTengen.cpp */ = {isa = PBXFileReference; fileEncoding = 4; lastKnownFileType = sourcecode.cpp.cpp; path = NstBoardTengen.cpp; sourceTree = "<group>"; };
		827898E90E70CFCD00C01C82 /* NstBoardTengen.hpp */ = {isa = PBXFileReference; fileEncoding = 4; lastKnownFileType = sourcecode.cpp.h; path = NstBoardTengen.hpp; sourceTree = "<group>"; };
		827898EA0E70CFCD00C01C82 /* NstBoardTengenRambo1.cpp */ = {isa = PBXFileReference; fileEncoding = 4; lastKnownFileType = sourcecode.cpp.cpp; path = NstBoardTengenRambo1.cpp; sourceTree = "<group>"; };
		827898EB0E70CFCD00C01C82 /* NstBoardTengenRambo1.hpp */ = {isa = PBXFileReference; fileEncoding = 4; lastKnownFileType = sourcecode.cpp.h; path = NstBoardTengenRambo1.hpp; sourceTree = "<group>"; };
		827898EC0E70CFCD00C01C82 /* NstBoardTxc.cpp */ = {isa = PBXFileReference; fileEncoding = 4; lastKnownFileType = sourcecode.cpp.cpp; path = NstBoardTxc.cpp; sourceTree = "<group>"; };
		827898ED0E70CFCD00C01C82 /* NstBoardTxc.hpp */ = {isa = PBXFileReference; fileEncoding = 4; lastKnownFileType = sourcecode.cpp.h; path = NstBoardTxc.hpp; sourceTree = "<group>"; };
		827898EE0E70CFCD00C01C82 /* NstBoardTxcMxmdhtwo.cpp */ = {isa = PBXFileReference; fileEncoding = 4; lastKnownFileType = sourcecode.cpp.cpp; path = NstBoardTxcMxmdhtwo.cpp; sourceTree = "<group>"; };
		827898EF0E70CFCD00C01C82 /* NstBoardTxcMxmdhtwo.hpp */ = {isa = PBXFileReference; fileEncoding = 4; lastKnownFileType = sourcecode.cpp.h; path = NstBoardTxcMxmdhtwo.hpp; sourceTree = "<group>"; };
		827898F00E70CFCD00C01C82 /* NstBoardTxcPoliceman.cpp */ = {isa = PBXFileReference; fileEncoding = 4; lastKnownFileType = sourcecode.cpp.cpp; path = NstBoardTxcPoliceman.cpp; sourceTree = "<group>"; };
		827898F10E70CFCD00C01C82 /* NstBoardTxcPoliceman.hpp */ = {isa = PBXFileReference; fileEncoding = 4; lastKnownFileType = sourcecode.cpp.h; path = NstBoardTxcPoliceman.hpp; sourceTree = "<group>"; };
		827898F20E70CFCD00C01C82 /* NstBoardTxcTw.cpp */ = {isa = PBXFileReference; fileEncoding = 4; lastKnownFileType = sourcecode.cpp.cpp; path = NstBoardTxcTw.cpp; sourceTree = "<group>"; };
		827898F30E70CFCD00C01C82 /* NstBoardTxcTw.hpp */ = {isa = PBXFileReference; fileEncoding = 4; lastKnownFileType = sourcecode.cpp.h; path = NstBoardTxcTw.hpp; sourceTree = "<group>"; };
		827898F40E70CFCD00C01C82 /* NstBoardTxRom.cpp */ = {isa = PBXFileReference; fileEncoding = 4; lastKnownFileType = sourcecode.cpp.cpp; path = NstBoardTxRom.cpp; sourceTree = "<group>"; };
		827898F50E70CFCD00C01C82 /* NstBoardTxRom.hpp */ = {isa = PBXFileReference; fileEncoding = 4; lastKnownFileType = sourcecode.cpp.h; path = NstBoardTxRom.hpp; sourceTree = "<group>"; };
		827898F60E70CFCD00C01C82 /* NstBoardUnlCc21.cpp */ = {isa = PBXFileReference; fileEncoding = 4; lastKnownFileType = sourcecode.cpp.cpp; path = NstBoardUnlCc21.cpp; sourceTree = "<group>"; };
		827898F70E70CFCD00C01C82 /* NstBoardUnlCc21.hpp */ = {isa = PBXFileReference; fileEncoding = 4; lastKnownFileType = sourcecode.cpp.h; path = NstBoardUnlCc21.hpp; sourceTree = "<group>"; };
		827898F80E70CFCD00C01C82 /* NstBoardUnlEdu2000.cpp */ = {isa = PBXFileReference; fileEncoding = 4; lastKnownFileType = sourcecode.cpp.cpp; path = NstBoardUnlEdu2000.cpp; sourceTree = "<group>"; };
		827898F90E70CFCD00C01C82 /* NstBoardUnlEdu2000.hpp */ = {isa = PBXFileReference; fileEncoding = 4; lastKnownFileType = sourcecode.cpp.h; path = NstBoardUnlEdu2000.hpp; sourceTree = "<group>"; };
		827898FA0E70CFCD00C01C82 /* NstBoardUnlKingOfFighters96.cpp */ = {isa = PBXFileReference; fileEncoding = 4; lastKnownFileType = sourcecode.cpp.cpp; path = NstBoardUnlKingOfFighters96.cpp; sourceTree = "<group>"; };
		827898FB0E70CFCD00C01C82 /* NstBoardUnlKingOfFighters96.hpp */ = {isa = PBXFileReference; fileEncoding = 4; lastKnownFileType = sourcecode.cpp.h; path = NstBoardUnlKingOfFighters96.hpp; sourceTree = "<group>"; };
		827898FC0E70CFCD00C01C82 /* NstBoardUnlKingOfFighters97.cpp */ = {isa = PBXFileReference; fileEncoding = 4; lastKnownFileType = sourcecode.cpp.cpp; path = NstBoardUnlKingOfFighters97.cpp; sourceTree = "<group>"; };
		827898FD0E70CFCD00C01C82 /* NstBoardUnlKingOfFighters97.hpp */ = {isa = PBXFileReference; fileEncoding = 4; lastKnownFileType = sourcecode.cpp.h; path = NstBoardUnlKingOfFighters97.hpp; sourceTree = "<group>"; };
		827898FE0E70CFCD00C01C82 /* NstBoardUnlMortalKombat2.cpp */ = {isa = PBXFileReference; fileEncoding = 4; lastKnownFileType = sourcecode.cpp.cpp; path = NstBoardUnlMortalKombat2.cpp; sourceTree = "<group>"; };
		827898FF0E70CFCD00C01C82 /* NstBoardUnlMortalKombat2.hpp */ = {isa = PBXFileReference; fileEncoding = 4; lastKnownFileType = sourcecode.cpp.h; path = NstBoardUnlMortalKombat2.hpp; sourceTree = "<group>"; };
		827899000E70CFCD00C01C82 /* NstBoardUnlSuperFighter3.cpp */ = {isa = PBXFileReference; fileEncoding = 4; lastKnownFileType = sourcecode.cpp.cpp; path = NstBoardUnlSuperFighter3.cpp; sourceTree = "<group>"; };
		827899010E70CFCD00C01C82 /* NstBoardUnlSuperFighter3.hpp */ = {isa = PBXFileReference; fileEncoding = 4; lastKnownFileType = sourcecode.cpp.h; path = NstBoardUnlSuperFighter3.hpp; sourceTree = "<group>"; };
		827899020E70CFCD00C01C82 /* NstBoardUnlTf1201.cpp */ = {isa = PBXFileReference; fileEncoding = 4; lastKnownFileType = sourcecode.cpp.cpp; path = NstBoardUnlTf1201.cpp; sourceTree = "<group>"; };
		827899030E70CFCD00C01C82 /* NstBoardUnlTf1201.hpp */ = {isa = PBXFileReference; fileEncoding = 4; lastKnownFileType = sourcecode.cpp.h; path = NstBoardUnlTf1201.hpp; sourceTree = "<group>"; };
		827899040E70CFCD00C01C82 /* NstBoardUnlWorldHero.cpp */ = {isa = PBXFileReference; fileEncoding = 4; lastKnownFileType = sourcecode.cpp.cpp; path = NstBoardUnlWorldHero.cpp; sourceTree = "<group>"; };
		827899050E70CFCD00C01C82 /* NstBoardUnlWorldHero.hpp */ = {isa = PBXFileReference; fileEncoding = 4; lastKnownFileType = sourcecode.cpp.h; path = NstBoardUnlWorldHero.hpp; sourceTree = "<group>"; };
		827899060E70CFCD00C01C82 /* NstBoardUnlXzy.cpp */ = {isa = PBXFileReference; fileEncoding = 4; lastKnownFileType = sourcecode.cpp.cpp; path = NstBoardUnlXzy.cpp; sourceTree = "<group>"; };
		827899070E70CFCD00C01C82 /* NstBoardUnlXzy.hpp */ = {isa = PBXFileReference; fileEncoding = 4; lastKnownFileType = sourcecode.cpp.h; path = NstBoardUnlXzy.hpp; sourceTree = "<group>"; };
		827899080E70CFCD00C01C82 /* NstBoardUxRom.cpp */ = {isa = PBXFileReference; fileEncoding = 4; lastKnownFileType = sourcecode.cpp.cpp; path = NstBoardUxRom.cpp; sourceTree = "<group>"; };
		827899090E70CFCD00C01C82 /* NstBoardUxRom.hpp */ = {isa = PBXFileReference; fileEncoding = 4; lastKnownFileType = sourcecode.cpp.h; path = NstBoardUxRom.hpp; sourceTree = "<group>"; };
		8278990A0E70CFCD00C01C82 /* NstBoardVsSystem.cpp */ = {isa = PBXFileReference; fileEncoding = 4; lastKnownFileType = sourcecode.cpp.cpp; path = NstBoardVsSystem.cpp; sourceTree = "<group>"; };
		8278990B0E70CFCD00C01C82 /* NstBoardVsSystem.hpp */ = {isa = PBXFileReference; fileEncoding = 4; lastKnownFileType = sourcecode.cpp.h; path = NstBoardVsSystem.hpp; sourceTree = "<group>"; };
		8278990C0E70CFCD00C01C82 /* NstBoardWaixing.cpp */ = {isa = PBXFileReference; fileEncoding = 4; lastKnownFileType = sourcecode.cpp.cpp; path = NstBoardWaixing.cpp; sourceTree = "<group>"; };
		8278990D0E70CFCD00C01C82 /* NstBoardWaixing.hpp */ = {isa = PBXFileReference; fileEncoding = 4; lastKnownFileType = sourcecode.cpp.h; path = NstBoardWaixing.hpp; sourceTree = "<group>"; };
		8278990E0E70CFCD00C01C82 /* NstBoardWaixingFfv.cpp */ = {isa = PBXFileReference; fileEncoding = 4; lastKnownFileType = sourcecode.cpp.cpp; path = NstBoardWaixingFfv.cpp; sourceTree = "<group>"; };
		8278990F0E70CFCD00C01C82 /* NstBoardWaixingFfv.hpp */ = {isa = PBXFileReference; fileEncoding = 4; lastKnownFileType = sourcecode.cpp.h; path = NstBoardWaixingFfv.hpp; sourceTree = "<group>"; };
		827899100E70CFCD00C01C82 /* NstBoardWaixingPs2.cpp */ = {isa = PBXFileReference; fileEncoding = 4; lastKnownFileType = sourcecode.cpp.cpp; path = NstBoardWaixingPs2.cpp; sourceTree = "<group>"; };
		827899110E70CFCD00C01C82 /* NstBoardWaixingPs2.hpp */ = {isa = PBXFileReference; fileEncoding = 4; lastKnownFileType = sourcecode.cpp.h; path = NstBoardWaixingPs2.hpp; sourceTree = "<group>"; };
		827899120E70CFCD00C01C82 /* NstBoardWaixingSecurity.cpp */ = {isa = PBXFileReference; fileEncoding = 4; lastKnownFileType = sourcecode.cpp.cpp; path = NstBoardWaixingSecurity.cpp; sourceTree = "<group>"; };
		827899130E70CFCD00C01C82 /* NstBoardWaixingSecurity.hpp */ = {isa = PBXFileReference; fileEncoding = 4; lastKnownFileType = sourcecode.cpp.h; path = NstBoardWaixingSecurity.hpp; sourceTree = "<group>"; };
		827899140E70CFCD00C01C82 /* NstBoardWaixingSgz.cpp */ = {isa = PBXFileReference; fileEncoding = 4; lastKnownFileType = sourcecode.cpp.cpp; path = NstBoardWaixingSgz.cpp; sourceTree = "<group>"; };
		827899150E70CFCD00C01C82 /* NstBoardWaixingSgz.hpp */ = {isa = PBXFileReference; fileEncoding = 4; lastKnownFileType = sourcecode.cpp.h; path = NstBoardWaixingSgz.hpp; sourceTree = "<group>"; };
		827899160E70CFCD00C01C82 /* NstBoardWaixingSgzlz.cpp */ = {isa = PBXFileReference; fileEncoding = 4; lastKnownFileType = sourcecode.cpp.cpp; path = NstBoardWaixingSgzlz.cpp; sourceTree = "<group>"; };
		827899170E70CFCD00C01C82 /* NstBoardWaixingSgzlz.hpp */ = {isa = PBXFileReference; fileEncoding = 4; lastKnownFileType = sourcecode.cpp.h; path = NstBoardWaixingSgzlz.hpp; sourceTree = "<group>"; };
		827899180E70CFCD00C01C82 /* NstBoardWaixingSh2.cpp */ = {isa = PBXFileReference; fileEncoding = 4; lastKnownFileType = sourcecode.cpp.cpp; path = NstBoardWaixingSh2.cpp; sourceTree = "<group>"; };
		827899190E70CFCD00C01C82 /* NstBoardWaixingSh2.hpp */ = {isa = PBXFileReference; fileEncoding = 4; lastKnownFileType = sourcecode.cpp.h; path = NstBoardWaixingSh2.hpp; sourceTree = "<group>"; };
		8278991A0E70CFCD00C01C82 /* NstBoardWaixingZs.cpp */ = {isa = PBXFileReference; fileEncoding = 4; lastKnownFileType = sourcecode.cpp.cpp; path = NstBoardWaixingZs.cpp; sourceTree = "<group>"; };
		8278991B0E70CFCD00C01C82 /* NstBoardWaixingZs.hpp */ = {isa = PBXFileReference; fileEncoding = 4; lastKnownFileType = sourcecode.cpp.h; path = NstBoardWaixingZs.hpp; sourceTree = "<group>"; };
		8278991C0E70CFCD00C01C82 /* NstBoardWhirlwind.cpp */ = {isa = PBXFileReference; fileEncoding = 4; lastKnownFileType = sourcecode.cpp.cpp; path = NstBoardWhirlwind.cpp; sourceTree = "<group>"; };
		8278991D0E70CFCD00C01C82 /* NstBoardWhirlwind.hpp */ = {isa = PBXFileReference; fileEncoding = 4; lastKnownFileType = sourcecode.cpp.h; path = NstBoardWhirlwind.hpp; sourceTree = "<group>"; };
		8278991E0E70CFCD00C01C82 /* NstBoardZz.cpp */ = {isa = PBXFileReference; fileEncoding = 4; lastKnownFileType = sourcecode.cpp.cpp; path = NstBoardZz.cpp; sourceTree = "<group>"; };
		8278991F0E70CFCD00C01C82 /* NstBoardZz.hpp */ = {isa = PBXFileReference; fileEncoding = 4; lastKnownFileType = sourcecode.cpp.h; path = NstBoardZz.hpp; sourceTree = "<group>"; };
		827899210E70CFCD00C01C82 /* NstDatabase.xml */ = {isa = PBXFileReference; fileEncoding = 4; lastKnownFileType = text.xml; path = NstDatabase.xml; sourceTree = "<group>"; };
		827899230E70CFCD00C01C82 /* NstInpAdapter.cpp */ = {isa = PBXFileReference; fileEncoding = 4; lastKnownFileType = sourcecode.cpp.cpp; path = NstInpAdapter.cpp; sourceTree = "<group>"; };
		827899240E70CFCD00C01C82 /* NstInpAdapter.hpp */ = {isa = PBXFileReference; fileEncoding = 4; lastKnownFileType = sourcecode.cpp.h; path = NstInpAdapter.hpp; sourceTree = "<group>"; };
		827899250E70CFCD00C01C82 /* NstInpBandaiHyperShot.cpp */ = {isa = PBXFileReference; fileEncoding = 4; lastKnownFileType = sourcecode.cpp.cpp; path = NstInpBandaiHyperShot.cpp; sourceTree = "<group>"; };
		827899260E70CFCD00C01C82 /* NstInpBandaiHyperShot.hpp */ = {isa = PBXFileReference; fileEncoding = 4; lastKnownFileType = sourcecode.cpp.h; path = NstInpBandaiHyperShot.hpp; sourceTree = "<group>"; };
		827899270E70CFCD00C01C82 /* NstInpBarcodeWorld.cpp */ = {isa = PBXFileReference; fileEncoding = 4; lastKnownFileType = sourcecode.cpp.cpp; path = NstInpBarcodeWorld.cpp; sourceTree = "<group>"; };
		827899280E70CFCD00C01C82 /* NstInpBarcodeWorld.hpp */ = {isa = PBXFileReference; fileEncoding = 4; lastKnownFileType = sourcecode.cpp.h; path = NstInpBarcodeWorld.hpp; sourceTree = "<group>"; };
		827899290E70CFCE00C01C82 /* NstInpCrazyClimber.cpp */ = {isa = PBXFileReference; fileEncoding = 4; lastKnownFileType = sourcecode.cpp.cpp; path = NstInpCrazyClimber.cpp; sourceTree = "<group>"; };
		8278992A0E70CFCE00C01C82 /* NstInpCrazyClimber.hpp */ = {isa = PBXFileReference; fileEncoding = 4; lastKnownFileType = sourcecode.cpp.h; path = NstInpCrazyClimber.hpp; sourceTree = "<group>"; };
		8278992B0E70CFCE00C01C82 /* NstInpDevice.hpp */ = {isa = PBXFileReference; fileEncoding = 4; lastKnownFileType = sourcecode.cpp.h; path = NstInpDevice.hpp; sourceTree = "<group>"; };
		8278992C0E70CFCE00C01C82 /* NstInpDoremikkoKeyboard.cpp */ = {isa = PBXFileReference; fileEncoding = 4; lastKnownFileType = sourcecode.cpp.cpp; path = NstInpDoremikkoKeyboard.cpp; sourceTree = "<group>"; };
		8278992D0E70CFCE00C01C82 /* NstInpDoremikkoKeyboard.hpp */ = {isa = PBXFileReference; fileEncoding = 4; lastKnownFileType = sourcecode.cpp.h; path = NstInpDoremikkoKeyboard.hpp; sourceTree = "<group>"; };
		8278992E0E70CFCE00C01C82 /* NstInpExcitingBoxing.cpp */ = {isa = PBXFileReference; fileEncoding = 4; lastKnownFileType = sourcecode.cpp.cpp; path = NstInpExcitingBoxing.cpp; sourceTree = "<group>"; };
		8278992F0E70CFCE00C01C82 /* NstInpExcitingBoxing.hpp */ = {isa = PBXFileReference; fileEncoding = 4; lastKnownFileType = sourcecode.cpp.h; path = NstInpExcitingBoxing.hpp; sourceTree = "<group>"; };
		827899300E70CFCE00C01C82 /* NstInpFamilyKeyboard.cpp */ = {isa = PBXFileReference; fileEncoding = 4; lastKnownFileType = sourcecode.cpp.cpp; path = NstInpFamilyKeyboard.cpp; sourceTree = "<group>"; };
		827899310E70CFCE00C01C82 /* NstInpFamilyKeyboard.hpp */ = {isa = PBXFileReference; fileEncoding = 4; lastKnownFileType = sourcecode.cpp.h; path = NstInpFamilyKeyboard.hpp; sourceTree = "<group>"; };
		827899320E70CFCE00C01C82 /* NstInpFamilyTrainer.cpp */ = {isa = PBXFileReference; fileEncoding = 4; lastKnownFileType = sourcecode.cpp.cpp; path = NstInpFamilyTrainer.cpp; sourceTree = "<group>"; };
		827899330E70CFCE00C01C82 /* NstInpFamilyTrainer.hpp */ = {isa = PBXFileReference; fileEncoding = 4; lastKnownFileType = sourcecode.cpp.h; path = NstInpFamilyTrainer.hpp; sourceTree = "<group>"; };
		827899340E70CFCE00C01C82 /* NstInpHoriTrack.cpp */ = {isa = PBXFileReference; fileEncoding = 4; lastKnownFileType = sourcecode.cpp.cpp; path = NstInpHoriTrack.cpp; sourceTree = "<group>"; };
		827899350E70CFCE00C01C82 /* NstInpHoriTrack.hpp */ = {isa = PBXFileReference; fileEncoding = 4; lastKnownFileType = sourcecode.cpp.h; path = NstInpHoriTrack.hpp; sourceTree = "<group>"; };
		827899360E70CFCE00C01C82 /* NstInpKonamiHyperShot.cpp */ = {isa = PBXFileReference; fileEncoding = 4; lastKnownFileType = sourcecode.cpp.cpp; path = NstInpKonamiHyperShot.cpp; sourceTree = "<group>"; };
		827899370E70CFCE00C01C82 /* NstInpKonamiHyperShot.hpp */ = {isa = PBXFileReference; fileEncoding = 4; lastKnownFileType = sourcecode.cpp.h; path = NstInpKonamiHyperShot.hpp; sourceTree = "<group>"; };
		827899380E70CFCE00C01C82 /* NstInpMahjong.cpp */ = {isa = PBXFileReference; fileEncoding = 4; lastKnownFileType = sourcecode.cpp.cpp; path = NstInpMahjong.cpp; sourceTree = "<group>"; };
		827899390E70CFCE00C01C82 /* NstInpMahjong.hpp */ = {isa = PBXFileReference; fileEncoding = 4; lastKnownFileType = sourcecode.cpp.h; path = NstInpMahjong.hpp; sourceTree = "<group>"; };
		8278993A0E70CFCE00C01C82 /* NstInpMouse.cpp */ = {isa = PBXFileReference; fileEncoding = 4; lastKnownFileType = sourcecode.cpp.cpp; path = NstInpMouse.cpp; sourceTree = "<group>"; };
		8278993B0E70CFCE00C01C82 /* NstInpMouse.hpp */ = {isa = PBXFileReference; fileEncoding = 4; lastKnownFileType = sourcecode.cpp.h; path = NstInpMouse.hpp; sourceTree = "<group>"; };
		8278993C0E70CFCE00C01C82 /* NstInpOekaKidsTablet.cpp */ = {isa = PBXFileReference; fileEncoding = 4; lastKnownFileType = sourcecode.cpp.cpp; path = NstInpOekaKidsTablet.cpp; sourceTree = "<group>"; };
		8278993D0E70CFCE00C01C82 /* NstInpOekaKidsTablet.hpp */ = {isa = PBXFileReference; fileEncoding = 4; lastKnownFileType = sourcecode.cpp.h; path = NstInpOekaKidsTablet.hpp; sourceTree = "<group>"; };
		8278993E0E70CFCE00C01C82 /* NstInpPachinko.cpp */ = {isa = PBXFileReference; fileEncoding = 4; lastKnownFileType = sourcecode.cpp.cpp; path = NstInpPachinko.cpp; sourceTree = "<group>"; };
		8278993F0E70CFCE00C01C82 /* NstInpPachinko.hpp */ = {isa = PBXFileReference; fileEncoding = 4; lastKnownFileType = sourcecode.cpp.h; path = NstInpPachinko.hpp; sourceTree = "<group>"; };
		827899400E70CFCE00C01C82 /* NstInpPad.cpp */ = {isa = PBXFileReference; fileEncoding = 4; lastKnownFileType = sourcecode.cpp.cpp; path = NstInpPad.cpp; sourceTree = "<group>"; };
		827899410E70CFCE00C01C82 /* NstInpPad.hpp */ = {isa = PBXFileReference; fileEncoding = 4; lastKnownFileType = sourcecode.cpp.h; path = NstInpPad.hpp; sourceTree = "<group>"; };
		827899420E70CFCE00C01C82 /* NstInpPaddle.cpp */ = {isa = PBXFileReference; fileEncoding = 4; lastKnownFileType = sourcecode.cpp.cpp; path = NstInpPaddle.cpp; sourceTree = "<group>"; };
		827899430E70CFCE00C01C82 /* NstInpPaddle.hpp */ = {isa = PBXFileReference; fileEncoding = 4; lastKnownFileType = sourcecode.cpp.h; path = NstInpPaddle.hpp; sourceTree = "<group>"; };
		827899440E70CFCE00C01C82 /* NstInpPartyTap.cpp */ = {isa = PBXFileReference; fileEncoding = 4; lastKnownFileType = sourcecode.cpp.cpp; path = NstInpPartyTap.cpp; sourceTree = "<group>"; };
		827899450E70CFCE00C01C82 /* NstInpPartyTap.hpp */ = {isa = PBXFileReference; fileEncoding = 4; lastKnownFileType = sourcecode.cpp.h; path = NstInpPartyTap.hpp; sourceTree = "<group>"; };
		827899460E70CFCE00C01C82 /* NstInpPokkunMoguraa.cpp */ = {isa = PBXFileReference; fileEncoding = 4; lastKnownFileType = sourcecode.cpp.cpp; path = NstInpPokkunMoguraa.cpp; sourceTree = "<group>"; };
		827899470E70CFCE00C01C82 /* NstInpPokkunMoguraa.hpp */ = {isa = PBXFileReference; fileEncoding = 4; lastKnownFileType = sourcecode.cpp.h; path = NstInpPokkunMoguraa.hpp; sourceTree = "<group>"; };
		827899480E70CFCE00C01C82 /* NstInpPowerGlove.cpp */ = {isa = PBXFileReference; fileEncoding = 4; lastKnownFileType = sourcecode.cpp.cpp; path = NstInpPowerGlove.cpp; sourceTree = "<group>"; };
		827899490E70CFCE00C01C82 /* NstInpPowerGlove.hpp */ = {isa = PBXFileReference; fileEncoding = 4; lastKnownFileType = sourcecode.cpp.h; path = NstInpPowerGlove.hpp; sourceTree = "<group>"; };
		8278994A0E70CFCE00C01C82 /* NstInpPowerPad.cpp */ = {isa = PBXFileReference; fileEncoding = 4; lastKnownFileType = sourcecode.cpp.cpp; path = NstInpPowerPad.cpp; sourceTree = "<group>"; };
		8278994B0E70CFCE00C01C82 /* NstInpPowerPad.hpp */ = {isa = PBXFileReference; fileEncoding = 4; lastKnownFileType = sourcecode.cpp.h; path = NstInpPowerPad.hpp; sourceTree = "<group>"; };
		8278994C0E70CFCE00C01C82 /* NstInpRob.cpp */ = {isa = PBXFileReference; fileEncoding = 4; lastKnownFileType = sourcecode.cpp.cpp; path = NstInpRob.cpp; sourceTree = "<group>"; };
		8278994D0E70CFCE00C01C82 /* NstInpRob.hpp */ = {isa = PBXFileReference; fileEncoding = 4; lastKnownFileType = sourcecode.cpp.h; path = NstInpRob.hpp; sourceTree = "<group>"; };
		8278994E0E70CFCE00C01C82 /* NstInpSuborKeyboard.cpp */ = {isa = PBXFileReference; fileEncoding = 4; lastKnownFileType = sourcecode.cpp.cpp; path = NstInpSuborKeyboard.cpp; sourceTree = "<group>"; };
		8278994F0E70CFCE00C01C82 /* NstInpSuborKeyboard.hpp */ = {isa = PBXFileReference; fileEncoding = 4; lastKnownFileType = sourcecode.cpp.h; path = NstInpSuborKeyboard.hpp; sourceTree = "<group>"; };
		827899500E70CFCE00C01C82 /* NstInpTopRider.cpp */ = {isa = PBXFileReference; fileEncoding = 4; lastKnownFileType = sourcecode.cpp.cpp; path = NstInpTopRider.cpp; sourceTree = "<group>"; };
		827899510E70CFCE00C01C82 /* NstInpTopRider.hpp */ = {isa = PBXFileReference; fileEncoding = 4; lastKnownFileType = sourcecode.cpp.h; path = NstInpTopRider.hpp; sourceTree = "<group>"; };
		827899520E70CFCE00C01C82 /* NstInpTurboFile.cpp */ = {isa = PBXFileReference; fileEncoding = 4; lastKnownFileType = sourcecode.cpp.cpp; path = NstInpTurboFile.cpp; sourceTree = "<group>"; };
		827899530E70CFCE00C01C82 /* NstInpTurboFile.hpp */ = {isa = PBXFileReference; fileEncoding = 4; lastKnownFileType = sourcecode.cpp.h; path = NstInpTurboFile.hpp; sourceTree = "<group>"; };
		827899540E70CFCE00C01C82 /* NstInpZapper.cpp */ = {isa = PBXFileReference; fileEncoding = 4; lastKnownFileType = sourcecode.cpp.cpp; path = NstInpZapper.cpp; sourceTree = "<group>"; };
		827899550E70CFCE00C01C82 /* NstInpZapper.hpp */ = {isa = PBXFileReference; fileEncoding = 4; lastKnownFileType = sourcecode.cpp.h; path = NstInpZapper.hpp; sourceTree = "<group>"; };
		827899560E70CFCE00C01C82 /* NstApu.cpp */ = {isa = PBXFileReference; fileEncoding = 4; lastKnownFileType = sourcecode.cpp.cpp; name = NstApu.cpp; path = core/NstApu.cpp; sourceTree = "<group>"; };
		827899570E70CFCE00C01C82 /* NstApu.hpp */ = {isa = PBXFileReference; fileEncoding = 4; lastKnownFileType = sourcecode.cpp.h; name = NstApu.hpp; path = core/NstApu.hpp; sourceTree = "<group>"; };
		827899580E70CFCE00C01C82 /* NstAssert.cpp */ = {isa = PBXFileReference; fileEncoding = 4; lastKnownFileType = sourcecode.cpp.cpp; name = NstAssert.cpp; path = core/NstAssert.cpp; sourceTree = "<group>"; };
		827899590E70CFCE00C01C82 /* NstAssert.hpp */ = {isa = PBXFileReference; fileEncoding = 4; lastKnownFileType = sourcecode.cpp.h; name = NstAssert.hpp; path = core/NstAssert.hpp; sourceTree = "<group>"; };
		8278995A0E70CFCE00C01C82 /* NstBarcodeReader.hpp */ = {isa = PBXFileReference; fileEncoding = 4; lastKnownFileType = sourcecode.cpp.h; name = NstBarcodeReader.hpp; path = core/NstBarcodeReader.hpp; sourceTree = "<group>"; };
		8278995B0E70CFCE00C01C82 /* NstBase.hpp */ = {isa = PBXFileReference; fileEncoding = 4; lastKnownFileType = sourcecode.cpp.h; name = NstBase.hpp; path = core/NstBase.hpp; sourceTree = "<group>"; };
		8278995C0E70CFCE00C01C82 /* NstCartridge.cpp */ = {isa = PBXFileReference; fileEncoding = 4; lastKnownFileType = sourcecode.cpp.cpp; name = NstCartridge.cpp; path = core/NstCartridge.cpp; sourceTree = "<group>"; };
		8278995D0E70CFCE00C01C82 /* NstCartridge.hpp */ = {isa = PBXFileReference; fileEncoding = 4; lastKnownFileType = sourcecode.cpp.h; name = NstCartridge.hpp; path = core/NstCartridge.hpp; sourceTree = "<group>"; };
		8278995E0E70CFCE00C01C82 /* NstCartridgeInes.cpp */ = {isa = PBXFileReference; fileEncoding = 4; lastKnownFileType = sourcecode.cpp.cpp; name = NstCartridgeInes.cpp; path = core/NstCartridgeInes.cpp; sourceTree = "<group>"; };
		8278995F0E70CFCE00C01C82 /* NstCartridgeInes.hpp */ = {isa = PBXFileReference; fileEncoding = 4; lastKnownFileType = sourcecode.cpp.h; name = NstCartridgeInes.hpp; path = core/NstCartridgeInes.hpp; sourceTree = "<group>"; };
		827899600E70CFCE00C01C82 /* NstCartridgeRomset.cpp */ = {isa = PBXFileReference; fileEncoding = 4; lastKnownFileType = sourcecode.cpp.cpp; name = NstCartridgeRomset.cpp; path = core/NstCartridgeRomset.cpp; sourceTree = "<group>"; };
		827899610E70CFCE00C01C82 /* NstCartridgeRomset.hpp */ = {isa = PBXFileReference; fileEncoding = 4; lastKnownFileType = sourcecode.cpp.h; name = NstCartridgeRomset.hpp; path = core/NstCartridgeRomset.hpp; sourceTree = "<group>"; };
		827899620E70CFCE00C01C82 /* NstCartridgeUnif.cpp */ = {isa = PBXFileReference; fileEncoding = 4; lastKnownFileType = sourcecode.cpp.cpp; name = NstCartridgeUnif.cpp; path = core/NstCartridgeUnif.cpp; sourceTree = "<group>"; };
		827899630E70CFCE00C01C82 /* NstCartridgeUnif.hpp */ = {isa = PBXFileReference; fileEncoding = 4; lastKnownFileType = sourcecode.cpp.h; name = NstCartridgeUnif.hpp; path = core/NstCartridgeUnif.hpp; sourceTree = "<group>"; };
		827899640E70CFCE00C01C82 /* NstCheats.cpp */ = {isa = PBXFileReference; fileEncoding = 4; lastKnownFileType = sourcecode.cpp.cpp; name = NstCheats.cpp; path = core/NstCheats.cpp; sourceTree = "<group>"; };
		827899650E70CFCE00C01C82 /* NstCheats.hpp */ = {isa = PBXFileReference; fileEncoding = 4; lastKnownFileType = sourcecode.cpp.h; name = NstCheats.hpp; path = core/NstCheats.hpp; sourceTree = "<group>"; };
		827899660E70CFCE00C01C82 /* NstChecksum.cpp */ = {isa = PBXFileReference; fileEncoding = 4; lastKnownFileType = sourcecode.cpp.cpp; name = NstChecksum.cpp; path = core/NstChecksum.cpp; sourceTree = "<group>"; };
		827899670E70CFCE00C01C82 /* NstChecksum.hpp */ = {isa = PBXFileReference; fileEncoding = 4; lastKnownFileType = sourcecode.cpp.h; name = NstChecksum.hpp; path = core/NstChecksum.hpp; sourceTree = "<group>"; };
		827899680E70CFCE00C01C82 /* NstChips.cpp */ = {isa = PBXFileReference; fileEncoding = 4; lastKnownFileType = sourcecode.cpp.cpp; name = NstChips.cpp; path = core/NstChips.cpp; sourceTree = "<group>"; };
		827899690E70CFCE00C01C82 /* NstChips.hpp */ = {isa = PBXFileReference; fileEncoding = 4; lastKnownFileType = sourcecode.cpp.h; name = NstChips.hpp; path = core/NstChips.hpp; sourceTree = "<group>"; };
		8278996A0E70CFCF00C01C82 /* NstClock.hpp */ = {isa = PBXFileReference; fileEncoding = 4; lastKnownFileType = sourcecode.cpp.h; name = NstClock.hpp; path = core/NstClock.hpp; sourceTree = "<group>"; };
		8278996B0E70CFCF00C01C82 /* NstCore.cpp */ = {isa = PBXFileReference; fileEncoding = 4; lastKnownFileType = sourcecode.cpp.cpp; name = NstCore.cpp; path = core/NstCore.cpp; sourceTree = "<group>"; };
		8278996C0E70CFCF00C01C82 /* NstCore.hpp */ = {isa = PBXFileReference; fileEncoding = 4; lastKnownFileType = sourcecode.cpp.h; name = NstCore.hpp; path = core/NstCore.hpp; sourceTree = "<group>"; };
		8278996D0E70CFCF00C01C82 /* NstCpu.cpp */ = {isa = PBXFileReference; fileEncoding = 4; lastKnownFileType = sourcecode.cpp.cpp; name = NstCpu.cpp; path = core/NstCpu.cpp; sourceTree = "<group>"; };
		8278996E0E70CFCF00C01C82 /* NstCpu.hpp */ = {isa = PBXFileReference; fileEncoding = 4; lastKnownFileType = sourcecode.cpp.h; name = NstCpu.hpp; path = core/NstCpu.hpp; sourceTree = "<group>"; };
		8278996F0E70CFCF00C01C82 /* NstCrc32.cpp */ = {isa = PBXFileReference; fileEncoding = 4; lastKnownFileType = sourcecode.cpp.cpp; name = NstCrc32.cpp; path = core/NstCrc32.cpp; sourceTree = "<group>"; };
		827899700E70CFCF00C01C82 /* NstCrc32.hpp */ = {isa = PBXFileReference; fileEncoding = 4; lastKnownFileType = sourcecode.cpp.h; name = NstCrc32.hpp; path = core/NstCrc32.hpp; sourceTree = "<group>"; };
		827899710E70CFCF00C01C82 /* NstDipSwitches.hpp */ = {isa = PBXFileReference; fileEncoding = 4; lastKnownFileType = sourcecode.cpp.h; name = NstDipSwitches.hpp; path = core/NstDipSwitches.hpp; sourceTree = "<group>"; };
		827899720E70CFCF00C01C82 /* NstFds.cpp */ = {isa = PBXFileReference; fileEncoding = 4; lastKnownFileType = sourcecode.cpp.cpp; name = NstFds.cpp; path = core/NstFds.cpp; sourceTree = "<group>"; };
		827899730E70CFCF00C01C82 /* NstFds.hpp */ = {isa = PBXFileReference; fileEncoding = 4; lastKnownFileType = sourcecode.cpp.h; name = NstFds.hpp; path = core/NstFds.hpp; sourceTree = "<group>"; };
		827899740E70CFCF00C01C82 /* NstFile.cpp */ = {isa = PBXFileReference; fileEncoding = 4; lastKnownFileType = sourcecode.cpp.cpp; name = NstFile.cpp; path = core/NstFile.cpp; sourceTree = "<group>"; };
		827899750E70CFCF00C01C82 /* NstFile.hpp */ = {isa = PBXFileReference; fileEncoding = 4; lastKnownFileType = sourcecode.cpp.h; name = NstFile.hpp; path = core/NstFile.hpp; sourceTree = "<group>"; };
		827899760E70CFCF00C01C82 /* NstFpuPrecision.hpp */ = {isa = PBXFileReference; fileEncoding = 4; lastKnownFileType = sourcecode.cpp.h; name = NstFpuPrecision.hpp; path = core/NstFpuPrecision.hpp; sourceTree = "<group>"; };
		827899770E70CFCF00C01C82 /* NstHook.hpp */ = {isa = PBXFileReference; fileEncoding = 4; lastKnownFileType = sourcecode.cpp.h; name = NstHook.hpp; path = core/NstHook.hpp; sourceTree = "<group>"; };
		827899780E70CFCF00C01C82 /* NstImage.cpp */ = {isa = PBXFileReference; fileEncoding = 4; lastKnownFileType = sourcecode.cpp.cpp; name = NstImage.cpp; path = core/NstImage.cpp; sourceTree = "<group>"; };
		827899790E70CFCF00C01C82 /* NstImage.hpp */ = {isa = PBXFileReference; fileEncoding = 4; lastKnownFileType = sourcecode.cpp.h; name = NstImage.hpp; path = core/NstImage.hpp; sourceTree = "<group>"; };
		8278997A0E70CFCF00C01C82 /* NstImageDatabase.cpp */ = {isa = PBXFileReference; fileEncoding = 4; lastKnownFileType = sourcecode.cpp.cpp; name = NstImageDatabase.cpp; path = core/NstImageDatabase.cpp; sourceTree = "<group>"; };
		8278997B0E70CFCF00C01C82 /* NstImageDatabase.hpp */ = {isa = PBXFileReference; fileEncoding = 4; lastKnownFileType = sourcecode.cpp.h; name = NstImageDatabase.hpp; path = core/NstImageDatabase.hpp; sourceTree = "<group>"; };
		8278997C0E70CFCF00C01C82 /* NstIoAccessor.hpp */ = {isa = PBXFileReference; fileEncoding = 4; lastKnownFileType = sourcecode.cpp.h; name = NstIoAccessor.hpp; path = core/NstIoAccessor.hpp; sourceTree = "<group>"; };
		8278997D0E70CFCF00C01C82 /* NstIoLine.hpp */ = {isa = PBXFileReference; fileEncoding = 4; lastKnownFileType = sourcecode.cpp.h; name = NstIoLine.hpp; path = core/NstIoLine.hpp; sourceTree = "<group>"; };
		8278997E0E70CFCF00C01C82 /* NstIoMap.hpp */ = {isa = PBXFileReference; fileEncoding = 4; lastKnownFileType = sourcecode.cpp.h; name = NstIoMap.hpp; path = core/NstIoMap.hpp; sourceTree = "<group>"; };
		8278997F0E70CFCF00C01C82 /* NstIoPort.hpp */ = {isa = PBXFileReference; fileEncoding = 4; lastKnownFileType = sourcecode.cpp.h; name = NstIoPort.hpp; path = core/NstIoPort.hpp; sourceTree = "<group>"; };
		827899800E70CFCF00C01C82 /* NstLog.cpp */ = {isa = PBXFileReference; fileEncoding = 4; lastKnownFileType = sourcecode.cpp.cpp; name = NstLog.cpp; path = core/NstLog.cpp; sourceTree = "<group>"; };
		827899810E70CFCF00C01C82 /* NstLog.hpp */ = {isa = PBXFileReference; fileEncoding = 4; lastKnownFileType = sourcecode.cpp.h; name = NstLog.hpp; path = core/NstLog.hpp; sourceTree = "<group>"; };
		827899820E70CFCF00C01C82 /* NstMachine.cpp */ = {isa = PBXFileReference; fileEncoding = 4; lastKnownFileType = sourcecode.cpp.cpp; name = NstMachine.cpp; path = core/NstMachine.cpp; sourceTree = "<group>"; };
		827899830E70CFCF00C01C82 /* NstMachine.hpp */ = {isa = PBXFileReference; fileEncoding = 4; lastKnownFileType = sourcecode.cpp.h; name = NstMachine.hpp; path = core/NstMachine.hpp; sourceTree = "<group>"; };
		827899840E70CFCF00C01C82 /* NstMemory.cpp */ = {isa = PBXFileReference; fileEncoding = 4; lastKnownFileType = sourcecode.cpp.cpp; name = NstMemory.cpp; path = core/NstMemory.cpp; sourceTree = "<group>"; };
		827899850E70CFCF00C01C82 /* NstMemory.hpp */ = {isa = PBXFileReference; fileEncoding = 4; lastKnownFileType = sourcecode.cpp.h; name = NstMemory.hpp; path = core/NstMemory.hpp; sourceTree = "<group>"; };
		827899860E70CFCF00C01C82 /* NstNsf.cpp */ = {isa = PBXFileReference; fileEncoding = 4; lastKnownFileType = sourcecode.cpp.cpp; name = NstNsf.cpp; path = core/NstNsf.cpp; sourceTree = "<group>"; };
		827899870E70CFD000C01C82 /* NstNsf.hpp */ = {isa = PBXFileReference; fileEncoding = 4; lastKnownFileType = sourcecode.cpp.h; name = NstNsf.hpp; path = core/NstNsf.hpp; sourceTree = "<group>"; };
		827899880E70CFD000C01C82 /* NstPatcher.cpp */ = {isa = PBXFileReference; fileEncoding = 4; lastKnownFileType = sourcecode.cpp.cpp; name = NstPatcher.cpp; path = core/NstPatcher.cpp; sourceTree = "<group>"; };
		827899890E70CFD000C01C82 /* NstPatcher.hpp */ = {isa = PBXFileReference; fileEncoding = 4; lastKnownFileType = sourcecode.cpp.h; name = NstPatcher.hpp; path = core/NstPatcher.hpp; sourceTree = "<group>"; };
		8278998A0E70CFD000C01C82 /* NstPatcherIps.cpp */ = {isa = PBXFileReference; fileEncoding = 4; lastKnownFileType = sourcecode.cpp.cpp; name = NstPatcherIps.cpp; path = core/NstPatcherIps.cpp; sourceTree = "<group>"; };
		8278998B0E70CFD000C01C82 /* NstPatcherIps.hpp */ = {isa = PBXFileReference; fileEncoding = 4; lastKnownFileType = sourcecode.cpp.h; name = NstPatcherIps.hpp; path = core/NstPatcherIps.hpp; sourceTree = "<group>"; };
		8278998C0E70CFD000C01C82 /* NstPatcherUps.cpp */ = {isa = PBXFileReference; fileEncoding = 4; lastKnownFileType = sourcecode.cpp.cpp; name = NstPatcherUps.cpp; path = core/NstPatcherUps.cpp; sourceTree = "<group>"; };
		8278998D0E70CFD000C01C82 /* NstPatcherUps.hpp */ = {isa = PBXFileReference; fileEncoding = 4; lastKnownFileType = sourcecode.cpp.h; name = NstPatcherUps.hpp; path = core/NstPatcherUps.hpp; sourceTree = "<group>"; };
		8278998E0E70CFD000C01C82 /* NstPins.cpp */ = {isa = PBXFileReference; fileEncoding = 4; lastKnownFileType = sourcecode.cpp.cpp; name = NstPins.cpp; path = core/NstPins.cpp; sourceTree = "<group>"; };
		8278998F0E70CFD000C01C82 /* NstPins.hpp */ = {isa = PBXFileReference; fileEncoding = 4; lastKnownFileType = sourcecode.cpp.h; name = NstPins.hpp; path = core/NstPins.hpp; sourceTree = "<group>"; };
		827899900E70CFD000C01C82 /* NstPpu.cpp */ = {isa = PBXFileReference; fileEncoding = 4; lastKnownFileType = sourcecode.cpp.cpp; name = NstPpu.cpp; path = core/NstPpu.cpp; sourceTree = "<group>"; };
		827899910E70CFD000C01C82 /* NstPpu.hpp */ = {isa = PBXFileReference; fileEncoding = 4; lastKnownFileType = sourcecode.cpp.h; name = NstPpu.hpp; path = core/NstPpu.hpp; sourceTree = "<group>"; };
		827899920E70CFD000C01C82 /* NstProperties.cpp */ = {isa = PBXFileReference; fileEncoding = 4; lastKnownFileType = sourcecode.cpp.cpp; name = NstProperties.cpp; path = core/NstProperties.cpp; sourceTree = "<group>"; };
		827899930E70CFD000C01C82 /* NstProperties.hpp */ = {isa = PBXFileReference; fileEncoding = 4; lastKnownFileType = sourcecode.cpp.h; name = NstProperties.hpp; path = core/NstProperties.hpp; sourceTree = "<group>"; };
		827899940E70CFD000C01C82 /* NstRam.cpp */ = {isa = PBXFileReference; fileEncoding = 4; lastKnownFileType = sourcecode.cpp.cpp; name = NstRam.cpp; path = core/NstRam.cpp; sourceTree = "<group>"; };
		827899950E70CFD000C01C82 /* NstRam.hpp */ = {isa = PBXFileReference; fileEncoding = 4; lastKnownFileType = sourcecode.cpp.h; name = NstRam.hpp; path = core/NstRam.hpp; sourceTree = "<group>"; };
		827899960E70CFD000C01C82 /* NstSha1.cpp */ = {isa = PBXFileReference; fileEncoding = 4; lastKnownFileType = sourcecode.cpp.cpp; name = NstSha1.cpp; path = core/NstSha1.cpp; sourceTree = "<group>"; };
		827899970E70CFD000C01C82 /* NstSha1.hpp */ = {isa = PBXFileReference; fileEncoding = 4; lastKnownFileType = sourcecode.cpp.h; name = NstSha1.hpp; path = core/NstSha1.hpp; sourceTree = "<group>"; };
		827899980E70CFD000C01C82 /* NstSoundPcm.cpp */ = {isa = PBXFileReference; fileEncoding = 4; lastKnownFileType = sourcecode.cpp.cpp; name = NstSoundPcm.cpp; path = core/NstSoundPcm.cpp; sourceTree = "<group>"; };
		827899990E70CFD000C01C82 /* NstSoundPcm.hpp */ = {isa = PBXFileReference; fileEncoding = 4; lastKnownFileType = sourcecode.cpp.h; name = NstSoundPcm.hpp; path = core/NstSoundPcm.hpp; sourceTree = "<group>"; };
		8278999A0E70CFD000C01C82 /* NstSoundPlayer.cpp */ = {isa = PBXFileReference; fileEncoding = 4; lastKnownFileType = sourcecode.cpp.cpp; name = NstSoundPlayer.cpp; path = core/NstSoundPlayer.cpp; sourceTree = "<group>"; };
		8278999B0E70CFD000C01C82 /* NstSoundPlayer.hpp */ = {isa = PBXFileReference; fileEncoding = 4; lastKnownFileType = sourcecode.cpp.h; name = NstSoundPlayer.hpp; path = core/NstSoundPlayer.hpp; sourceTree = "<group>"; };
		8278999C0E70CFD000C01C82 /* NstSoundRenderer.cpp */ = {isa = PBXFileReference; fileEncoding = 4; lastKnownFileType = sourcecode.cpp.cpp; name = NstSoundRenderer.cpp; path = core/NstSoundRenderer.cpp; sourceTree = "<group>"; };
		8278999D0E70CFD000C01C82 /* NstSoundRenderer.hpp */ = {isa = PBXFileReference; fileEncoding = 4; lastKnownFileType = sourcecode.cpp.h; name = NstSoundRenderer.hpp; path = core/NstSoundRenderer.hpp; sourceTree = "<group>"; };
		8278999E0E70CFD100C01C82 /* NstSoundRenderer.inl */ = {isa = PBXFileReference; fileEncoding = 4; lastKnownFileType = text; name = NstSoundRenderer.inl; path = core/NstSoundRenderer.inl; sourceTree = "<group>"; };
		8278999F0E70CFD100C01C82 /* NstState.cpp */ = {isa = PBXFileReference; fileEncoding = 4; lastKnownFileType = sourcecode.cpp.cpp; name = NstState.cpp; path = core/NstState.cpp; sourceTree = "<group>"; };
		827899A00E70CFD100C01C82 /* NstState.hpp */ = {isa = PBXFileReference; fileEncoding = 4; lastKnownFileType = sourcecode.cpp.h; name = NstState.hpp; path = core/NstState.hpp; sourceTree = "<group>"; };
		827899A10E70CFD100C01C82 /* NstStream.cpp */ = {isa = PBXFileReference; fileEncoding = 4; lastKnownFileType = sourcecode.cpp.cpp; name = NstStream.cpp; path = core/NstStream.cpp; sourceTree = "<group>"; };
		827899A20E70CFD100C01C82 /* NstStream.hpp */ = {isa = PBXFileReference; fileEncoding = 4; lastKnownFileType = sourcecode.cpp.h; name = NstStream.hpp; path = core/NstStream.hpp; sourceTree = "<group>"; };
		827899A30E70CFD100C01C82 /* NstTracker.cpp */ = {isa = PBXFileReference; fileEncoding = 4; lastKnownFileType = sourcecode.cpp.cpp; name = NstTracker.cpp; path = core/NstTracker.cpp; sourceTree = "<group>"; };
		827899A40E70CFD100C01C82 /* NstTracker.hpp */ = {isa = PBXFileReference; fileEncoding = 4; lastKnownFileType = sourcecode.cpp.h; name = NstTracker.hpp; path = core/NstTracker.hpp; sourceTree = "<group>"; };
		827899A50E70CFD100C01C82 /* NstTrackerMovie.cpp */ = {isa = PBXFileReference; fileEncoding = 4; lastKnownFileType = sourcecode.cpp.cpp; name = NstTrackerMovie.cpp; path = core/NstTrackerMovie.cpp; sourceTree = "<group>"; };
		827899A60E70CFD100C01C82 /* NstTrackerMovie.hpp */ = {isa = PBXFileReference; fileEncoding = 4; lastKnownFileType = sourcecode.cpp.h; name = NstTrackerMovie.hpp; path = core/NstTrackerMovie.hpp; sourceTree = "<group>"; };
		827899A70E70CFD100C01C82 /* NstTrackerRewinder.cpp */ = {isa = PBXFileReference; fileEncoding = 4; lastKnownFileType = sourcecode.cpp.cpp; name = NstTrackerRewinder.cpp; path = core/NstTrackerRewinder.cpp; sourceTree = "<group>"; };
		827899A80E70CFD100C01C82 /* NstTrackerRewinder.hpp */ = {isa = PBXFileReference; fileEncoding = 4; lastKnownFileType = sourcecode.cpp.h; name = NstTrackerRewinder.hpp; path = core/NstTrackerRewinder.hpp; sourceTree = "<group>"; };
		827899A90E70CFD100C01C82 /* NstVector.cpp */ = {isa = PBXFileReference; fileEncoding = 4; lastKnownFileType = sourcecode.cpp.cpp; name = NstVector.cpp; path = core/NstVector.cpp; sourceTree = "<group>"; };
		827899AA0E70CFD100C01C82 /* NstVector.hpp */ = {isa = PBXFileReference; fileEncoding = 4; lastKnownFileType = sourcecode.cpp.h; name = NstVector.hpp; path = core/NstVector.hpp; sourceTree = "<group>"; };
		827899AB0E70CFD100C01C82 /* NstVideoFilter2xSaI.cpp */ = {isa = PBXFileReference; fileEncoding = 4; lastKnownFileType = sourcecode.cpp.cpp; name = NstVideoFilter2xSaI.cpp; path = core/NstVideoFilter2xSaI.cpp; sourceTree = "<group>"; };
		827899AC0E70CFD100C01C82 /* NstVideoFilter2xSaI.hpp */ = {isa = PBXFileReference; fileEncoding = 4; lastKnownFileType = sourcecode.cpp.h; name = NstVideoFilter2xSaI.hpp; path = core/NstVideoFilter2xSaI.hpp; sourceTree = "<group>"; };
		827899AD0E70CFD100C01C82 /* NstVideoFilterHq2x.inl */ = {isa = PBXFileReference; fileEncoding = 4; lastKnownFileType = text; name = NstVideoFilterHq2x.inl; path = core/NstVideoFilterHq2x.inl; sourceTree = "<group>"; };
		827899AE0E70CFD100C01C82 /* NstVideoFilterHq3x.inl */ = {isa = PBXFileReference; fileEncoding = 4; lastKnownFileType = text; name = NstVideoFilterHq3x.inl; path = core/NstVideoFilterHq3x.inl; sourceTree = "<group>"; };
		827899AF0E70CFD100C01C82 /* NstVideoFilterHq4x.inl */ = {isa = PBXFileReference; fileEncoding = 4; lastKnownFileType = text; name = NstVideoFilterHq4x.inl; path = core/NstVideoFilterHq4x.inl; sourceTree = "<group>"; };
		827899B00E70CFD100C01C82 /* NstVideoFilterHqX.cpp */ = {isa = PBXFileReference; fileEncoding = 4; lastKnownFileType = sourcecode.cpp.cpp; name = NstVideoFilterHqX.cpp; path = core/NstVideoFilterHqX.cpp; sourceTree = "<group>"; };
		827899B10E70CFD100C01C82 /* NstVideoFilterHqX.hpp */ = {isa = PBXFileReference; fileEncoding = 4; lastKnownFileType = sourcecode.cpp.h; name = NstVideoFilterHqX.hpp; path = core/NstVideoFilterHqX.hpp; sourceTree = "<group>"; };
		827899B20E70CFD100C01C82 /* NstVideoFilterNone.cpp */ = {isa = PBXFileReference; fileEncoding = 4; lastKnownFileType = sourcecode.cpp.cpp; name = NstVideoFilterNone.cpp; path = core/NstVideoFilterNone.cpp; sourceTree = "<group>"; };
		827899B30E70CFD100C01C82 /* NstVideoFilterNone.hpp */ = {isa = PBXFileReference; fileEncoding = 4; lastKnownFileType = sourcecode.cpp.h; name = NstVideoFilterNone.hpp; path = core/NstVideoFilterNone.hpp; sourceTree = "<group>"; };
		827899B40E70CFD100C01C82 /* NstVideoFilterNtsc.cpp */ = {isa = PBXFileReference; fileEncoding = 4; lastKnownFileType = sourcecode.cpp.cpp; name = NstVideoFilterNtsc.cpp; path = core/NstVideoFilterNtsc.cpp; sourceTree = "<group>"; };
		827899B50E70CFD100C01C82 /* NstVideoFilterNtsc.hpp */ = {isa = PBXFileReference; fileEncoding = 4; lastKnownFileType = sourcecode.cpp.h; name = NstVideoFilterNtsc.hpp; path = core/NstVideoFilterNtsc.hpp; sourceTree = "<group>"; };
		827899B60E70CFD100C01C82 /* NstVideoFilterNtscCfg.c */ = {isa = PBXFileReference; fileEncoding = 4; lastKnownFileType = sourcecode.c.c; name = NstVideoFilterNtscCfg.c; path = core/NstVideoFilterNtscCfg.c; sourceTree = "<group>"; };
		827899B70E70CFD100C01C82 /* NstVideoFilterScaleX.cpp */ = {isa = PBXFileReference; fileEncoding = 4; lastKnownFileType = sourcecode.cpp.cpp; name = NstVideoFilterScaleX.cpp; path = core/NstVideoFilterScaleX.cpp; sourceTree = "<group>"; };
		827899B80E70CFD100C01C82 /* NstVideoFilterScaleX.hpp */ = {isa = PBXFileReference; fileEncoding = 4; lastKnownFileType = sourcecode.cpp.h; name = NstVideoFilterScaleX.hpp; path = core/NstVideoFilterScaleX.hpp; sourceTree = "<group>"; };
		827899B90E70CFD100C01C82 /* NstVideoRenderer.cpp */ = {isa = PBXFileReference; fileEncoding = 4; lastKnownFileType = sourcecode.cpp.cpp; name = NstVideoRenderer.cpp; path = core/NstVideoRenderer.cpp; sourceTree = "<group>"; };
		827899BA0E70CFD100C01C82 /* NstVideoRenderer.hpp */ = {isa = PBXFileReference; fileEncoding = 4; lastKnownFileType = sourcecode.cpp.h; name = NstVideoRenderer.hpp; path = core/NstVideoRenderer.hpp; sourceTree = "<group>"; };
		827899BB0E70CFD100C01C82 /* NstVideoScreen.cpp */ = {isa = PBXFileReference; fileEncoding = 4; lastKnownFileType = sourcecode.cpp.cpp; name = NstVideoScreen.cpp; path = core/NstVideoScreen.cpp; sourceTree = "<group>"; };
		827899BC0E70CFD100C01C82 /* NstVideoScreen.hpp */ = {isa = PBXFileReference; fileEncoding = 4; lastKnownFileType = sourcecode.cpp.h; name = NstVideoScreen.hpp; path = core/NstVideoScreen.hpp; sourceTree = "<group>"; };
		827899BD0E70CFD100C01C82 /* NstXml.cpp */ = {isa = PBXFileReference; fileEncoding = 4; lastKnownFileType = sourcecode.cpp.cpp; name = NstXml.cpp; path = core/NstXml.cpp; sourceTree = "<group>"; };
		827899BE0E70CFD100C01C82 /* NstXml.hpp */ = {isa = PBXFileReference; fileEncoding = 4; lastKnownFileType = sourcecode.cpp.h; name = NstXml.hpp; path = core/NstXml.hpp; sourceTree = "<group>"; };
		827899BF0E70CFD100C01C82 /* NstZlib.cpp */ = {isa = PBXFileReference; fileEncoding = 4; lastKnownFileType = sourcecode.cpp.cpp; name = NstZlib.cpp; path = core/NstZlib.cpp; sourceTree = "<group>"; };
		827899C00E70CFD100C01C82 /* NstZlib.hpp */ = {isa = PBXFileReference; fileEncoding = 4; lastKnownFileType = sourcecode.cpp.h; name = NstZlib.hpp; path = core/NstZlib.hpp; sourceTree = "<group>"; };
		827899C20E70CFD100C01C82 /* NstVsRbiBaseball.cpp */ = {isa = PBXFileReference; fileEncoding = 4; lastKnownFileType = sourcecode.cpp.cpp; path = NstVsRbiBaseball.cpp; sourceTree = "<group>"; };
		827899C30E70CFD100C01C82 /* NstVsRbiBaseball.hpp */ = {isa = PBXFileReference; fileEncoding = 4; lastKnownFileType = sourcecode.cpp.h; path = NstVsRbiBaseball.hpp; sourceTree = "<group>"; };
		827899C40E70CFD100C01C82 /* NstVsSuperXevious.cpp */ = {isa = PBXFileReference; fileEncoding = 4; lastKnownFileType = sourcecode.cpp.cpp; path = NstVsSuperXevious.cpp; sourceTree = "<group>"; };
		827899C50E70CFD100C01C82 /* NstVsSuperXevious.hpp */ = {isa = PBXFileReference; fileEncoding = 4; lastKnownFileType = sourcecode.cpp.h; path = NstVsSuperXevious.hpp; sourceTree = "<group>"; };
		827899C60E70CFD100C01C82 /* NstVsSystem.cpp */ = {isa = PBXFileReference; fileEncoding = 4; lastKnownFileType = sourcecode.cpp.cpp; path = NstVsSystem.cpp; sourceTree = "<group>"; };
		827899C70E70CFD100C01C82 /* NstVsSystem.hpp */ = {isa = PBXFileReference; fileEncoding = 4; lastKnownFileType = sourcecode.cpp.h; path = NstVsSystem.hpp; sourceTree = "<group>"; };
		827899C80E70CFD100C01C82 /* NstVsTkoBoxing.cpp */ = {isa = PBXFileReference; fileEncoding = 4; lastKnownFileType = sourcecode.cpp.cpp; path = NstVsTkoBoxing.cpp; sourceTree = "<group>"; };
		827899C90E70CFD100C01C82 /* NstVsTkoBoxing.hpp */ = {isa = PBXFileReference; fileEncoding = 4; lastKnownFileType = sourcecode.cpp.h; path = NstVsTkoBoxing.hpp; sourceTree = "<group>"; };
		82789AEF0E70D06700C01C82 /* changes.txt */ = {isa = PBXFileReference; fileEncoding = 4; lastKnownFileType = text; path = changes.txt; sourceTree = "<group>"; };
		82789AF20E70D06700C01C82 /* license.txt */ = {isa = PBXFileReference; fileEncoding = 4; lastKnownFileType = text; path = license.txt; sourceTree = "<group>"; };
		82789AF30E70D06700C01C82 /* nes_ntsc.h */ = {isa = PBXFileReference; fileEncoding = 4; lastKnownFileType = sourcecode.c.h; path = nes_ntsc.h; sourceTree = "<group>"; };
		82789AF40E70D06700C01C82 /* nes_ntsc.inl */ = {isa = PBXFileReference; fileEncoding = 4; lastKnownFileType = text; path = nes_ntsc.inl; sourceTree = "<group>"; };
		82789AF50E70D06700C01C82 /* nes_ntsc.txt */ = {isa = PBXFileReference; fileEncoding = 4; lastKnownFileType = text; path = nes_ntsc.txt; sourceTree = "<group>"; };
		82789AF60E70D06700C01C82 /* nes_ntsc_config.h */ = {isa = PBXFileReference; fileEncoding = 4; lastKnownFileType = sourcecode.c.h; path = nes_ntsc_config.h; sourceTree = "<group>"; };
		82789AF70E70D06700C01C82 /* nes_ntsc_impl.h */ = {isa = PBXFileReference; fileEncoding = 4; lastKnownFileType = sourcecode.c.h; path = nes_ntsc_impl.h; sourceTree = "<group>"; };
		82789AF80E70D06700C01C82 /* readme.txt */ = {isa = PBXFileReference; fileEncoding = 4; lastKnownFileType = text; path = readme.txt; sourceTree = "<group>"; };
		82789B0D0E70D0B200C01C82 /* adler32.c */ = {isa = PBXFileReference; fileEncoding = 4; lastKnownFileType = sourcecode.c.c; path = adler32.c; sourceTree = "<group>"; };
		82789B0E0E70D0B300C01C82 /* algorithm.txt */ = {isa = PBXFileReference; fileEncoding = 4; lastKnownFileType = text; path = algorithm.txt; sourceTree = "<group>"; };
		82789B0F0E70D0B300C01C82 /* compress.c */ = {isa = PBXFileReference; fileEncoding = 4; lastKnownFileType = sourcecode.c.c; path = compress.c; sourceTree = "<group>"; };
		82789B100E70D0B300C01C82 /* crc32.c */ = {isa = PBXFileReference; fileEncoding = 4; lastKnownFileType = sourcecode.c.c; path = crc32.c; sourceTree = "<group>"; };
		82789B110E70D0B300C01C82 /* crc32.h */ = {isa = PBXFileReference; fileEncoding = 4; lastKnownFileType = sourcecode.c.h; path = crc32.h; sourceTree = "<group>"; };
		82789B120E70D0B300C01C82 /* deflate.c */ = {isa = PBXFileReference; fileEncoding = 4; lastKnownFileType = sourcecode.c.c; path = deflate.c; sourceTree = "<group>"; };
		82789B130E70D0B300C01C82 /* deflate.h */ = {isa = PBXFileReference; fileEncoding = 4; lastKnownFileType = sourcecode.c.h; path = deflate.h; sourceTree = "<group>"; };
		82789B140E70D0B300C01C82 /* gzio.c */ = {isa = PBXFileReference; fileEncoding = 4; lastKnownFileType = sourcecode.c.c; path = gzio.c; sourceTree = "<group>"; };
		82789B150E70D0B300C01C82 /* infback.c */ = {isa = PBXFileReference; fileEncoding = 4; lastKnownFileType = sourcecode.c.c; path = infback.c; sourceTree = "<group>"; };
		82789B160E70D0B300C01C82 /* inffast.c */ = {isa = PBXFileReference; fileEncoding = 4; lastKnownFileType = sourcecode.c.c; path = inffast.c; sourceTree = "<group>"; };
		82789B170E70D0B300C01C82 /* inffast.h */ = {isa = PBXFileReference; fileEncoding = 4; lastKnownFileType = sourcecode.c.h; path = inffast.h; sourceTree = "<group>"; };
		82789B180E70D0B300C01C82 /* inffixed.h */ = {isa = PBXFileReference; fileEncoding = 4; lastKnownFileType = sourcecode.c.h; path = inffixed.h; sourceTree = "<group>"; };
		82789B190E70D0B300C01C82 /* inflate.c */ = {isa = PBXFileReference; fileEncoding = 4; lastKnownFileType = sourcecode.c.c; path = inflate.c; sourceTree = "<group>"; };
		82789B1A0E70D0B300C01C82 /* inflate.h */ = {isa = PBXFileReference; fileEncoding = 4; lastKnownFileType = sourcecode.c.h; path = inflate.h; sourceTree = "<group>"; };
		82789B1B0E70D0B300C01C82 /* inftrees.c */ = {isa = PBXFileReference; fileEncoding = 4; lastKnownFileType = sourcecode.c.c; path = inftrees.c; sourceTree = "<group>"; };
		82789B1C0E70D0B300C01C82 /* inftrees.h */ = {isa = PBXFileReference; fileEncoding = 4; lastKnownFileType = sourcecode.c.h; path = inftrees.h; sourceTree = "<group>"; };
		82789B1D0E70D0B300C01C82 /* minigzip.c */ = {isa = PBXFileReference; fileEncoding = 4; lastKnownFileType = sourcecode.c.c; path = minigzip.c; sourceTree = "<group>"; };
		82789B1E0E70D0B300C01C82 /* trees.c */ = {isa = PBXFileReference; fileEncoding = 4; lastKnownFileType = sourcecode.c.c; path = trees.c; sourceTree = "<group>"; };
		82789B1F0E70D0B300C01C82 /* trees.h */ = {isa = PBXFileReference; fileEncoding = 4; lastKnownFileType = sourcecode.c.h; path = trees.h; sourceTree = "<group>"; };
		82789B200E70D0B300C01C82 /* uncompr.c */ = {isa = PBXFileReference; fileEncoding = 4; lastKnownFileType = sourcecode.c.c; path = uncompr.c; sourceTree = "<group>"; };
		82789B210E70D0B300C01C82 /* zconf.h */ = {isa = PBXFileReference; fileEncoding = 4; lastKnownFileType = sourcecode.c.h; path = zconf.h; sourceTree = "<group>"; };
		82789B220E70D0B300C01C82 /* zconf.in.h */ = {isa = PBXFileReference; fileEncoding = 4; lastKnownFileType = sourcecode.c.h; path = zconf.in.h; sourceTree = "<group>"; };
		82789B230E70D0B300C01C82 /* zlib.h */ = {isa = PBXFileReference; fileEncoding = 4; lastKnownFileType = sourcecode.c.h; path = zlib.h; sourceTree = "<group>"; };
		82789B240E70D0B300C01C82 /* zutil.c */ = {isa = PBXFileReference; fileEncoding = 4; lastKnownFileType = sourcecode.c.c; path = zutil.c; sourceTree = "<group>"; };
		82789B250E70D0B300C01C82 /* zutil.h */ = {isa = PBXFileReference; fileEncoding = 4; lastKnownFileType = sourcecode.c.h; path = zutil.h; sourceTree = "<group>"; };
		82789B6F0E70D27D00C01C82 /* NESGameEmu.h */ = {isa = PBXFileReference; fileEncoding = 4; lastKnownFileType = sourcecode.c.h; path = NESGameEmu.h; sourceTree = "<group>"; };
		82789B700E70D27D00C01C82 /* NESGameEmu.mm */ = {isa = PBXFileReference; fileEncoding = 4; lastKnownFileType = sourcecode.cpp.objcpp; path = NESGameEmu.mm; sourceTree = "<group>"; };
		82798BE50E85CC65001DCA93 /* OpenNestopia.icns */ = {isa = PBXFileReference; lastKnownFileType = image.icns; path = OpenNestopia.icns; sourceTree = "<group>"; };
		82C5EDE50F0C4CE70019E2DC /* NstApiRam.h */ = {isa = PBXFileReference; fileEncoding = 4; lastKnownFileType = sourcecode.c.h; path = NstApiRam.h; sourceTree = "<group>"; };
		82C5EDE60F0C4CE70019E2DC /* NstApiRam.cpp */ = {isa = PBXFileReference; fileEncoding = 4; lastKnownFileType = sourcecode.cpp.cpp; path = NstApiRam.cpp; sourceTree = "<group>"; };
		82C9CA710F0847310071460B /* dsa_pub.pem */ = {isa = PBXFileReference; fileEncoding = 4; lastKnownFileType = text; path = dsa_pub.pem; sourceTree = "<group>"; };
		82CAFA890FED9C6B00CCDC7E /* config.yaml */ = {isa = PBXFileReference; fileEncoding = 4; lastKnownFileType = text; path = config.yaml; sourceTree = "<group>"; };
		82F3642E0F51FB4A001495F6 /* NESGameEmu+NESFeatures.mm */ = {isa = PBXFileReference; fileEncoding = 4; lastKnownFileType = sourcecode.cpp.objcpp; path = "NESGameEmu+NESFeatures.mm"; sourceTree = "<group>"; };
		82F45ED70E887EAF00B7B023 /* Preferences.xib */ = {isa = PBXFileReference; lastKnownFileType = file.xib; path = Preferences.xib; sourceTree = "<group>"; };
		8D5B49B6048680CD000E48DA /* Nestopia.oecoreplugin */ = {isa = PBXFileReference; explicitFileType = wrapper.cfbundle; includeInIndex = 0; path = Nestopia.oecoreplugin; sourceTree = BUILT_PRODUCTS_DIR; };
		8D5B49B7048680CD000E48DA /* Info.plist */ = {isa = PBXFileReference; fileEncoding = 4; lastKnownFileType = text.plist.xml; path = Info.plist; sourceTree = "<group>"; };
		C6296AA00FCECA2C004F84C4 /* NESGameController.h */ = {isa = PBXFileReference; fileEncoding = 4; lastKnownFileType = sourcecode.c.h; path = NESGameController.h; sourceTree = "<group>"; };
		C6296AA10FCECA2C004F84C4 /* NESGameController.m */ = {isa = PBXFileReference; fileEncoding = 4; lastKnownFileType = sourcecode.c.objc; path = NESGameController.m; sourceTree = "<group>"; };
		C6296C5E0FCEEDF8004F84C4 /* NESAdvancedPreference.h */ = {isa = PBXFileReference; fileEncoding = 4; lastKnownFileType = sourcecode.c.h; path = NESAdvancedPreference.h; sourceTree = "<group>"; };
		C6296C5F0FCEEDF8004F84C4 /* NESAdvancedPreference.m */ = {isa = PBXFileReference; fileEncoding = 4; lastKnownFileType = sourcecode.c.objc; path = NESAdvancedPreference.m; sourceTree = "<group>"; };
		C6296C610FCEEE45004F84C4 /* AdvancedPreference.xib */ = {isa = PBXFileReference; lastKnownFileType = file.xib; path = AdvancedPreference.xib; sourceTree = "<group>"; };
		C6B3E692136525EB00D34947 /* OENESSystemResponderClient.h */ = {isa = PBXFileReference; fileEncoding = 4; lastKnownFileType = sourcecode.c.h; name = OENESSystemResponderClient.h; path = ../OpenEmu/NES/OENESSystemResponderClient.h; sourceTree = "<group>"; };
		D2F7E65807B2D6F200F64583 /* CoreData.framework */ = {isa = PBXFileReference; lastKnownFileType = wrapper.framework; name = CoreData.framework; path = /System/Library/Frameworks/CoreData.framework; sourceTree = "<absolute>"; };
/* End PBXFileReference section */

/* Begin PBXFrameworksBuildPhase section */
		8D5B49B3048680CD000E48DA /* Frameworks */ = {
			isa = PBXFrameworksBuildPhase;
			buildActionMask = 2147483647;
			files = (
				8D5B49B4048680CD000E48DA /* Cocoa.framework in Frameworks */,
				82444C050F51279C007C171B /* OpenEmuBase.framework in Frameworks */,
			);
			runOnlyForDeploymentPostprocessing = 0;
		};
/* End PBXFrameworksBuildPhase section */

/* Begin PBXGroup section */
		089C166AFE841209C02AAC07 /* Nestopia */ = {
			isa = PBXGroup;
			children = (
				82444BC40F512685007C171B /* OpenEmu.xcodeproj */,
				82789B400E70D10700C01C82 /* Core */,
				08FB77AFFE84173DC02AAC07 /* Classes */,
				32C88E010371C26100C91783 /* Other Sources */,
				089C167CFE841241C02AAC07 /* Resources */,
				089C1671FE841209C02AAC07 /* Frameworks and Libraries */,
				19C28FB8FE9D52D311CA2CBB /* Products */,
			);
			name = Nestopia;
			sourceTree = "<group>";
		};
		089C1671FE841209C02AAC07 /* Frameworks and Libraries */ = {
			isa = PBXGroup;
			children = (
				1058C7ACFEA557BF11CA2CBB /* Linked Frameworks */,
				1058C7AEFEA557BF11CA2CBB /* Other Frameworks */,
			);
			name = "Frameworks and Libraries";
			sourceTree = "<group>";
		};
		089C167CFE841241C02AAC07 /* Resources */ = {
			isa = PBXGroup;
			children = (
				82C9CA710F0847310071460B /* dsa_pub.pem */,
				82798BE50E85CC65001DCA93 /* OpenNestopia.icns */,
				8D5B49B7048680CD000E48DA /* Info.plist */,
				089C167DFE841241C02AAC07 /* InfoPlist.strings */,
				82F45ED70E887EAF00B7B023 /* Preferences.xib */,
				8249C9A50E89BA140027EFDF /* Menu.xib */,
				C6296C610FCEEE45004F84C4 /* AdvancedPreference.xib */,
			);
			name = Resources;
			sourceTree = "<group>";
		};
		08FB77AFFE84173DC02AAC07 /* Classes */ = {
			isa = PBXGroup;
			children = (
				82789B6F0E70D27D00C01C82 /* NESGameEmu.h */,
				82789B700E70D27D00C01C82 /* NESGameEmu.mm */,
				82F3642E0F51FB4A001495F6 /* NESGameEmu+NESFeatures.mm */,
				C6296AA00FCECA2C004F84C4 /* NESGameController.h */,
				C6296AA10FCECA2C004F84C4 /* NESGameController.m */,
				C6296C5E0FCEEDF8004F84C4 /* NESAdvancedPreference.h */,
				C6296C5F0FCEEDF8004F84C4 /* NESAdvancedPreference.m */,
				C6B3E692136525EB00D34947 /* OENESSystemResponderClient.h */,
			);
			name = Classes;
			sourceTree = "<group>";
		};
		1058C7ACFEA557BF11CA2CBB /* Linked Frameworks */ = {
			isa = PBXGroup;
			children = (
				1058C7ADFEA557BF11CA2CBB /* Cocoa.framework */,
			);
			name = "Linked Frameworks";
			sourceTree = "<group>";
		};
		1058C7AEFEA557BF11CA2CBB /* Other Frameworks */ = {
			isa = PBXGroup;
			children = (
				089C167FFE841241C02AAC07 /* AppKit.framework */,
				D2F7E65807B2D6F200F64583 /* CoreData.framework */,
				089C1672FE841209C02AAC07 /* Foundation.framework */,
			);
			name = "Other Frameworks";
			sourceTree = "<group>";
		};
		19C28FB8FE9D52D311CA2CBB /* Products */ = {
			isa = PBXGroup;
			children = (
				8D5B49B6048680CD000E48DA /* Nestopia.oecoreplugin */,
			);
			name = Products;
			sourceTree = "<group>";
		};
		32C88E010371C26100C91783 /* Other Sources */ = {
			isa = PBXGroup;
			children = (
				82CAFA890FED9C6B00CCDC7E /* config.yaml */,
				32DBCF630370AF2F00C91783 /* Nestopia_Prefix.pch */,
			);
			name = "Other Sources";
			sourceTree = "<group>";
		};
		82444BC50F512685007C171B /* Products */ = {
			isa = PBXGroup;
			children = (
				82444BCD0F512685007C171B /* OpenEmu.app */,
				C62A2604116F08760003DEE4 /* OpenEmuHelperApp */,
				82444BD10F512685007C171B /* OpenEmuBase.framework */,
				C64BB0B21364837C00C1AB23 /* OpenEmuSystem.framework */,
				37372B14102511E2006ADD56 /* OESaveStateQLPlugin.qlgenerator */,
				C64BB0B41364837C00C1AB23 /* SegaMasterSystem.oesystemplugin */,
				C64BB0B61364837C00C1AB23 /* NES.oesystemplugin */,
				C6480FE21364A4BB0094FA33 /* SuperNES.oesystemplugin */,
				C6B3E6A3136525EB00D34947 /* GameBoy.oesystemplugin */,
				C6B3E6A5136525EB00D34947 /* Genesis.oesystemplugin */,
<<<<<<< HEAD
				8317CA10140E3AAB0050C8A8 /* GameBoy Advance.oesystemplugin */,
				83DB70AF1442F01200850CD8 /* N64.oesystemplugin */,
=======
				8264167A13EDC4A800591582 /* GameBoy Advance.oesystemplugin */,
>>>>>>> 73db4be3
			);
			name = Products;
			sourceTree = "<group>";
		};
		827897680E70CFAF00C01C82 /* Core */ = {
			isa = PBXGroup;
			children = (
				8278976C0E70CFC900C01C82 /* api */,
				8278978D0E70CFCA00C01C82 /* board */,
				827899200E70CFCD00C01C82 /* database */,
				827899220E70CFCD00C01C82 /* input */,
				827899560E70CFCE00C01C82 /* NstApu.cpp */,
				827899570E70CFCE00C01C82 /* NstApu.hpp */,
				827899580E70CFCE00C01C82 /* NstAssert.cpp */,
				827899590E70CFCE00C01C82 /* NstAssert.hpp */,
				8278995A0E70CFCE00C01C82 /* NstBarcodeReader.hpp */,
				8278995B0E70CFCE00C01C82 /* NstBase.hpp */,
				8278995C0E70CFCE00C01C82 /* NstCartridge.cpp */,
				8278995D0E70CFCE00C01C82 /* NstCartridge.hpp */,
				8278995E0E70CFCE00C01C82 /* NstCartridgeInes.cpp */,
				8278995F0E70CFCE00C01C82 /* NstCartridgeInes.hpp */,
				827899600E70CFCE00C01C82 /* NstCartridgeRomset.cpp */,
				827899610E70CFCE00C01C82 /* NstCartridgeRomset.hpp */,
				827899620E70CFCE00C01C82 /* NstCartridgeUnif.cpp */,
				827899630E70CFCE00C01C82 /* NstCartridgeUnif.hpp */,
				827899640E70CFCE00C01C82 /* NstCheats.cpp */,
				827899650E70CFCE00C01C82 /* NstCheats.hpp */,
				827899660E70CFCE00C01C82 /* NstChecksum.cpp */,
				827899670E70CFCE00C01C82 /* NstChecksum.hpp */,
				827899680E70CFCE00C01C82 /* NstChips.cpp */,
				827899690E70CFCE00C01C82 /* NstChips.hpp */,
				8278996A0E70CFCF00C01C82 /* NstClock.hpp */,
				8278996B0E70CFCF00C01C82 /* NstCore.cpp */,
				8278996C0E70CFCF00C01C82 /* NstCore.hpp */,
				8278996D0E70CFCF00C01C82 /* NstCpu.cpp */,
				8278996E0E70CFCF00C01C82 /* NstCpu.hpp */,
				8278996F0E70CFCF00C01C82 /* NstCrc32.cpp */,
				827899700E70CFCF00C01C82 /* NstCrc32.hpp */,
				827899710E70CFCF00C01C82 /* NstDipSwitches.hpp */,
				827899720E70CFCF00C01C82 /* NstFds.cpp */,
				827899730E70CFCF00C01C82 /* NstFds.hpp */,
				827899740E70CFCF00C01C82 /* NstFile.cpp */,
				827899750E70CFCF00C01C82 /* NstFile.hpp */,
				827899760E70CFCF00C01C82 /* NstFpuPrecision.hpp */,
				827899770E70CFCF00C01C82 /* NstHook.hpp */,
				827899780E70CFCF00C01C82 /* NstImage.cpp */,
				827899790E70CFCF00C01C82 /* NstImage.hpp */,
				8278997A0E70CFCF00C01C82 /* NstImageDatabase.cpp */,
				8278997B0E70CFCF00C01C82 /* NstImageDatabase.hpp */,
				8278997C0E70CFCF00C01C82 /* NstIoAccessor.hpp */,
				8278997D0E70CFCF00C01C82 /* NstIoLine.hpp */,
				8278997E0E70CFCF00C01C82 /* NstIoMap.hpp */,
				8278997F0E70CFCF00C01C82 /* NstIoPort.hpp */,
				827899800E70CFCF00C01C82 /* NstLog.cpp */,
				827899810E70CFCF00C01C82 /* NstLog.hpp */,
				827899820E70CFCF00C01C82 /* NstMachine.cpp */,
				827899830E70CFCF00C01C82 /* NstMachine.hpp */,
				827899840E70CFCF00C01C82 /* NstMemory.cpp */,
				827899850E70CFCF00C01C82 /* NstMemory.hpp */,
				827899860E70CFCF00C01C82 /* NstNsf.cpp */,
				827899870E70CFD000C01C82 /* NstNsf.hpp */,
				827899880E70CFD000C01C82 /* NstPatcher.cpp */,
				827899890E70CFD000C01C82 /* NstPatcher.hpp */,
				8278998A0E70CFD000C01C82 /* NstPatcherIps.cpp */,
				8278998B0E70CFD000C01C82 /* NstPatcherIps.hpp */,
				8278998C0E70CFD000C01C82 /* NstPatcherUps.cpp */,
				8278998D0E70CFD000C01C82 /* NstPatcherUps.hpp */,
				8278998E0E70CFD000C01C82 /* NstPins.cpp */,
				8278998F0E70CFD000C01C82 /* NstPins.hpp */,
				827899900E70CFD000C01C82 /* NstPpu.cpp */,
				827899910E70CFD000C01C82 /* NstPpu.hpp */,
				827899920E70CFD000C01C82 /* NstProperties.cpp */,
				827899930E70CFD000C01C82 /* NstProperties.hpp */,
				827899940E70CFD000C01C82 /* NstRam.cpp */,
				827899950E70CFD000C01C82 /* NstRam.hpp */,
				827899960E70CFD000C01C82 /* NstSha1.cpp */,
				827899970E70CFD000C01C82 /* NstSha1.hpp */,
				827899980E70CFD000C01C82 /* NstSoundPcm.cpp */,
				827899990E70CFD000C01C82 /* NstSoundPcm.hpp */,
				8278999A0E70CFD000C01C82 /* NstSoundPlayer.cpp */,
				8278999B0E70CFD000C01C82 /* NstSoundPlayer.hpp */,
				8278999C0E70CFD000C01C82 /* NstSoundRenderer.cpp */,
				8278999D0E70CFD000C01C82 /* NstSoundRenderer.hpp */,
				8278999E0E70CFD100C01C82 /* NstSoundRenderer.inl */,
				8278999F0E70CFD100C01C82 /* NstState.cpp */,
				827899A00E70CFD100C01C82 /* NstState.hpp */,
				827899A10E70CFD100C01C82 /* NstStream.cpp */,
				827899A20E70CFD100C01C82 /* NstStream.hpp */,
				827899A30E70CFD100C01C82 /* NstTracker.cpp */,
				827899A40E70CFD100C01C82 /* NstTracker.hpp */,
				827899A50E70CFD100C01C82 /* NstTrackerMovie.cpp */,
				827899A60E70CFD100C01C82 /* NstTrackerMovie.hpp */,
				827899A70E70CFD100C01C82 /* NstTrackerRewinder.cpp */,
				827899A80E70CFD100C01C82 /* NstTrackerRewinder.hpp */,
				827899A90E70CFD100C01C82 /* NstVector.cpp */,
				827899AA0E70CFD100C01C82 /* NstVector.hpp */,
				827899AB0E70CFD100C01C82 /* NstVideoFilter2xSaI.cpp */,
				827899AC0E70CFD100C01C82 /* NstVideoFilter2xSaI.hpp */,
				827899AD0E70CFD100C01C82 /* NstVideoFilterHq2x.inl */,
				827899AE0E70CFD100C01C82 /* NstVideoFilterHq3x.inl */,
				827899AF0E70CFD100C01C82 /* NstVideoFilterHq4x.inl */,
				827899B00E70CFD100C01C82 /* NstVideoFilterHqX.cpp */,
				827899B10E70CFD100C01C82 /* NstVideoFilterHqX.hpp */,
				827899B20E70CFD100C01C82 /* NstVideoFilterNone.cpp */,
				827899B30E70CFD100C01C82 /* NstVideoFilterNone.hpp */,
				827899B40E70CFD100C01C82 /* NstVideoFilterNtsc.cpp */,
				827899B50E70CFD100C01C82 /* NstVideoFilterNtsc.hpp */,
				827899B60E70CFD100C01C82 /* NstVideoFilterNtscCfg.c */,
				827899B70E70CFD100C01C82 /* NstVideoFilterScaleX.cpp */,
				827899B80E70CFD100C01C82 /* NstVideoFilterScaleX.hpp */,
				827899B90E70CFD100C01C82 /* NstVideoRenderer.cpp */,
				827899BA0E70CFD100C01C82 /* NstVideoRenderer.hpp */,
				827899BB0E70CFD100C01C82 /* NstVideoScreen.cpp */,
				827899BC0E70CFD100C01C82 /* NstVideoScreen.hpp */,
				827899BD0E70CFD100C01C82 /* NstXml.cpp */,
				827899BE0E70CFD100C01C82 /* NstXml.hpp */,
				827899BF0E70CFD100C01C82 /* NstZlib.cpp */,
				827899C00E70CFD100C01C82 /* NstZlib.hpp */,
				827899C10E70CFD100C01C82 /* vssystem */,
			);
			name = Core;
			sourceTree = "<group>";
		};
		8278976C0E70CFC900C01C82 /* api */ = {
			isa = PBXGroup;
			children = (
				8278976D0E70CFC900C01C82 /* NstApi.hpp */,
				8278976E0E70CFC900C01C82 /* NstApiBarcodeReader.cpp */,
				8278976F0E70CFC900C01C82 /* NstApiBarcodeReader.hpp */,
				827897700E70CFC900C01C82 /* NstApiCartridge.cpp */,
				827897710E70CFCA00C01C82 /* NstApiCartridge.hpp */,
				827897720E70CFCA00C01C82 /* NstApiCheats.cpp */,
				827897730E70CFCA00C01C82 /* NstApiCheats.hpp */,
				827897740E70CFCA00C01C82 /* NstApiConfig.hpp */,
				827897750E70CFCA00C01C82 /* NstApiDipSwitches.cpp */,
				827897760E70CFCA00C01C82 /* NstApiDipSwitches.hpp */,
				827897770E70CFCA00C01C82 /* NstApiEmulator.cpp */,
				827897780E70CFCA00C01C82 /* NstApiEmulator.hpp */,
				827897790E70CFCA00C01C82 /* NstApiFds.cpp */,
				8278977A0E70CFCA00C01C82 /* NstApiFds.hpp */,
				8278977B0E70CFCA00C01C82 /* NstApiInput.cpp */,
				8278977C0E70CFCA00C01C82 /* NstApiInput.hpp */,
				8278977D0E70CFCA00C01C82 /* NstApiMachine.cpp */,
				8278977E0E70CFCA00C01C82 /* NstApiMachine.hpp */,
				8278977F0E70CFCA00C01C82 /* NstApiMovie.cpp */,
				827897800E70CFCA00C01C82 /* NstApiMovie.hpp */,
				827897810E70CFCA00C01C82 /* NstApiNsf.cpp */,
				827897820E70CFCA00C01C82 /* NstApiNsf.hpp */,
				827897830E70CFCA00C01C82 /* NstApiRewinder.cpp */,
				827897840E70CFCA00C01C82 /* NstApiRewinder.hpp */,
				827897850E70CFCA00C01C82 /* NstApiSound.cpp */,
				827897860E70CFCA00C01C82 /* NstApiSound.hpp */,
				827897870E70CFCA00C01C82 /* NstApiTapeRecorder.cpp */,
				827897880E70CFCA00C01C82 /* NstApiTapeRecorder.hpp */,
				827897890E70CFCA00C01C82 /* NstApiUser.cpp */,
				8278978A0E70CFCA00C01C82 /* NstApiUser.hpp */,
				8278978B0E70CFCA00C01C82 /* NstApiVideo.cpp */,
				8278978C0E70CFCA00C01C82 /* NstApiVideo.hpp */,
				82C5EDE50F0C4CE70019E2DC /* NstApiRam.h */,
				82C5EDE60F0C4CE70019E2DC /* NstApiRam.cpp */,
			);
			name = api;
			path = core/api;
			sourceTree = "<group>";
		};
		8278978D0E70CFCA00C01C82 /* board */ = {
			isa = PBXGroup;
			children = (
				8278978E0E70CFCA00C01C82 /* NstBoard.cpp */,
				8278978F0E70CFCA00C01C82 /* NstBoard.hpp */,
				827897900E70CFCA00C01C82 /* NstBoardAe.cpp */,
				827897910E70CFCA00C01C82 /* NstBoardAe.hpp */,
				827897920E70CFCA00C01C82 /* NstBoardAgci.cpp */,
				827897930E70CFCA00C01C82 /* NstBoardAgci.hpp */,
				827897940E70CFCA00C01C82 /* NstBoardAve.hpp */,
				827897950E70CFCA00C01C82 /* NstBoardAveD1012.cpp */,
				827897960E70CFCA00C01C82 /* NstBoardAveD1012.hpp */,
				827897970E70CFCA00C01C82 /* NstBoardAveNina.cpp */,
				827897980E70CFCA00C01C82 /* NstBoardAveNina.hpp */,
				827897990E70CFCA00C01C82 /* NstBoardAxRom.cpp */,
				8278979A0E70CFCA00C01C82 /* NstBoardAxRom.hpp */,
				8278979B0E70CFCA00C01C82 /* NstBoardBandai.hpp */,
				8278979C0E70CFCA00C01C82 /* NstBoardBandai24c0x.cpp */,
				8278979D0E70CFCA00C01C82 /* NstBoardBandai24c0x.hpp */,
				8278979E0E70CFCA00C01C82 /* NstBoardBandaiAerobicsStudio.cpp */,
				8278979F0E70CFCA00C01C82 /* NstBoardBandaiAerobicsStudio.hpp */,
				827897A00E70CFCA00C01C82 /* NstBoardBandaiDatach.cpp */,
				827897A10E70CFCA00C01C82 /* NstBoardBandaiDatach.hpp */,
				827897A20E70CFCA00C01C82 /* NstBoardBandaiKaraokeStudio.cpp */,
				827897A30E70CFCA00C01C82 /* NstBoardBandaiKaraokeStudio.hpp */,
				827897A40E70CFCA00C01C82 /* NstBoardBandaiLz93d50.cpp */,
				827897A50E70CFCA00C01C82 /* NstBoardBandaiLz93d50.hpp */,
				827897A60E70CFCA00C01C82 /* NstBoardBandaiLz93d50ex.cpp */,
				827897A70E70CFCA00C01C82 /* NstBoardBandaiLz93d50ex.hpp */,
				827897A80E70CFCA00C01C82 /* NstBoardBandaiOekaKids.cpp */,
				827897A90E70CFCA00C01C82 /* NstBoardBandaiOekaKids.hpp */,
				827897AA0E70CFCA00C01C82 /* NstBoardBenshengBs5.cpp */,
				827897AB0E70CFCA00C01C82 /* NstBoardBenshengBs5.hpp */,
				827897AC0E70CFCA00C01C82 /* NstBoardBmc110in1.cpp */,
				827897AD0E70CFCA00C01C82 /* NstBoardBmc110in1.hpp */,
				827897AE0E70CFCA00C01C82 /* NstBoardBmc1200in1.cpp */,
				827897AF0E70CFCA00C01C82 /* NstBoardBmc1200in1.hpp */,
				827897B00E70CFCA00C01C82 /* NstBoardBmc150in1.cpp */,
				827897B10E70CFCA00C01C82 /* NstBoardBmc150in1.hpp */,
				827897B20E70CFCA00C01C82 /* NstBoardBmc15in1.cpp */,
				827897B30E70CFCA00C01C82 /* NstBoardBmc15in1.hpp */,
				827897B40E70CFCA00C01C82 /* NstBoardBmc20in1.cpp */,
				827897B50E70CFCA00C01C82 /* NstBoardBmc20in1.hpp */,
				827897B60E70CFCA00C01C82 /* NstBoardBmc21in1.cpp */,
				827897B70E70CFCA00C01C82 /* NstBoardBmc21in1.hpp */,
				827897B80E70CFCA00C01C82 /* NstBoardBmc22Games.cpp */,
				827897B90E70CFCA00C01C82 /* NstBoardBmc22Games.hpp */,
				827897BA0E70CFCA00C01C82 /* NstBoardBmc31in1.cpp */,
				827897BB0E70CFCA00C01C82 /* NstBoardBmc31in1.hpp */,
				827897BC0E70CFCA00C01C82 /* NstBoardBmc35in1.cpp */,
				827897BD0E70CFCA00C01C82 /* NstBoardBmc35in1.hpp */,
				827897BE0E70CFCA00C01C82 /* NstBoardBmc36in1.cpp */,
				827897BF0E70CFCA00C01C82 /* NstBoardBmc36in1.hpp */,
				827897C00E70CFCA00C01C82 /* NstBoardBmc64in1.cpp */,
				827897C10E70CFCA00C01C82 /* NstBoardBmc64in1.hpp */,
				827897C20E70CFCA00C01C82 /* NstBoardBmc72in1.cpp */,
				827897C30E70CFCA00C01C82 /* NstBoardBmc72in1.hpp */,
				827897C40E70CFCA00C01C82 /* NstBoardBmc76in1.cpp */,
				827897C50E70CFCA00C01C82 /* NstBoardBmc76in1.hpp */,
				827897C60E70CFCA00C01C82 /* NstBoardBmc800in1.cpp */,
				827897C70E70CFCA00C01C82 /* NstBoardBmc800in1.hpp */,
				827897C80E70CFCA00C01C82 /* NstBoardBmc8157.cpp */,
				827897C90E70CFCA00C01C82 /* NstBoardBmc8157.hpp */,
				827897CA0E70CFCA00C01C82 /* NstBoardBmc9999999in1.cpp */,
				827897CB0E70CFCA00C01C82 /* NstBoardBmc9999999in1.hpp */,
				827897CC0E70CFCA00C01C82 /* NstBoardBmcA65as.cpp */,
				827897CD0E70CFCA00C01C82 /* NstBoardBmcA65as.hpp */,
				827897CE0E70CFCA00C01C82 /* NstBoardBmcBallgames11in1.cpp */,
				827897CF0E70CFCA00C01C82 /* NstBoardBmcBallgames11in1.hpp */,
				827897D00E70CFCA00C01C82 /* NstBoardBmcCh001.cpp */,
				827897D10E70CFCA00C01C82 /* NstBoardBmcCh001.hpp */,
				827897D20E70CFCA00C01C82 /* NstBoardBmcCtc65.cpp */,
				827897D30E70CFCA00C01C82 /* NstBoardBmcCtc65.hpp */,
				827897D40E70CFCA00C01C82 /* NstBoardBmcFamily4646B.cpp */,
				827897D50E70CFCA00C01C82 /* NstBoardBmcFamily4646B.hpp */,
				827897D60E70CFCA00C01C82 /* NstBoardBmcFk23c.cpp */,
				827897D70E70CFCA00C01C82 /* NstBoardBmcFk23c.hpp */,
				827897D80E70CFCA00C01C82 /* NstBoardBmcGamestarA.cpp */,
				827897D90E70CFCA00C01C82 /* NstBoardBmcGamestarA.hpp */,
				827897DA0E70CFCA00C01C82 /* NstBoardBmcGamestarB.cpp */,
				827897DB0E70CFCA00C01C82 /* NstBoardBmcGamestarB.hpp */,
				827897DC0E70CFCA00C01C82 /* NstBoardBmcGolden190in1.cpp */,
				827897DD0E70CFCA00C01C82 /* NstBoardBmcGolden190in1.hpp */,
				827897DE0E70CFCA00C01C82 /* NstBoardBmcGoldenCard6in1.cpp */,
				827897DF0E70CFCB00C01C82 /* NstBoardBmcGoldenCard6in1.hpp */,
				827897E00E70CFCB00C01C82 /* NstBoardBmcGoldenGame260in1.cpp */,
				827897E10E70CFCB00C01C82 /* NstBoardBmcGoldenGame260in1.hpp */,
				827897E20E70CFCB00C01C82 /* NstBoardBmcHero.cpp */,
				827897E30E70CFCB00C01C82 /* NstBoardBmcHero.hpp */,
				827897E40E70CFCB00C01C82 /* NstBoardBmcMarioParty7in1.cpp */,
				827897E50E70CFCB00C01C82 /* NstBoardBmcMarioParty7in1.hpp */,
				827897E60E70CFCB00C01C82 /* NstBoardBmcNovelDiamond.cpp */,
				827897E70E70CFCB00C01C82 /* NstBoardBmcNovelDiamond.hpp */,
				827897E80E70CFCB00C01C82 /* NstBoardBmcPowerjoy84in1.cpp */,
				827897E90E70CFCB00C01C82 /* NstBoardBmcPowerjoy84in1.hpp */,
				827897EA0E70CFCB00C01C82 /* NstBoardBmcResetBased4in1.cpp */,
				827897EB0E70CFCB00C01C82 /* NstBoardBmcResetBased4in1.hpp */,
				827897EC0E70CFCB00C01C82 /* NstBoardBmcSuper22Games.cpp */,
				827897ED0E70CFCB00C01C82 /* NstBoardBmcSuper22Games.hpp */,
				827897EE0E70CFCB00C01C82 /* NstBoardBmcSuper24in1.cpp */,
				827897EF0E70CFCB00C01C82 /* NstBoardBmcSuper24in1.hpp */,
				827897F00E70CFCB00C01C82 /* NstBoardBmcSuper40in1.cpp */,
				827897F10E70CFCB00C01C82 /* NstBoardBmcSuper40in1.hpp */,
				827897F20E70CFCB00C01C82 /* NstBoardBmcSuper700in1.cpp */,
				827897F30E70CFCB00C01C82 /* NstBoardBmcSuper700in1.hpp */,
				827897F40E70CFCB00C01C82 /* NstBoardBmcSuperBig7in1.cpp */,
				827897F50E70CFCB00C01C82 /* NstBoardBmcSuperBig7in1.hpp */,
				827897F60E70CFCB00C01C82 /* NstBoardBmcSuperGun20in1.cpp */,
				827897F70E70CFCB00C01C82 /* NstBoardBmcSuperGun20in1.hpp */,
				827897F80E70CFCB00C01C82 /* NstBoardBmcSuperHiK300in1.cpp */,
				827897F90E70CFCB00C01C82 /* NstBoardBmcSuperHiK300in1.hpp */,
				827897FA0E70CFCB00C01C82 /* NstBoardBmcSuperHiK4in1.cpp */,
				827897FB0E70CFCB00C01C82 /* NstBoardBmcSuperHiK4in1.hpp */,
				827897FC0E70CFCB00C01C82 /* NstBoardBmcSuperVision16in1.cpp */,
				827897FD0E70CFCB00C01C82 /* NstBoardBmcSuperVision16in1.hpp */,
				827897FE0E70CFCB00C01C82 /* NstBoardBmcT262.cpp */,
				827897FF0E70CFCB00C01C82 /* NstBoardBmcT262.hpp */,
				827898000E70CFCB00C01C82 /* NstBoardBmcVrc4.cpp */,
				827898010E70CFCB00C01C82 /* NstBoardBmcVrc4.hpp */,
				827898020E70CFCB00C01C82 /* NstBoardBmcVt5201.cpp */,
				827898030E70CFCB00C01C82 /* NstBoardBmcVt5201.hpp */,
				827898040E70CFCB00C01C82 /* NstBoardBmcY2k64in1.cpp */,
				827898050E70CFCB00C01C82 /* NstBoardBmcY2k64in1.hpp */,
				827898060E70CFCB00C01C82 /* NstBoardBtl2708.cpp */,
				827898070E70CFCB00C01C82 /* NstBoardBtl2708.hpp */,
				827898080E70CFCB00C01C82 /* NstBoardBtl6035052.cpp */,
				827898090E70CFCB00C01C82 /* NstBoardBtl6035052.hpp */,
				8278980A0E70CFCB00C01C82 /* NstBoardBtlAx5705.cpp */,
				8278980B0E70CFCB00C01C82 /* NstBoardBtlAx5705.hpp */,
				8278980C0E70CFCB00C01C82 /* NstBoardBtlDragonNinja.cpp */,
				8278980D0E70CFCB00C01C82 /* NstBoardBtlDragonNinja.hpp */,
				8278980E0E70CFCB00C01C82 /* NstBoardBtlGeniusMerioBros.cpp */,
				8278980F0E70CFCB00C01C82 /* NstBoardBtlGeniusMerioBros.hpp */,
				827898100E70CFCB00C01C82 /* NstBoardBtlMarioBaby.cpp */,
				827898110E70CFCB00C01C82 /* NstBoardBtlMarioBaby.hpp */,
				827898120E70CFCB00C01C82 /* NstBoardBtlPikachuY2k.cpp */,
				827898130E70CFCB00C01C82 /* NstBoardBtlPikachuY2k.hpp */,
				827898140E70CFCB00C01C82 /* NstBoardBtlShuiGuanPipe.cpp */,
				827898150E70CFCB00C01C82 /* NstBoardBtlShuiGuanPipe.hpp */,
				827898160E70CFCB00C01C82 /* NstBoardBtlSmb2a.cpp */,
				827898170E70CFCB00C01C82 /* NstBoardBtlSmb2a.hpp */,
				827898180E70CFCB00C01C82 /* NstBoardBtlSmb2b.cpp */,
				827898190E70CFCB00C01C82 /* NstBoardBtlSmb2b.hpp */,
				8278981A0E70CFCB00C01C82 /* NstBoardBtlSmb2c.cpp */,
				8278981B0E70CFCB00C01C82 /* NstBoardBtlSmb2c.hpp */,
				8278981C0E70CFCB00C01C82 /* NstBoardBtlSmb3.cpp */,
				8278981D0E70CFCB00C01C82 /* NstBoardBtlSmb3.hpp */,
				8278981E0E70CFCB00C01C82 /* NstBoardBtlSuperBros11.cpp */,
				8278981F0E70CFCB00C01C82 /* NstBoardBtlSuperBros11.hpp */,
				827898200E70CFCB00C01C82 /* NstBoardBtlT230.cpp */,
				827898210E70CFCB00C01C82 /* NstBoardBtlT230.hpp */,
				827898220E70CFCB00C01C82 /* NstBoardBtlTobidaseDaisakusen.cpp */,
				827898230E70CFCB00C01C82 /* NstBoardBtlTobidaseDaisakusen.hpp */,
				827898240E70CFCB00C01C82 /* NstBoardBxRom.cpp */,
				827898250E70CFCB00C01C82 /* NstBoardBxRom.hpp */,
				827898260E70CFCB00C01C82 /* NstBoardCaltron.cpp */,
				827898270E70CFCB00C01C82 /* NstBoardCaltron.hpp */,
				827898280E70CFCB00C01C82 /* NstBoardCamerica.cpp */,
				827898290E70CFCB00C01C82 /* NstBoardCamerica.hpp */,
				8278982A0E70CFCB00C01C82 /* NstBoardCne.hpp */,
				8278982B0E70CFCB00C01C82 /* NstBoardCneDecathlon.cpp */,
				8278982C0E70CFCB00C01C82 /* NstBoardCneDecathlon.hpp */,
				8278982D0E70CFCB00C01C82 /* NstBoardCnePsb.cpp */,
				8278982E0E70CFCB00C01C82 /* NstBoardCnePsb.hpp */,
				8278982F0E70CFCB00C01C82 /* NstBoardCneShlz.cpp */,
				827898300E70CFCB00C01C82 /* NstBoardCneShlz.hpp */,
				827898310E70CFCB00C01C82 /* NstBoardCony.cpp */,
				827898320E70CFCB00C01C82 /* NstBoardCony.hpp */,
				827898330E70CFCB00C01C82 /* NstBoardCxRom.cpp */,
				827898340E70CFCB00C01C82 /* NstBoardCxRom.hpp */,
				827898350E70CFCB00C01C82 /* NstBoardDiscrete.cpp */,
				827898360E70CFCB00C01C82 /* NstBoardDiscrete.hpp */,
				827898370E70CFCB00C01C82 /* NstBoardDreamtech.cpp */,
				827898380E70CFCB00C01C82 /* NstBoardDreamtech.hpp */,
				827898390E70CFCB00C01C82 /* NstBoardDxRom.hpp */,
				8278983A0E70CFCB00C01C82 /* NstBoardEvent.cpp */,
				8278983B0E70CFCB00C01C82 /* NstBoardEvent.hpp */,
				8278983C0E70CFCB00C01C82 /* NstBoardExRom.hpp */,
				8278983D0E70CFCB00C01C82 /* NstBoardFb.cpp */,
				8278983E0E70CFCB00C01C82 /* NstBoardFb.hpp */,
				8278983F0E70CFCB00C01C82 /* NstBoardFfe.cpp */,
				827898400E70CFCB00C01C82 /* NstBoardFfe.hpp */,
				827898410E70CFCB00C01C82 /* NstBoardFujiya.cpp */,
				827898420E70CFCB00C01C82 /* NstBoardFujiya.hpp */,
				827898430E70CFCB00C01C82 /* NstBoardFukutake.cpp */,
				827898440E70CFCB00C01C82 /* NstBoardFukutake.hpp */,
				827898450E70CFCB00C01C82 /* NstBoardFutureMedia.cpp */,
				827898460E70CFCB00C01C82 /* NstBoardFutureMedia.hpp */,
				827898470E70CFCB00C01C82 /* NstBoardFxRom.hpp */,
				827898480E70CFCB00C01C82 /* NstBoardGouder.cpp */,
				827898490E70CFCC00C01C82 /* NstBoardGouder.hpp */,
				8278984A0E70CFCC00C01C82 /* NstBoardGxRom.cpp */,
				8278984B0E70CFCC00C01C82 /* NstBoardGxRom.hpp */,
				8278984C0E70CFCC00C01C82 /* NstBoardHes.cpp */,
				8278984D0E70CFCC00C01C82 /* NstBoardHes.hpp */,
				8278984E0E70CFCC00C01C82 /* NstBoardHosenkan.cpp */,
				8278984F0E70CFCC00C01C82 /* NstBoardHosenkan.hpp */,
				827898500E70CFCC00C01C82 /* NstBoardHxRom.hpp */,
				827898510E70CFCC00C01C82 /* NstBoardIrem.hpp */,
				827898520E70CFCC00C01C82 /* NstBoardIremG101.cpp */,
				827898530E70CFCC00C01C82 /* NstBoardIremG101.hpp */,
				827898540E70CFCC00C01C82 /* NstBoardIremH3001.cpp */,
				827898550E70CFCC00C01C82 /* NstBoardIremH3001.hpp */,
				827898560E70CFCC00C01C82 /* NstBoardIremHolyDiver.cpp */,
				827898570E70CFCC00C01C82 /* NstBoardIremHolyDiver.hpp */,
				827898580E70CFCC00C01C82 /* NstBoardIremKaiketsu.cpp */,
				827898590E70CFCC00C01C82 /* NstBoardIremKaiketsu.hpp */,
				8278985A0E70CFCC00C01C82 /* NstBoardIremLrog017.cpp */,
				8278985B0E70CFCC00C01C82 /* NstBoardIremLrog017.hpp */,
				8278985C0E70CFCC00C01C82 /* NstBoardJaleco.hpp */,
				8278985D0E70CFCC00C01C82 /* NstBoardJalecoJf11.cpp */,
				8278985E0E70CFCC00C01C82 /* NstBoardJalecoJf11.hpp */,
				8278985F0E70CFCC00C01C82 /* NstBoardJalecoJf13.cpp */,
				827898600E70CFCC00C01C82 /* NstBoardJalecoJf13.hpp */,
				827898610E70CFCC00C01C82 /* NstBoardJalecoJf16.cpp */,
				827898620E70CFCC00C01C82 /* NstBoardJalecoJf16.hpp */,
				827898630E70CFCC00C01C82 /* NstBoardJalecoJf17.cpp */,
				827898640E70CFCC00C01C82 /* NstBoardJalecoJf17.hpp */,
				827898650E70CFCC00C01C82 /* NstBoardJalecoJf19.cpp */,
				827898660E70CFCC00C01C82 /* NstBoardJalecoJf19.hpp */,
				827898670E70CFCC00C01C82 /* NstBoardJalecoSs88006.cpp */,
				827898680E70CFCC00C01C82 /* NstBoardJalecoSs88006.hpp */,
				827898690E70CFCC00C01C82 /* NstBoardJxRom.hpp */,
				8278986A0E70CFCC00C01C82 /* NstBoardJyCompany.cpp */,
				8278986B0E70CFCC00C01C82 /* NstBoardJyCompany.hpp */,
				8278986C0E70CFCC00C01C82 /* NstBoardKaiser.cpp */,
				8278986D0E70CFCC00C01C82 /* NstBoardKaiser.hpp */,
				8278986E0E70CFCC00C01C82 /* NstBoardKasing.cpp */,
				8278986F0E70CFCC00C01C82 /* NstBoardKasing.hpp */,
				827898700E70CFCC00C01C82 /* NstBoardKay.hpp */,
				827898710E70CFCC00C01C82 /* NstBoardKayH2288.cpp */,
				827898720E70CFCC00C01C82 /* NstBoardKayH2288.hpp */,
				827898730E70CFCC00C01C82 /* NstBoardKayPandaPrince.cpp */,
				827898740E70CFCC00C01C82 /* NstBoardKayPandaPrince.hpp */,
				827898750E70CFCC00C01C82 /* NstBoardKonami.hpp */,
				827898760E70CFCC00C01C82 /* NstBoardKonamiVrc1.cpp */,
				827898770E70CFCC00C01C82 /* NstBoardKonamiVrc1.hpp */,
				827898780E70CFCC00C01C82 /* NstBoardKonamiVrc2.cpp */,
				827898790E70CFCC00C01C82 /* NstBoardKonamiVrc2.hpp */,
				8278987A0E70CFCC00C01C82 /* NstBoardKonamiVrc3.cpp */,
				8278987B0E70CFCC00C01C82 /* NstBoardKonamiVrc3.hpp */,
				8278987C0E70CFCC00C01C82 /* NstBoardKonamiVrc4.cpp */,
				8278987D0E70CFCC00C01C82 /* NstBoardKonamiVrc4.hpp */,
				8278987E0E70CFCC00C01C82 /* NstBoardKonamiVrc6.cpp */,
				8278987F0E70CFCC00C01C82 /* NstBoardKonamiVrc6.hpp */,
				827898800E70CFCC00C01C82 /* NstBoardKonamiVrc7.cpp */,
				827898810E70CFCC00C01C82 /* NstBoardKonamiVrc7.hpp */,
				827898820E70CFCC00C01C82 /* NstBoardKonamiVsSystem.cpp */,
				827898830E70CFCC00C01C82 /* NstBoardKonamiVsSystem.hpp */,
				827898840E70CFCC00C01C82 /* NstBoardMagicSeries.cpp */,
				827898850E70CFCC00C01C82 /* NstBoardMagicSeries.hpp */,
				827898860E70CFCC00C01C82 /* NstBoardMmc1.cpp */,
				827898870E70CFCC00C01C82 /* NstBoardMmc1.hpp */,
				827898880E70CFCC00C01C82 /* NstBoardMmc2.cpp */,
				827898890E70CFCC00C01C82 /* NstBoardMmc2.hpp */,
				8278988A0E70CFCC00C01C82 /* NstBoardMmc3.cpp */,
				8278988B0E70CFCC00C01C82 /* NstBoardMmc3.hpp */,
				8278988C0E70CFCC00C01C82 /* NstBoardMmc4.cpp */,
				8278988D0E70CFCC00C01C82 /* NstBoardMmc4.hpp */,
				8278988E0E70CFCC00C01C82 /* NstBoardMmc5.cpp */,
				8278988F0E70CFCC00C01C82 /* NstBoardMmc5.hpp */,
				827898900E70CFCC00C01C82 /* NstBoardMmc6.cpp */,
				827898910E70CFCC00C01C82 /* NstBoardMmc6.hpp */,
				827898920E70CFCC00C01C82 /* NstBoardMxRom.hpp */,
				827898930E70CFCC00C01C82 /* NstBoardNamcot.hpp */,
				827898940E70CFCC00C01C82 /* NstBoardNamcot163.cpp */,
				827898950E70CFCC00C01C82 /* NstBoardNamcot163.hpp */,
				827898960E70CFCC00C01C82 /* NstBoardNamcot34xx.cpp */,
				827898970E70CFCC00C01C82 /* NstBoardNamcot34xx.hpp */,
				827898980E70CFCC00C01C82 /* NstBoardNanjing.cpp */,
				827898990E70CFCC00C01C82 /* NstBoardNanjing.hpp */,
				8278989A0E70CFCC00C01C82 /* NstBoardNihon.cpp */,
				8278989B0E70CFCC00C01C82 /* NstBoardNihon.hpp */,
				8278989C0E70CFCC00C01C82 /* NstBoardNitra.cpp */,
				8278989D0E70CFCC00C01C82 /* NstBoardNitra.hpp */,
				8278989E0E70CFCC00C01C82 /* NstBoardNRom.hpp */,
				8278989F0E70CFCC00C01C82 /* NstBoardNtdec.cpp */,
				827898A00E70CFCC00C01C82 /* NstBoardNtdec.hpp */,
				827898A10E70CFCC00C01C82 /* NstBoardNxRom.hpp */,
				827898A20E70CFCC00C01C82 /* NstBoardOpenCorp.cpp */,
				827898A30E70CFCC00C01C82 /* NstBoardOpenCorp.hpp */,
				827898A40E70CFCC00C01C82 /* NstBoardPxRom.hpp */,
				827898A50E70CFCC00C01C82 /* NstBoardQj.cpp */,
				827898A60E70CFCC00C01C82 /* NstBoardQj.hpp */,
				827898A70E70CFCC00C01C82 /* NstBoardRcm.cpp */,
				827898A80E70CFCC00C01C82 /* NstBoardRcm.hpp */,
				827898A90E70CFCC00C01C82 /* NstBoardRexSoft.hpp */,
				827898AA0E70CFCC00C01C82 /* NstBoardRexSoftDb5z.cpp */,
				827898AB0E70CFCC00C01C82 /* NstBoardRexSoftDb5z.hpp */,
				827898AC0E70CFCC00C01C82 /* NstBoardRexSoftSl1632.cpp */,
				827898AD0E70CFCC00C01C82 /* NstBoardRexSoftSl1632.hpp */,
				827898AE0E70CFCC00C01C82 /* NstBoardRumbleStation.cpp */,
				827898AF0E70CFCD00C01C82 /* NstBoardRumbleStation.hpp */,
				827898B00E70CFCD00C01C82 /* NstBoardSachen.hpp */,
				827898B10E70CFCD00C01C82 /* NstBoardSachen74x374.cpp */,
				827898B20E70CFCD00C01C82 /* NstBoardSachen74x374.hpp */,
				827898B30E70CFCD00C01C82 /* NstBoardSachenS8259.cpp */,
				827898B40E70CFCD00C01C82 /* NstBoardSachenS8259.hpp */,
				827898B50E70CFCD00C01C82 /* NstBoardSachenSa0036.cpp */,
				827898B60E70CFCD00C01C82 /* NstBoardSachenSa0036.hpp */,
				827898B70E70CFCD00C01C82 /* NstBoardSachenSa0037.cpp */,
				827898B80E70CFCD00C01C82 /* NstBoardSachenSa0037.hpp */,
				827898B90E70CFCD00C01C82 /* NstBoardSachenSa72007.cpp */,
				827898BA0E70CFCD00C01C82 /* NstBoardSachenSa72007.hpp */,
				827898BB0E70CFCD00C01C82 /* NstBoardSachenSa72008.cpp */,
				827898BC0E70CFCD00C01C82 /* NstBoardSachenSa72008.hpp */,
				827898BD0E70CFCD00C01C82 /* NstBoardSachenStreetHeroes.cpp */,
				827898BE0E70CFCD00C01C82 /* NstBoardSachenStreetHeroes.hpp */,
				827898BF0E70CFCD00C01C82 /* NstBoardSachenTca01.cpp */,
				827898C00E70CFCD00C01C82 /* NstBoardSachenTca01.hpp */,
				827898C10E70CFCD00C01C82 /* NstBoardSachenTcu.cpp */,
				827898C20E70CFCD00C01C82 /* NstBoardSachenTcu.hpp */,
				827898C30E70CFCD00C01C82 /* NstBoardSomeriTeam.hpp */,
				827898C40E70CFCD00C01C82 /* NstBoardSomeriTeamSl12.cpp */,
				827898C50E70CFCD00C01C82 /* NstBoardSomeriTeamSl12.hpp */,
				827898C60E70CFCD00C01C82 /* NstBoardSubor.cpp */,
				827898C70E70CFCD00C01C82 /* NstBoardSubor.hpp */,
				827898C80E70CFCD00C01C82 /* NstBoardSunsoft.hpp */,
				827898C90E70CFCD00C01C82 /* NstBoardSunsoft1.cpp */,
				827898CA0E70CFCD00C01C82 /* NstBoardSunsoft1.hpp */,
				827898CB0E70CFCD00C01C82 /* NstBoardSunsoft2.cpp */,
				827898CC0E70CFCD00C01C82 /* NstBoardSunsoft2.hpp */,
				827898CD0E70CFCD00C01C82 /* NstBoardSunsoft3.cpp */,
				827898CE0E70CFCD00C01C82 /* NstBoardSunsoft3.hpp */,
				827898CF0E70CFCD00C01C82 /* NstBoardSunsoft4.cpp */,
				827898D00E70CFCD00C01C82 /* NstBoardSunsoft4.hpp */,
				827898D10E70CFCD00C01C82 /* NstBoardSunsoft5b.cpp */,
				827898D20E70CFCD00C01C82 /* NstBoardSunsoft5b.hpp */,
				827898D30E70CFCD00C01C82 /* NstBoardSunsoftDcs.cpp */,
				827898D40E70CFCD00C01C82 /* NstBoardSunsoftDcs.hpp */,
				827898D50E70CFCD00C01C82 /* NstBoardSunsoftFme7.cpp */,
				827898D60E70CFCD00C01C82 /* NstBoardSunsoftFme7.hpp */,
				827898D70E70CFCD00C01C82 /* NstBoardSuperGame.hpp */,
				827898D80E70CFCD00C01C82 /* NstBoardSuperGameBoogerman.cpp */,
				827898D90E70CFCD00C01C82 /* NstBoardSuperGameBoogerman.hpp */,
				827898DA0E70CFCD00C01C82 /* NstBoardSuperGameLionKing.cpp */,
				827898DB0E70CFCD00C01C82 /* NstBoardSuperGameLionKing.hpp */,
				827898DC0E70CFCD00C01C82 /* NstBoardSuperGamePocahontas2.cpp */,
				827898DD0E70CFCD00C01C82 /* NstBoardSuperGamePocahontas2.hpp */,
				827898DE0E70CFCD00C01C82 /* NstBoardSxRom.hpp */,
				827898DF0E70CFCD00C01C82 /* NstBoardTaito.hpp */,
				827898E00E70CFCD00C01C82 /* NstBoardTaitoTc0190fmc.cpp */,
				827898E10E70CFCD00C01C82 /* NstBoardTaitoTc0190fmc.hpp */,
				827898E20E70CFCD00C01C82 /* NstBoardTaitoTc0190fmcPal16r4.cpp */,
				827898E30E70CFCD00C01C82 /* NstBoardTaitoTc0190fmcPal16r4.hpp */,
				827898E40E70CFCD00C01C82 /* NstBoardTaitoX1005.cpp */,
				827898E50E70CFCD00C01C82 /* NstBoardTaitoX1005.hpp */,
				827898E60E70CFCD00C01C82 /* NstBoardTaitoX1017.cpp */,
				827898E70E70CFCD00C01C82 /* NstBoardTaitoX1017.hpp */,
				827898E80E70CFCD00C01C82 /* NstBoardTengen.cpp */,
				827898E90E70CFCD00C01C82 /* NstBoardTengen.hpp */,
				827898EA0E70CFCD00C01C82 /* NstBoardTengenRambo1.cpp */,
				827898EB0E70CFCD00C01C82 /* NstBoardTengenRambo1.hpp */,
				827898EC0E70CFCD00C01C82 /* NstBoardTxc.cpp */,
				827898ED0E70CFCD00C01C82 /* NstBoardTxc.hpp */,
				827898EE0E70CFCD00C01C82 /* NstBoardTxcMxmdhtwo.cpp */,
				827898EF0E70CFCD00C01C82 /* NstBoardTxcMxmdhtwo.hpp */,
				827898F00E70CFCD00C01C82 /* NstBoardTxcPoliceman.cpp */,
				827898F10E70CFCD00C01C82 /* NstBoardTxcPoliceman.hpp */,
				827898F20E70CFCD00C01C82 /* NstBoardTxcTw.cpp */,
				827898F30E70CFCD00C01C82 /* NstBoardTxcTw.hpp */,
				827898F40E70CFCD00C01C82 /* NstBoardTxRom.cpp */,
				827898F50E70CFCD00C01C82 /* NstBoardTxRom.hpp */,
				827898F60E70CFCD00C01C82 /* NstBoardUnlCc21.cpp */,
				827898F70E70CFCD00C01C82 /* NstBoardUnlCc21.hpp */,
				827898F80E70CFCD00C01C82 /* NstBoardUnlEdu2000.cpp */,
				827898F90E70CFCD00C01C82 /* NstBoardUnlEdu2000.hpp */,
				827898FA0E70CFCD00C01C82 /* NstBoardUnlKingOfFighters96.cpp */,
				827898FB0E70CFCD00C01C82 /* NstBoardUnlKingOfFighters96.hpp */,
				827898FC0E70CFCD00C01C82 /* NstBoardUnlKingOfFighters97.cpp */,
				827898FD0E70CFCD00C01C82 /* NstBoardUnlKingOfFighters97.hpp */,
				827898FE0E70CFCD00C01C82 /* NstBoardUnlMortalKombat2.cpp */,
				827898FF0E70CFCD00C01C82 /* NstBoardUnlMortalKombat2.hpp */,
				827899000E70CFCD00C01C82 /* NstBoardUnlSuperFighter3.cpp */,
				827899010E70CFCD00C01C82 /* NstBoardUnlSuperFighter3.hpp */,
				827899020E70CFCD00C01C82 /* NstBoardUnlTf1201.cpp */,
				827899030E70CFCD00C01C82 /* NstBoardUnlTf1201.hpp */,
				827899040E70CFCD00C01C82 /* NstBoardUnlWorldHero.cpp */,
				827899050E70CFCD00C01C82 /* NstBoardUnlWorldHero.hpp */,
				827899060E70CFCD00C01C82 /* NstBoardUnlXzy.cpp */,
				827899070E70CFCD00C01C82 /* NstBoardUnlXzy.hpp */,
				827899080E70CFCD00C01C82 /* NstBoardUxRom.cpp */,
				827899090E70CFCD00C01C82 /* NstBoardUxRom.hpp */,
				8278990A0E70CFCD00C01C82 /* NstBoardVsSystem.cpp */,
				8278990B0E70CFCD00C01C82 /* NstBoardVsSystem.hpp */,
				8278990C0E70CFCD00C01C82 /* NstBoardWaixing.cpp */,
				8278990D0E70CFCD00C01C82 /* NstBoardWaixing.hpp */,
				8278990E0E70CFCD00C01C82 /* NstBoardWaixingFfv.cpp */,
				8278990F0E70CFCD00C01C82 /* NstBoardWaixingFfv.hpp */,
				827899100E70CFCD00C01C82 /* NstBoardWaixingPs2.cpp */,
				827899110E70CFCD00C01C82 /* NstBoardWaixingPs2.hpp */,
				827899120E70CFCD00C01C82 /* NstBoardWaixingSecurity.cpp */,
				827899130E70CFCD00C01C82 /* NstBoardWaixingSecurity.hpp */,
				827899140E70CFCD00C01C82 /* NstBoardWaixingSgz.cpp */,
				827899150E70CFCD00C01C82 /* NstBoardWaixingSgz.hpp */,
				827899160E70CFCD00C01C82 /* NstBoardWaixingSgzlz.cpp */,
				827899170E70CFCD00C01C82 /* NstBoardWaixingSgzlz.hpp */,
				827899180E70CFCD00C01C82 /* NstBoardWaixingSh2.cpp */,
				827899190E70CFCD00C01C82 /* NstBoardWaixingSh2.hpp */,
				8278991A0E70CFCD00C01C82 /* NstBoardWaixingZs.cpp */,
				8278991B0E70CFCD00C01C82 /* NstBoardWaixingZs.hpp */,
				8278991C0E70CFCD00C01C82 /* NstBoardWhirlwind.cpp */,
				8278991D0E70CFCD00C01C82 /* NstBoardWhirlwind.hpp */,
				8278991E0E70CFCD00C01C82 /* NstBoardZz.cpp */,
				8278991F0E70CFCD00C01C82 /* NstBoardZz.hpp */,
			);
			name = board;
			path = core/board;
			sourceTree = "<group>";
		};
		827899200E70CFCD00C01C82 /* database */ = {
			isa = PBXGroup;
			children = (
				827899210E70CFCD00C01C82 /* NstDatabase.xml */,
			);
			name = database;
			path = core/database;
			sourceTree = "<group>";
		};
		827899220E70CFCD00C01C82 /* input */ = {
			isa = PBXGroup;
			children = (
				827899230E70CFCD00C01C82 /* NstInpAdapter.cpp */,
				827899240E70CFCD00C01C82 /* NstInpAdapter.hpp */,
				827899250E70CFCD00C01C82 /* NstInpBandaiHyperShot.cpp */,
				827899260E70CFCD00C01C82 /* NstInpBandaiHyperShot.hpp */,
				827899270E70CFCD00C01C82 /* NstInpBarcodeWorld.cpp */,
				827899280E70CFCD00C01C82 /* NstInpBarcodeWorld.hpp */,
				827899290E70CFCE00C01C82 /* NstInpCrazyClimber.cpp */,
				8278992A0E70CFCE00C01C82 /* NstInpCrazyClimber.hpp */,
				8278992B0E70CFCE00C01C82 /* NstInpDevice.hpp */,
				8278992C0E70CFCE00C01C82 /* NstInpDoremikkoKeyboard.cpp */,
				8278992D0E70CFCE00C01C82 /* NstInpDoremikkoKeyboard.hpp */,
				8278992E0E70CFCE00C01C82 /* NstInpExcitingBoxing.cpp */,
				8278992F0E70CFCE00C01C82 /* NstInpExcitingBoxing.hpp */,
				827899300E70CFCE00C01C82 /* NstInpFamilyKeyboard.cpp */,
				827899310E70CFCE00C01C82 /* NstInpFamilyKeyboard.hpp */,
				827899320E70CFCE00C01C82 /* NstInpFamilyTrainer.cpp */,
				827899330E70CFCE00C01C82 /* NstInpFamilyTrainer.hpp */,
				827899340E70CFCE00C01C82 /* NstInpHoriTrack.cpp */,
				827899350E70CFCE00C01C82 /* NstInpHoriTrack.hpp */,
				827899360E70CFCE00C01C82 /* NstInpKonamiHyperShot.cpp */,
				827899370E70CFCE00C01C82 /* NstInpKonamiHyperShot.hpp */,
				827899380E70CFCE00C01C82 /* NstInpMahjong.cpp */,
				827899390E70CFCE00C01C82 /* NstInpMahjong.hpp */,
				8278993A0E70CFCE00C01C82 /* NstInpMouse.cpp */,
				8278993B0E70CFCE00C01C82 /* NstInpMouse.hpp */,
				8278993C0E70CFCE00C01C82 /* NstInpOekaKidsTablet.cpp */,
				8278993D0E70CFCE00C01C82 /* NstInpOekaKidsTablet.hpp */,
				8278993E0E70CFCE00C01C82 /* NstInpPachinko.cpp */,
				8278993F0E70CFCE00C01C82 /* NstInpPachinko.hpp */,
				827899400E70CFCE00C01C82 /* NstInpPad.cpp */,
				827899410E70CFCE00C01C82 /* NstInpPad.hpp */,
				827899420E70CFCE00C01C82 /* NstInpPaddle.cpp */,
				827899430E70CFCE00C01C82 /* NstInpPaddle.hpp */,
				827899440E70CFCE00C01C82 /* NstInpPartyTap.cpp */,
				827899450E70CFCE00C01C82 /* NstInpPartyTap.hpp */,
				827899460E70CFCE00C01C82 /* NstInpPokkunMoguraa.cpp */,
				827899470E70CFCE00C01C82 /* NstInpPokkunMoguraa.hpp */,
				827899480E70CFCE00C01C82 /* NstInpPowerGlove.cpp */,
				827899490E70CFCE00C01C82 /* NstInpPowerGlove.hpp */,
				8278994A0E70CFCE00C01C82 /* NstInpPowerPad.cpp */,
				8278994B0E70CFCE00C01C82 /* NstInpPowerPad.hpp */,
				8278994C0E70CFCE00C01C82 /* NstInpRob.cpp */,
				8278994D0E70CFCE00C01C82 /* NstInpRob.hpp */,
				8278994E0E70CFCE00C01C82 /* NstInpSuborKeyboard.cpp */,
				8278994F0E70CFCE00C01C82 /* NstInpSuborKeyboard.hpp */,
				827899500E70CFCE00C01C82 /* NstInpTopRider.cpp */,
				827899510E70CFCE00C01C82 /* NstInpTopRider.hpp */,
				827899520E70CFCE00C01C82 /* NstInpTurboFile.cpp */,
				827899530E70CFCE00C01C82 /* NstInpTurboFile.hpp */,
				827899540E70CFCE00C01C82 /* NstInpZapper.cpp */,
				827899550E70CFCE00C01C82 /* NstInpZapper.hpp */,
			);
			name = input;
			path = core/input;
			sourceTree = "<group>";
		};
		827899C10E70CFD100C01C82 /* vssystem */ = {
			isa = PBXGroup;
			children = (
				827899C20E70CFD100C01C82 /* NstVsRbiBaseball.cpp */,
				827899C30E70CFD100C01C82 /* NstVsRbiBaseball.hpp */,
				827899C40E70CFD100C01C82 /* NstVsSuperXevious.cpp */,
				827899C50E70CFD100C01C82 /* NstVsSuperXevious.hpp */,
				827899C60E70CFD100C01C82 /* NstVsSystem.cpp */,
				827899C70E70CFD100C01C82 /* NstVsSystem.hpp */,
				827899C80E70CFD100C01C82 /* NstVsTkoBoxing.cpp */,
				827899C90E70CFD100C01C82 /* NstVsTkoBoxing.hpp */,
			);
			name = vssystem;
			path = core/vssystem;
			sourceTree = "<group>";
		};
		82789AED0E70D06600C01C82 /* nes_ntsc */ = {
			isa = PBXGroup;
			children = (
				82789AEF0E70D06700C01C82 /* changes.txt */,
				82789AF20E70D06700C01C82 /* license.txt */,
				82789AF30E70D06700C01C82 /* nes_ntsc.h */,
				82789AF60E70D06700C01C82 /* nes_ntsc_config.h */,
				82789AF40E70D06700C01C82 /* nes_ntsc.inl */,
				82789AF50E70D06700C01C82 /* nes_ntsc.txt */,
				82789AF70E70D06700C01C82 /* nes_ntsc_impl.h */,
				82789AF80E70D06700C01C82 /* readme.txt */,
			);
			path = nes_ntsc;
			sourceTree = "<group>";
		};
		82789B0C0E70D0B200C01C82 /* zlib */ = {
			isa = PBXGroup;
			children = (
				82789B0D0E70D0B200C01C82 /* adler32.c */,
				82789B0E0E70D0B300C01C82 /* algorithm.txt */,
				82789B0F0E70D0B300C01C82 /* compress.c */,
				82789B100E70D0B300C01C82 /* crc32.c */,
				82789B110E70D0B300C01C82 /* crc32.h */,
				82789B120E70D0B300C01C82 /* deflate.c */,
				82789B130E70D0B300C01C82 /* deflate.h */,
				82789B140E70D0B300C01C82 /* gzio.c */,
				82789B150E70D0B300C01C82 /* infback.c */,
				82789B160E70D0B300C01C82 /* inffast.c */,
				82789B170E70D0B300C01C82 /* inffast.h */,
				82789B180E70D0B300C01C82 /* inffixed.h */,
				82789B190E70D0B300C01C82 /* inflate.c */,
				82789B1A0E70D0B300C01C82 /* inflate.h */,
				82789B1B0E70D0B300C01C82 /* inftrees.c */,
				82789B1C0E70D0B300C01C82 /* inftrees.h */,
				82789B1D0E70D0B300C01C82 /* minigzip.c */,
				82789B1E0E70D0B300C01C82 /* trees.c */,
				82789B1F0E70D0B300C01C82 /* trees.h */,
				82789B200E70D0B300C01C82 /* uncompr.c */,
				82789B210E70D0B300C01C82 /* zconf.h */,
				82789B220E70D0B300C01C82 /* zconf.in.h */,
				82789B230E70D0B300C01C82 /* zlib.h */,
				82789B240E70D0B300C01C82 /* zutil.c */,
				82789B250E70D0B300C01C82 /* zutil.h */,
			);
			path = zlib;
			sourceTree = "<group>";
		};
		82789B400E70D10700C01C82 /* Core */ = {
			isa = PBXGroup;
			children = (
				82789B0C0E70D0B200C01C82 /* zlib */,
				82789AED0E70D06600C01C82 /* nes_ntsc */,
				827897680E70CFAF00C01C82 /* Core */,
			);
			name = Core;
			sourceTree = "<group>";
		};
/* End PBXGroup section */

/* Begin PBXNativeTarget section */
		8D5B49AC048680CD000E48DA /* Nestopia */ = {
			isa = PBXNativeTarget;
			buildConfigurationList = 1DEB913A08733D840010E9CD /* Build configuration list for PBXNativeTarget "Nestopia" */;
			buildPhases = (
				8D5B49AF048680CD000E48DA /* Resources */,
				8D5B49B1048680CD000E48DA /* Sources */,
				8D5B49B3048680CD000E48DA /* Frameworks */,
				82444C700F512941007C171B /* CopyFiles */,
			);
			buildRules = (
			);
			dependencies = (
				C689A5D50FE4647900885BC3 /* PBXTargetDependency */,
			);
			name = Nestopia;
			productInstallPath = "$(HOME)/Library/Bundles";
			productName = Nestopia;
			productReference = 8D5B49B6048680CD000E48DA /* Nestopia.oecoreplugin */;
			productType = "com.apple.product-type.bundle";
		};
/* End PBXNativeTarget section */

/* Begin PBXProject section */
		089C1669FE841209C02AAC07 /* Project object */ = {
			isa = PBXProject;
			attributes = {
				BuildIndependentTargetsInParallel = YES;
				LastUpgradeCheck = 0420;
			};
			buildConfigurationList = 1DEB913E08733D840010E9CD /* Build configuration list for PBXProject "Nestopia" */;
			compatibilityVersion = "Xcode 3.2";
			developmentRegion = English;
			hasScannedForEncodings = 1;
			knownRegions = (
				English,
				Japanese,
				French,
				German,
			);
			mainGroup = 089C166AFE841209C02AAC07 /* Nestopia */;
			projectDirPath = "";
			projectReferences = (
				{
					ProductGroup = 82444BC50F512685007C171B /* Products */;
					ProjectRef = 82444BC40F512685007C171B /* OpenEmu.xcodeproj */;
				},
			);
			projectRoot = "";
			targets = (
				8D5B49AC048680CD000E48DA /* Nestopia */,
				82D814E50F1D81BE00EF8CF5 /* Build & Install Nestopia */,
				82C9CA620F0846D40071460B /* Distribution */,
			);
		};
/* End PBXProject section */

/* Begin PBXReferenceProxy section */
		37372B14102511E2006ADD56 /* OESaveStateQLPlugin.qlgenerator */ = {
			isa = PBXReferenceProxy;
			fileType = wrapper.cfbundle;
			path = OESaveStateQLPlugin.qlgenerator;
			remoteRef = 37372B13102511E2006ADD56 /* PBXContainerItemProxy */;
			sourceTree = BUILT_PRODUCTS_DIR;
		};
		82444BCD0F512685007C171B /* OpenEmu.app */ = {
			isa = PBXReferenceProxy;
			fileType = wrapper.application;
			path = OpenEmu.app;
			remoteRef = 82444BCC0F512685007C171B /* PBXContainerItemProxy */;
			sourceTree = BUILT_PRODUCTS_DIR;
		};
		82444BD10F512685007C171B /* OpenEmuBase.framework */ = {
			isa = PBXReferenceProxy;
			fileType = wrapper.framework;
			path = OpenEmuBase.framework;
			remoteRef = 82444BD00F512685007C171B /* PBXContainerItemProxy */;
			sourceTree = BUILT_PRODUCTS_DIR;
		};
<<<<<<< HEAD
		8317CA10140E3AAB0050C8A8 /* GameBoy Advance.oesystemplugin */ = {
			isa = PBXReferenceProxy;
			fileType = wrapper.cfbundle;
			path = "GameBoy Advance.oesystemplugin";
			remoteRef = 8317CA0F140E3AAB0050C8A8 /* PBXContainerItemProxy */;
			sourceTree = BUILT_PRODUCTS_DIR;
		};
		83DB70AF1442F01200850CD8 /* N64.oesystemplugin */ = {
			isa = PBXReferenceProxy;
			fileType = wrapper.cfbundle;
			path = N64.oesystemplugin;
			remoteRef = 83DB70AE1442F01200850CD8 /* PBXContainerItemProxy */;
=======
		8264167A13EDC4A800591582 /* GameBoy Advance.oesystemplugin */ = {
			isa = PBXReferenceProxy;
			fileType = wrapper.cfbundle;
			path = "GameBoy Advance.oesystemplugin";
			remoteRef = 8264167913EDC4A800591582 /* PBXContainerItemProxy */;
>>>>>>> 73db4be3
			sourceTree = BUILT_PRODUCTS_DIR;
		};
		C62A2604116F08760003DEE4 /* OpenEmuHelperApp */ = {
			isa = PBXReferenceProxy;
			fileType = "compiled.mach-o.executable";
			path = OpenEmuHelperApp;
			remoteRef = C62A2603116F08760003DEE4 /* PBXContainerItemProxy */;
			sourceTree = BUILT_PRODUCTS_DIR;
		};
		C6480FE21364A4BB0094FA33 /* SuperNES.oesystemplugin */ = {
			isa = PBXReferenceProxy;
			fileType = wrapper.cfbundle;
			path = SuperNES.oesystemplugin;
			remoteRef = C6480FE11364A4BB0094FA33 /* PBXContainerItemProxy */;
			sourceTree = BUILT_PRODUCTS_DIR;
		};
		C64BB0B21364837C00C1AB23 /* OpenEmuSystem.framework */ = {
			isa = PBXReferenceProxy;
			fileType = wrapper.framework;
			path = OpenEmuSystem.framework;
			remoteRef = C64BB0B11364837C00C1AB23 /* PBXContainerItemProxy */;
			sourceTree = BUILT_PRODUCTS_DIR;
		};
		C64BB0B41364837C00C1AB23 /* SegaMasterSystem.oesystemplugin */ = {
			isa = PBXReferenceProxy;
			fileType = wrapper.cfbundle;
			path = SegaMasterSystem.oesystemplugin;
			remoteRef = C64BB0B31364837C00C1AB23 /* PBXContainerItemProxy */;
			sourceTree = BUILT_PRODUCTS_DIR;
		};
		C64BB0B61364837C00C1AB23 /* NES.oesystemplugin */ = {
			isa = PBXReferenceProxy;
			fileType = wrapper.cfbundle;
			path = NES.oesystemplugin;
			remoteRef = C64BB0B51364837C00C1AB23 /* PBXContainerItemProxy */;
			sourceTree = BUILT_PRODUCTS_DIR;
		};
		C6B3E6A3136525EB00D34947 /* GameBoy.oesystemplugin */ = {
			isa = PBXReferenceProxy;
			fileType = wrapper.cfbundle;
			path = GameBoy.oesystemplugin;
			remoteRef = C6B3E6A2136525EB00D34947 /* PBXContainerItemProxy */;
			sourceTree = BUILT_PRODUCTS_DIR;
		};
		C6B3E6A5136525EB00D34947 /* Genesis.oesystemplugin */ = {
			isa = PBXReferenceProxy;
			fileType = wrapper.cfbundle;
			path = Genesis.oesystemplugin;
			remoteRef = C6B3E6A4136525EB00D34947 /* PBXContainerItemProxy */;
			sourceTree = BUILT_PRODUCTS_DIR;
		};
/* End PBXReferenceProxy section */

/* Begin PBXResourcesBuildPhase section */
		8D5B49AF048680CD000E48DA /* Resources */ = {
			isa = PBXResourcesBuildPhase;
			buildActionMask = 2147483647;
			files = (
				8D5B49B0048680CD000E48DA /* InfoPlist.strings in Resources */,
				82789A960E70CFD100C01C82 /* NstDatabase.xml in Resources */,
				82789ACF0E70CFD100C01C82 /* NstSoundRenderer.inl in Resources */,
				82789AD70E70CFD100C01C82 /* NstVideoFilterHq2x.inl in Resources */,
				82789AD80E70CFD100C01C82 /* NstVideoFilterHq3x.inl in Resources */,
				82789AD90E70CFD100C01C82 /* NstVideoFilterHq4x.inl in Resources */,
				82789AFF0E70D06700C01C82 /* changes.txt in Resources */,
				82789B010E70D06700C01C82 /* license.txt in Resources */,
				82789B020E70D06700C01C82 /* nes_ntsc.inl in Resources */,
				82789B030E70D06700C01C82 /* nes_ntsc.txt in Resources */,
				82789B040E70D06700C01C82 /* readme.txt in Resources */,
				82789B270E70D0B300C01C82 /* algorithm.txt in Resources */,
				82798BE60E85CC65001DCA93 /* OpenNestopia.icns in Resources */,
				8249C9A60E89BA140027EFDF /* Menu.xib in Resources */,
				82C9CA720F0847310071460B /* dsa_pub.pem in Resources */,
				C6296C620FCEEE45004F84C4 /* AdvancedPreference.xib in Resources */,
			);
			runOnlyForDeploymentPostprocessing = 0;
		};
/* End PBXResourcesBuildPhase section */

/* Begin PBXShellScriptBuildPhase section */
		82C9CA610F0846D40071460B /* ShellScript */ = {
			isa = PBXShellScriptBuildPhase;
			buildActionMask = 2147483647;
			files = (
			);
			inputPaths = (
			);
			outputPaths = (
			);
			runOnlyForDeploymentPostprocessing = 0;
			shellPath = /bin/bash;
			shellScript = /usr/bin/openemu_rb_automation.rb;
		};
		82D814E40F1D81BE00EF8CF5 /* ShellScript */ = {
			isa = PBXShellScriptBuildPhase;
			buildActionMask = 2147483647;
			files = (
			);
			inputPaths = (
			);
			outputPaths = (
			);
			runOnlyForDeploymentPostprocessing = 0;
			shellPath = /bin/sh;
<<<<<<< HEAD
			shellScript = "mkdir -p \"$USER_LIBRARY_DIR/Application Support/OpenEmu/Cores\"\nrm -rf \"$USER_LIBRARY_DIR/Application Support/OpenEmu/Cores/$PROJECT_NAME.oecoreplugin\"\ncp -rf \"$BUILT_PRODUCTS_DIR/$PROJECT_NAME.oecoreplugin\"{,.dSYM} \"$USER_LIBRARY_DIR/Application Support/OpenEmu/Cores/\"\n";
=======
			shellScript = "mkdir -p \"$USER_LIBRARY_DIR/Application Support/OpenEmu/Cores\"\nrm -rf \"$USER_LIBRARY_DIR/Application Support/OpenEmu/Cores/$PROJECT_NAME.oecoreplugin\"{,.dSYM}\ncp -rf \"$BUILT_PRODUCTS_DIR/$PROJECT_NAME.oecoreplugin\"{,.dSYM} \"$USER_LIBRARY_DIR/Application Support/OpenEmu/Cores/\"\n";
>>>>>>> 73db4be3
		};
/* End PBXShellScriptBuildPhase section */

/* Begin PBXSourcesBuildPhase section */
		8D5B49B1048680CD000E48DA /* Sources */ = {
			isa = PBXSourcesBuildPhase;
			buildActionMask = 2147483647;
			files = (
				827899CA0E70CFD100C01C82 /* NstApiBarcodeReader.cpp in Sources */,
				827899CB0E70CFD100C01C82 /* NstApiCartridge.cpp in Sources */,
				827899CC0E70CFD100C01C82 /* NstApiCheats.cpp in Sources */,
				827899CD0E70CFD100C01C82 /* NstApiDipSwitches.cpp in Sources */,
				827899CE0E70CFD100C01C82 /* NstApiEmulator.cpp in Sources */,
				827899CF0E70CFD100C01C82 /* NstApiFds.cpp in Sources */,
				827899D00E70CFD100C01C82 /* NstApiInput.cpp in Sources */,
				827899D10E70CFD100C01C82 /* NstApiMachine.cpp in Sources */,
				827899D20E70CFD100C01C82 /* NstApiMovie.cpp in Sources */,
				827899D30E70CFD100C01C82 /* NstApiNsf.cpp in Sources */,
				827899D40E70CFD100C01C82 /* NstApiRewinder.cpp in Sources */,
				827899D50E70CFD100C01C82 /* NstApiSound.cpp in Sources */,
				827899D60E70CFD100C01C82 /* NstApiTapeRecorder.cpp in Sources */,
				827899D70E70CFD100C01C82 /* NstApiUser.cpp in Sources */,
				827899D80E70CFD100C01C82 /* NstApiVideo.cpp in Sources */,
				827899D90E70CFD100C01C82 /* NstBoard.cpp in Sources */,
				827899DA0E70CFD100C01C82 /* NstBoardAe.cpp in Sources */,
				827899DB0E70CFD100C01C82 /* NstBoardAgci.cpp in Sources */,
				827899DC0E70CFD100C01C82 /* NstBoardAveD1012.cpp in Sources */,
				827899DD0E70CFD100C01C82 /* NstBoardAveNina.cpp in Sources */,
				827899DE0E70CFD100C01C82 /* NstBoardAxRom.cpp in Sources */,
				827899DF0E70CFD100C01C82 /* NstBoardBandai24c0x.cpp in Sources */,
				827899E00E70CFD100C01C82 /* NstBoardBandaiAerobicsStudio.cpp in Sources */,
				827899E10E70CFD100C01C82 /* NstBoardBandaiDatach.cpp in Sources */,
				827899E20E70CFD100C01C82 /* NstBoardBandaiKaraokeStudio.cpp in Sources */,
				827899E30E70CFD100C01C82 /* NstBoardBandaiLz93d50.cpp in Sources */,
				827899E40E70CFD100C01C82 /* NstBoardBandaiLz93d50ex.cpp in Sources */,
				827899E50E70CFD100C01C82 /* NstBoardBandaiOekaKids.cpp in Sources */,
				827899E60E70CFD100C01C82 /* NstBoardBenshengBs5.cpp in Sources */,
				827899E70E70CFD100C01C82 /* NstBoardBmc110in1.cpp in Sources */,
				827899E80E70CFD100C01C82 /* NstBoardBmc1200in1.cpp in Sources */,
				827899E90E70CFD100C01C82 /* NstBoardBmc150in1.cpp in Sources */,
				827899EA0E70CFD100C01C82 /* NstBoardBmc15in1.cpp in Sources */,
				827899EB0E70CFD100C01C82 /* NstBoardBmc20in1.cpp in Sources */,
				827899EC0E70CFD100C01C82 /* NstBoardBmc21in1.cpp in Sources */,
				827899ED0E70CFD100C01C82 /* NstBoardBmc22Games.cpp in Sources */,
				827899EE0E70CFD100C01C82 /* NstBoardBmc31in1.cpp in Sources */,
				827899EF0E70CFD100C01C82 /* NstBoardBmc35in1.cpp in Sources */,
				827899F00E70CFD100C01C82 /* NstBoardBmc36in1.cpp in Sources */,
				827899F10E70CFD100C01C82 /* NstBoardBmc64in1.cpp in Sources */,
				827899F20E70CFD100C01C82 /* NstBoardBmc72in1.cpp in Sources */,
				827899F30E70CFD100C01C82 /* NstBoardBmc76in1.cpp in Sources */,
				827899F40E70CFD100C01C82 /* NstBoardBmc800in1.cpp in Sources */,
				827899F50E70CFD100C01C82 /* NstBoardBmc8157.cpp in Sources */,
				827899F60E70CFD100C01C82 /* NstBoardBmc9999999in1.cpp in Sources */,
				827899F70E70CFD100C01C82 /* NstBoardBmcA65as.cpp in Sources */,
				827899F80E70CFD100C01C82 /* NstBoardBmcBallgames11in1.cpp in Sources */,
				827899F90E70CFD100C01C82 /* NstBoardBmcCh001.cpp in Sources */,
				827899FA0E70CFD100C01C82 /* NstBoardBmcCtc65.cpp in Sources */,
				827899FB0E70CFD100C01C82 /* NstBoardBmcFamily4646B.cpp in Sources */,
				827899FC0E70CFD100C01C82 /* NstBoardBmcFk23c.cpp in Sources */,
				827899FD0E70CFD100C01C82 /* NstBoardBmcGamestarA.cpp in Sources */,
				827899FE0E70CFD100C01C82 /* NstBoardBmcGamestarB.cpp in Sources */,
				827899FF0E70CFD100C01C82 /* NstBoardBmcGolden190in1.cpp in Sources */,
				82789A000E70CFD100C01C82 /* NstBoardBmcGoldenCard6in1.cpp in Sources */,
				82789A010E70CFD100C01C82 /* NstBoardBmcGoldenGame260in1.cpp in Sources */,
				82789A020E70CFD100C01C82 /* NstBoardBmcHero.cpp in Sources */,
				82789A030E70CFD100C01C82 /* NstBoardBmcMarioParty7in1.cpp in Sources */,
				82789A040E70CFD100C01C82 /* NstBoardBmcNovelDiamond.cpp in Sources */,
				82789A050E70CFD100C01C82 /* NstBoardBmcPowerjoy84in1.cpp in Sources */,
				82789A060E70CFD100C01C82 /* NstBoardBmcResetBased4in1.cpp in Sources */,
				82789A070E70CFD100C01C82 /* NstBoardBmcSuper22Games.cpp in Sources */,
				82789A080E70CFD100C01C82 /* NstBoardBmcSuper24in1.cpp in Sources */,
				82789A090E70CFD100C01C82 /* NstBoardBmcSuper40in1.cpp in Sources */,
				82789A0A0E70CFD100C01C82 /* NstBoardBmcSuper700in1.cpp in Sources */,
				82789A0B0E70CFD100C01C82 /* NstBoardBmcSuperBig7in1.cpp in Sources */,
				82789A0C0E70CFD100C01C82 /* NstBoardBmcSuperGun20in1.cpp in Sources */,
				82789A0D0E70CFD100C01C82 /* NstBoardBmcSuperHiK300in1.cpp in Sources */,
				82789A0E0E70CFD100C01C82 /* NstBoardBmcSuperHiK4in1.cpp in Sources */,
				82789A0F0E70CFD100C01C82 /* NstBoardBmcSuperVision16in1.cpp in Sources */,
				82789A100E70CFD100C01C82 /* NstBoardBmcT262.cpp in Sources */,
				82789A110E70CFD100C01C82 /* NstBoardBmcVrc4.cpp in Sources */,
				82789A120E70CFD100C01C82 /* NstBoardBmcVt5201.cpp in Sources */,
				82789A130E70CFD100C01C82 /* NstBoardBmcY2k64in1.cpp in Sources */,
				82789A140E70CFD100C01C82 /* NstBoardBtl2708.cpp in Sources */,
				82789A150E70CFD100C01C82 /* NstBoardBtl6035052.cpp in Sources */,
				82789A160E70CFD100C01C82 /* NstBoardBtlAx5705.cpp in Sources */,
				82789A170E70CFD100C01C82 /* NstBoardBtlDragonNinja.cpp in Sources */,
				82789A180E70CFD100C01C82 /* NstBoardBtlGeniusMerioBros.cpp in Sources */,
				82789A190E70CFD100C01C82 /* NstBoardBtlMarioBaby.cpp in Sources */,
				82789A1A0E70CFD100C01C82 /* NstBoardBtlPikachuY2k.cpp in Sources */,
				82789A1B0E70CFD100C01C82 /* NstBoardBtlShuiGuanPipe.cpp in Sources */,
				82789A1C0E70CFD100C01C82 /* NstBoardBtlSmb2a.cpp in Sources */,
				82789A1D0E70CFD100C01C82 /* NstBoardBtlSmb2b.cpp in Sources */,
				82789A1E0E70CFD100C01C82 /* NstBoardBtlSmb2c.cpp in Sources */,
				82789A1F0E70CFD100C01C82 /* NstBoardBtlSmb3.cpp in Sources */,
				82789A200E70CFD100C01C82 /* NstBoardBtlSuperBros11.cpp in Sources */,
				82789A210E70CFD100C01C82 /* NstBoardBtlT230.cpp in Sources */,
				82789A220E70CFD100C01C82 /* NstBoardBtlTobidaseDaisakusen.cpp in Sources */,
				82789A230E70CFD100C01C82 /* NstBoardBxRom.cpp in Sources */,
				82789A240E70CFD100C01C82 /* NstBoardCaltron.cpp in Sources */,
				82789A250E70CFD100C01C82 /* NstBoardCamerica.cpp in Sources */,
				82789A260E70CFD100C01C82 /* NstBoardCneDecathlon.cpp in Sources */,
				82789A270E70CFD100C01C82 /* NstBoardCnePsb.cpp in Sources */,
				82789A280E70CFD100C01C82 /* NstBoardCneShlz.cpp in Sources */,
				82789A290E70CFD100C01C82 /* NstBoardCony.cpp in Sources */,
				82789A2A0E70CFD100C01C82 /* NstBoardCxRom.cpp in Sources */,
				82789A2B0E70CFD100C01C82 /* NstBoardDiscrete.cpp in Sources */,
				82789A2C0E70CFD100C01C82 /* NstBoardDreamtech.cpp in Sources */,
				82789A2D0E70CFD100C01C82 /* NstBoardEvent.cpp in Sources */,
				82789A2E0E70CFD100C01C82 /* NstBoardFb.cpp in Sources */,
				82789A2F0E70CFD100C01C82 /* NstBoardFfe.cpp in Sources */,
				82789A300E70CFD100C01C82 /* NstBoardFujiya.cpp in Sources */,
				82789A310E70CFD100C01C82 /* NstBoardFukutake.cpp in Sources */,
				82789A320E70CFD100C01C82 /* NstBoardFutureMedia.cpp in Sources */,
				82789A330E70CFD100C01C82 /* NstBoardGouder.cpp in Sources */,
				82789A340E70CFD100C01C82 /* NstBoardGxRom.cpp in Sources */,
				82789A350E70CFD100C01C82 /* NstBoardHes.cpp in Sources */,
				82789A360E70CFD100C01C82 /* NstBoardHosenkan.cpp in Sources */,
				82789A370E70CFD100C01C82 /* NstBoardIremG101.cpp in Sources */,
				82789A380E70CFD100C01C82 /* NstBoardIremH3001.cpp in Sources */,
				82789A390E70CFD100C01C82 /* NstBoardIremHolyDiver.cpp in Sources */,
				82789A3A0E70CFD100C01C82 /* NstBoardIremKaiketsu.cpp in Sources */,
				82789A3B0E70CFD100C01C82 /* NstBoardIremLrog017.cpp in Sources */,
				82789A3C0E70CFD100C01C82 /* NstBoardJalecoJf11.cpp in Sources */,
				82789A3D0E70CFD100C01C82 /* NstBoardJalecoJf13.cpp in Sources */,
				82789A3E0E70CFD100C01C82 /* NstBoardJalecoJf16.cpp in Sources */,
				82789A3F0E70CFD100C01C82 /* NstBoardJalecoJf17.cpp in Sources */,
				82789A400E70CFD100C01C82 /* NstBoardJalecoJf19.cpp in Sources */,
				82789A410E70CFD100C01C82 /* NstBoardJalecoSs88006.cpp in Sources */,
				82789A420E70CFD100C01C82 /* NstBoardJyCompany.cpp in Sources */,
				82789A430E70CFD100C01C82 /* NstBoardKaiser.cpp in Sources */,
				82789A440E70CFD100C01C82 /* NstBoardKasing.cpp in Sources */,
				82789A450E70CFD100C01C82 /* NstBoardKayH2288.cpp in Sources */,
				82789A460E70CFD100C01C82 /* NstBoardKayPandaPrince.cpp in Sources */,
				82789A470E70CFD100C01C82 /* NstBoardKonamiVrc1.cpp in Sources */,
				82789A480E70CFD100C01C82 /* NstBoardKonamiVrc2.cpp in Sources */,
				82789A490E70CFD100C01C82 /* NstBoardKonamiVrc3.cpp in Sources */,
				82789A4A0E70CFD100C01C82 /* NstBoardKonamiVrc4.cpp in Sources */,
				82789A4B0E70CFD100C01C82 /* NstBoardKonamiVrc6.cpp in Sources */,
				82789A4C0E70CFD100C01C82 /* NstBoardKonamiVrc7.cpp in Sources */,
				82789A4D0E70CFD100C01C82 /* NstBoardKonamiVsSystem.cpp in Sources */,
				82789A4E0E70CFD100C01C82 /* NstBoardMagicSeries.cpp in Sources */,
				82789A4F0E70CFD100C01C82 /* NstBoardMmc1.cpp in Sources */,
				82789A500E70CFD100C01C82 /* NstBoardMmc2.cpp in Sources */,
				82789A510E70CFD100C01C82 /* NstBoardMmc3.cpp in Sources */,
				82789A520E70CFD100C01C82 /* NstBoardMmc4.cpp in Sources */,
				82789A530E70CFD100C01C82 /* NstBoardMmc5.cpp in Sources */,
				82789A540E70CFD100C01C82 /* NstBoardMmc6.cpp in Sources */,
				82789A550E70CFD100C01C82 /* NstBoardNamcot163.cpp in Sources */,
				82789A560E70CFD100C01C82 /* NstBoardNamcot34xx.cpp in Sources */,
				82789A570E70CFD100C01C82 /* NstBoardNanjing.cpp in Sources */,
				82789A580E70CFD100C01C82 /* NstBoardNihon.cpp in Sources */,
				82789A590E70CFD100C01C82 /* NstBoardNitra.cpp in Sources */,
				82789A5A0E70CFD100C01C82 /* NstBoardNtdec.cpp in Sources */,
				82789A5B0E70CFD100C01C82 /* NstBoardOpenCorp.cpp in Sources */,
				82789A5C0E70CFD100C01C82 /* NstBoardQj.cpp in Sources */,
				82789A5D0E70CFD100C01C82 /* NstBoardRcm.cpp in Sources */,
				82789A5E0E70CFD100C01C82 /* NstBoardRexSoftDb5z.cpp in Sources */,
				82789A5F0E70CFD100C01C82 /* NstBoardRexSoftSl1632.cpp in Sources */,
				82789A600E70CFD100C01C82 /* NstBoardRumbleStation.cpp in Sources */,
				82789A610E70CFD100C01C82 /* NstBoardSachen74x374.cpp in Sources */,
				82789A620E70CFD100C01C82 /* NstBoardSachenS8259.cpp in Sources */,
				82789A630E70CFD100C01C82 /* NstBoardSachenSa0036.cpp in Sources */,
				82789A640E70CFD100C01C82 /* NstBoardSachenSa0037.cpp in Sources */,
				82789A650E70CFD100C01C82 /* NstBoardSachenSa72007.cpp in Sources */,
				82789A660E70CFD100C01C82 /* NstBoardSachenSa72008.cpp in Sources */,
				82789A670E70CFD100C01C82 /* NstBoardSachenStreetHeroes.cpp in Sources */,
				82789A680E70CFD100C01C82 /* NstBoardSachenTca01.cpp in Sources */,
				82789A690E70CFD100C01C82 /* NstBoardSachenTcu.cpp in Sources */,
				82789A6A0E70CFD100C01C82 /* NstBoardSomeriTeamSl12.cpp in Sources */,
				82789A6B0E70CFD100C01C82 /* NstBoardSubor.cpp in Sources */,
				82789A6C0E70CFD100C01C82 /* NstBoardSunsoft1.cpp in Sources */,
				82789A6D0E70CFD100C01C82 /* NstBoardSunsoft2.cpp in Sources */,
				82789A6E0E70CFD100C01C82 /* NstBoardSunsoft3.cpp in Sources */,
				82789A6F0E70CFD100C01C82 /* NstBoardSunsoft4.cpp in Sources */,
				82789A700E70CFD100C01C82 /* NstBoardSunsoft5b.cpp in Sources */,
				82789A710E70CFD100C01C82 /* NstBoardSunsoftDcs.cpp in Sources */,
				82789A720E70CFD100C01C82 /* NstBoardSunsoftFme7.cpp in Sources */,
				82789A730E70CFD100C01C82 /* NstBoardSuperGameBoogerman.cpp in Sources */,
				82789A740E70CFD100C01C82 /* NstBoardSuperGameLionKing.cpp in Sources */,
				82789A750E70CFD100C01C82 /* NstBoardSuperGamePocahontas2.cpp in Sources */,
				82789A760E70CFD100C01C82 /* NstBoardTaitoTc0190fmc.cpp in Sources */,
				82789A770E70CFD100C01C82 /* NstBoardTaitoTc0190fmcPal16r4.cpp in Sources */,
				82789A780E70CFD100C01C82 /* NstBoardTaitoX1005.cpp in Sources */,
				82789A790E70CFD100C01C82 /* NstBoardTaitoX1017.cpp in Sources */,
				82789A7A0E70CFD100C01C82 /* NstBoardTengen.cpp in Sources */,
				82789A7B0E70CFD100C01C82 /* NstBoardTengenRambo1.cpp in Sources */,
				82789A7C0E70CFD100C01C82 /* NstBoardTxc.cpp in Sources */,
				82789A7D0E70CFD100C01C82 /* NstBoardTxcMxmdhtwo.cpp in Sources */,
				82789A7E0E70CFD100C01C82 /* NstBoardTxcPoliceman.cpp in Sources */,
				82789A7F0E70CFD100C01C82 /* NstBoardTxcTw.cpp in Sources */,
				82789A800E70CFD100C01C82 /* NstBoardTxRom.cpp in Sources */,
				82789A810E70CFD100C01C82 /* NstBoardUnlCc21.cpp in Sources */,
				82789A820E70CFD100C01C82 /* NstBoardUnlEdu2000.cpp in Sources */,
				82789A830E70CFD100C01C82 /* NstBoardUnlKingOfFighters96.cpp in Sources */,
				82789A840E70CFD100C01C82 /* NstBoardUnlKingOfFighters97.cpp in Sources */,
				82789A850E70CFD100C01C82 /* NstBoardUnlMortalKombat2.cpp in Sources */,
				82789A860E70CFD100C01C82 /* NstBoardUnlSuperFighter3.cpp in Sources */,
				82789A870E70CFD100C01C82 /* NstBoardUnlTf1201.cpp in Sources */,
				82789A880E70CFD100C01C82 /* NstBoardUnlWorldHero.cpp in Sources */,
				82789A890E70CFD100C01C82 /* NstBoardUnlXzy.cpp in Sources */,
				82789A8A0E70CFD100C01C82 /* NstBoardUxRom.cpp in Sources */,
				82789A8B0E70CFD100C01C82 /* NstBoardVsSystem.cpp in Sources */,
				82789A8C0E70CFD100C01C82 /* NstBoardWaixing.cpp in Sources */,
				82789A8D0E70CFD100C01C82 /* NstBoardWaixingFfv.cpp in Sources */,
				82789A8E0E70CFD100C01C82 /* NstBoardWaixingPs2.cpp in Sources */,
				82789A8F0E70CFD100C01C82 /* NstBoardWaixingSecurity.cpp in Sources */,
				82789A900E70CFD100C01C82 /* NstBoardWaixingSgz.cpp in Sources */,
				82789A910E70CFD100C01C82 /* NstBoardWaixingSgzlz.cpp in Sources */,
				82789A920E70CFD100C01C82 /* NstBoardWaixingSh2.cpp in Sources */,
				82789A930E70CFD100C01C82 /* NstBoardWaixingZs.cpp in Sources */,
				82789A940E70CFD100C01C82 /* NstBoardWhirlwind.cpp in Sources */,
				82789A950E70CFD100C01C82 /* NstBoardZz.cpp in Sources */,
				82789A970E70CFD100C01C82 /* NstInpAdapter.cpp in Sources */,
				82789A980E70CFD100C01C82 /* NstInpBandaiHyperShot.cpp in Sources */,
				82789A990E70CFD100C01C82 /* NstInpBarcodeWorld.cpp in Sources */,
				82789A9A0E70CFD100C01C82 /* NstInpCrazyClimber.cpp in Sources */,
				82789A9B0E70CFD100C01C82 /* NstInpDoremikkoKeyboard.cpp in Sources */,
				82789A9C0E70CFD100C01C82 /* NstInpExcitingBoxing.cpp in Sources */,
				82789A9D0E70CFD100C01C82 /* NstInpFamilyKeyboard.cpp in Sources */,
				82789A9E0E70CFD100C01C82 /* NstInpFamilyTrainer.cpp in Sources */,
				82789A9F0E70CFD100C01C82 /* NstInpHoriTrack.cpp in Sources */,
				82789AA00E70CFD100C01C82 /* NstInpKonamiHyperShot.cpp in Sources */,
				82789AA10E70CFD100C01C82 /* NstInpMahjong.cpp in Sources */,
				82789AA20E70CFD100C01C82 /* NstInpMouse.cpp in Sources */,
				82789AA30E70CFD100C01C82 /* NstInpOekaKidsTablet.cpp in Sources */,
				82789AA40E70CFD100C01C82 /* NstInpPachinko.cpp in Sources */,
				82789AA50E70CFD100C01C82 /* NstInpPad.cpp in Sources */,
				82789AA60E70CFD100C01C82 /* NstInpPaddle.cpp in Sources */,
				82789AA70E70CFD100C01C82 /* NstInpPartyTap.cpp in Sources */,
				82789AA80E70CFD100C01C82 /* NstInpPokkunMoguraa.cpp in Sources */,
				82789AA90E70CFD100C01C82 /* NstInpPowerGlove.cpp in Sources */,
				82789AAA0E70CFD100C01C82 /* NstInpPowerPad.cpp in Sources */,
				82789AAB0E70CFD100C01C82 /* NstInpRob.cpp in Sources */,
				82789AAC0E70CFD100C01C82 /* NstInpSuborKeyboard.cpp in Sources */,
				82789AAD0E70CFD100C01C82 /* NstInpTopRider.cpp in Sources */,
				82789AAE0E70CFD100C01C82 /* NstInpTurboFile.cpp in Sources */,
				82789AAF0E70CFD100C01C82 /* NstInpZapper.cpp in Sources */,
				82789AB00E70CFD100C01C82 /* NstApu.cpp in Sources */,
				82789AB10E70CFD100C01C82 /* NstAssert.cpp in Sources */,
				82789AB20E70CFD100C01C82 /* NstCartridge.cpp in Sources */,
				82789AB30E70CFD100C01C82 /* NstCartridgeInes.cpp in Sources */,
				82789AB40E70CFD100C01C82 /* NstCartridgeRomset.cpp in Sources */,
				82789AB50E70CFD100C01C82 /* NstCartridgeUnif.cpp in Sources */,
				82789AB60E70CFD100C01C82 /* NstCheats.cpp in Sources */,
				82789AB70E70CFD100C01C82 /* NstChecksum.cpp in Sources */,
				82789AB80E70CFD100C01C82 /* NstChips.cpp in Sources */,
				82789AB90E70CFD100C01C82 /* NstCore.cpp in Sources */,
				82789ABA0E70CFD100C01C82 /* NstCpu.cpp in Sources */,
				82789ABB0E70CFD100C01C82 /* NstCrc32.cpp in Sources */,
				82789ABC0E70CFD100C01C82 /* NstFds.cpp in Sources */,
				82789ABD0E70CFD100C01C82 /* NstFile.cpp in Sources */,
				82789ABE0E70CFD100C01C82 /* NstImage.cpp in Sources */,
				82789ABF0E70CFD100C01C82 /* NstImageDatabase.cpp in Sources */,
				82789AC00E70CFD100C01C82 /* NstLog.cpp in Sources */,
				82789AC10E70CFD100C01C82 /* NstMachine.cpp in Sources */,
				82789AC20E70CFD100C01C82 /* NstMemory.cpp in Sources */,
				82789AC30E70CFD100C01C82 /* NstNsf.cpp in Sources */,
				82789AC40E70CFD100C01C82 /* NstPatcher.cpp in Sources */,
				82789AC50E70CFD100C01C82 /* NstPatcherIps.cpp in Sources */,
				82789AC60E70CFD100C01C82 /* NstPatcherUps.cpp in Sources */,
				82789AC70E70CFD100C01C82 /* NstPins.cpp in Sources */,
				82789AC80E70CFD100C01C82 /* NstPpu.cpp in Sources */,
				82789AC90E70CFD100C01C82 /* NstProperties.cpp in Sources */,
				82789ACA0E70CFD100C01C82 /* NstRam.cpp in Sources */,
				82789ACB0E70CFD100C01C82 /* NstSha1.cpp in Sources */,
				82789ACC0E70CFD100C01C82 /* NstSoundPcm.cpp in Sources */,
				82789ACD0E70CFD100C01C82 /* NstSoundPlayer.cpp in Sources */,
				82789ACE0E70CFD100C01C82 /* NstSoundRenderer.cpp in Sources */,
				82789AD00E70CFD100C01C82 /* NstState.cpp in Sources */,
				82789AD10E70CFD100C01C82 /* NstStream.cpp in Sources */,
				82789AD20E70CFD100C01C82 /* NstTracker.cpp in Sources */,
				82789AD30E70CFD100C01C82 /* NstTrackerMovie.cpp in Sources */,
				82789AD40E70CFD100C01C82 /* NstTrackerRewinder.cpp in Sources */,
				82789AD50E70CFD100C01C82 /* NstVector.cpp in Sources */,
				82789AD60E70CFD100C01C82 /* NstVideoFilter2xSaI.cpp in Sources */,
				82789ADA0E70CFD100C01C82 /* NstVideoFilterHqX.cpp in Sources */,
				82789ADB0E70CFD100C01C82 /* NstVideoFilterNone.cpp in Sources */,
				82789ADC0E70CFD100C01C82 /* NstVideoFilterNtsc.cpp in Sources */,
				82789ADD0E70CFD100C01C82 /* NstVideoFilterNtscCfg.c in Sources */,
				82789ADE0E70CFD100C01C82 /* NstVideoFilterScaleX.cpp in Sources */,
				82789ADF0E70CFD100C01C82 /* NstVideoRenderer.cpp in Sources */,
				82789AE00E70CFD100C01C82 /* NstVideoScreen.cpp in Sources */,
				82789AE10E70CFD100C01C82 /* NstXml.cpp in Sources */,
				82789AE20E70CFD100C01C82 /* NstZlib.cpp in Sources */,
				82789AE30E70CFD100C01C82 /* NstVsRbiBaseball.cpp in Sources */,
				82789AE40E70CFD100C01C82 /* NstVsSuperXevious.cpp in Sources */,
				82789AE50E70CFD100C01C82 /* NstVsSystem.cpp in Sources */,
				82789AE60E70CFD100C01C82 /* NstVsTkoBoxing.cpp in Sources */,
				82789B260E70D0B300C01C82 /* adler32.c in Sources */,
				82789B280E70D0B300C01C82 /* compress.c in Sources */,
				82789B290E70D0B300C01C82 /* crc32.c in Sources */,
				82789B2A0E70D0B300C01C82 /* deflate.c in Sources */,
				82789B2B0E70D0B300C01C82 /* gzio.c in Sources */,
				82789B2C0E70D0B300C01C82 /* infback.c in Sources */,
				82789B2D0E70D0B300C01C82 /* inffast.c in Sources */,
				82789B2E0E70D0B300C01C82 /* inflate.c in Sources */,
				82789B2F0E70D0B300C01C82 /* inftrees.c in Sources */,
				82789B300E70D0B300C01C82 /* minigzip.c in Sources */,
				82789B310E70D0B300C01C82 /* trees.c in Sources */,
				82789B320E70D0B300C01C82 /* uncompr.c in Sources */,
				82789B330E70D0B300C01C82 /* zutil.c in Sources */,
				82789B710E70D27D00C01C82 /* NESGameEmu.mm in Sources */,
				82C5EDE70F0C4CE70019E2DC /* NstApiRam.cpp in Sources */,
				82F3642F0F51FB4A001495F6 /* NESGameEmu+NESFeatures.mm in Sources */,
				C6296AA20FCECA2C004F84C4 /* NESGameController.m in Sources */,
				C6296C600FCEEDF8004F84C4 /* NESAdvancedPreference.m in Sources */,
			);
			runOnlyForDeploymentPostprocessing = 0;
		};
/* End PBXSourcesBuildPhase section */

/* Begin PBXTargetDependency section */
		82C9CA660F0846DA0071460B /* PBXTargetDependency */ = {
			isa = PBXTargetDependency;
			target = 8D5B49AC048680CD000E48DA /* Nestopia */;
			targetProxy = 82C9CA650F0846DA0071460B /* PBXContainerItemProxy */;
		};
		82D814EB0F1D81D300EF8CF5 /* PBXTargetDependency */ = {
			isa = PBXTargetDependency;
			target = 8D5B49AC048680CD000E48DA /* Nestopia */;
			targetProxy = 82D814EA0F1D81D300EF8CF5 /* PBXContainerItemProxy */;
		};
		C689A5D50FE4647900885BC3 /* PBXTargetDependency */ = {
			isa = PBXTargetDependency;
			name = OpenEmuBase;
			targetProxy = C689A5D40FE4647900885BC3 /* PBXContainerItemProxy */;
		};
/* End PBXTargetDependency section */

/* Begin PBXVariantGroup section */
		089C167DFE841241C02AAC07 /* InfoPlist.strings */ = {
			isa = PBXVariantGroup;
			children = (
				089C167EFE841241C02AAC07 /* English */,
			);
			name = InfoPlist.strings;
			sourceTree = "<group>";
		};
/* End PBXVariantGroup section */

/* Begin XCBuildConfiguration section */
		1DEB913B08733D840010E9CD /* Debug */ = {
			isa = XCBuildConfiguration;
			buildSettings = {
				EXPORTED_SYMBOLS_FILE = "";
				GCC_PRECOMPILE_PREFIX_HEADER = YES;
				GCC_PREFIX_HEADER = Nestopia_Prefix.pch;
				INFOPLIST_FILE = Info.plist;
				INSTALL_PATH = "$(HOME)/Library/Application Support/OpenEmu/Cores";
				LD_RUNPATH_SEARCH_PATHS = "\"~/Library/Graphics/Quartz Composer Plug-Ins/OpenEmuQC.plugin/Contents/Frameworks/\" \"/Library/Graphics/Quartz Composer Plug-Ins/OpenEmuQC.plugin/Contents/Frameworks/\" /Library/Frameworks ~/Library/Frameworks @loader_path/../Frameworks";
				PRODUCT_NAME = Nestopia;
				VALID_ARCHS = x86_64;
				WARNING_CFLAGS = "-Wno-switch-enum";
				WRAPPER_EXTENSION = oecoreplugin;
			};
			name = Debug;
		};
		1DEB913C08733D840010E9CD /* Release */ = {
			isa = XCBuildConfiguration;
			buildSettings = {
				EXPORTED_SYMBOLS_FILE = "";
				GCC_PRECOMPILE_PREFIX_HEADER = YES;
				GCC_PREFIX_HEADER = Nestopia_Prefix.pch;
				INFOPLIST_FILE = Info.plist;
				INSTALL_PATH = "$(HOME)/Library/Application Support/OpenEmu/Cores";
				LD_RUNPATH_SEARCH_PATHS = "\"~/Library/Graphics/Quartz Composer Plug-Ins/OpenEmuQC.plugin/Contents/Frameworks/\" \"/Library/Graphics/Quartz Composer Plug-Ins/OpenEmuQC.plugin/Contents/Frameworks/\" /Library/Frameworks ~/Library/Frameworks @loader_path/../Frameworks";
				PRODUCT_NAME = Nestopia;
				VALID_ARCHS = x86_64;
				WARNING_CFLAGS = "-Wno-switch-enum";
				WRAPPER_EXTENSION = oecoreplugin;
			};
			name = Release;
		};
		1DEB913F08733D840010E9CD /* Debug */ = {
			isa = XCBuildConfiguration;
			buildSettings = {
				ALWAYS_SEARCH_USER_PATHS = NO;
				ARCHS = "$(ARCHS_STANDARD_64_BIT)";
				CLANG_ENABLE_OBJC_EXPERIMENTAL = YES;
				DEBUG_INFORMATION_FORMAT = "dwarf-with-dsym";
				GCC_C_LANGUAGE_STANDARD = c99;
				GCC_INCREASE_PRECOMPILED_HEADER_SHARING = YES;
				GCC_OPTIMIZATION_LEVEL = 0;
				GCC_VERSION = com.apple.compilers.llvmgcc42;
				GCC_WARN_ABOUT_RETURN_TYPE = YES;
				GCC_WARN_UNUSED_VARIABLE = YES;
				HEADER_SEARCH_PATHS = (
					"\"$(SRCROOT)/../OpenEmu\"/**",
					"core/**",
				);
				MACOSX_DEPLOYMENT_TARGET = 10.6;
				ONLY_ACTIVE_ARCH = YES;
<<<<<<< HEAD
				SDKROOT = macosx10.6;
				VALID_ARCHS = x86_64;
=======
				SDKROOT = macosx;
>>>>>>> 73db4be3
			};
			name = Debug;
		};
		1DEB914008733D840010E9CD /* Release */ = {
			isa = XCBuildConfiguration;
			buildSettings = {
				ALWAYS_SEARCH_USER_PATHS = NO;
				ARCHS = "$(ARCHS_STANDARD_64_BIT)";
				CLANG_ENABLE_OBJC_EXPERIMENTAL = YES;
				DEAD_CODE_STRIPPING = YES;
				DEBUG_INFORMATION_FORMAT = "dwarf-with-dsym";
				GCC_C_LANGUAGE_STANDARD = c99;
				GCC_INCREASE_PRECOMPILED_HEADER_SHARING = YES;
				GCC_OPTIMIZATION_LEVEL = 3;
				GCC_VERSION = com.apple.compilers.llvmgcc42;
				GCC_WARN_ABOUT_RETURN_TYPE = YES;
				GCC_WARN_UNUSED_VARIABLE = YES;
				HEADER_SEARCH_PATHS = (
					"\"$(SRCROOT)/../OpenEmu\"/**",
					"core/**",
				);
				MACOSX_DEPLOYMENT_TARGET = 10.6;
<<<<<<< HEAD
				SDKROOT = macosx10.6;
				VALID_ARCHS = x86_64;
=======
				SDKROOT = macosx;
>>>>>>> 73db4be3
			};
			name = Release;
		};
		82C9CA630F0846D40071460B /* Debug */ = {
			isa = XCBuildConfiguration;
			buildSettings = {
<<<<<<< HEAD
				ARCHS = x86_64;
				MACOSX_DEPLOYMENT_TARGET = 10.6;
=======
				GCC_VERSION = com.apple.compilers.llvm.clang.1_0;
>>>>>>> 73db4be3
				PRODUCT_NAME = Distribution;
			};
			name = Debug;
		};
		82C9CA640F0846D40071460B /* Release */ = {
			isa = XCBuildConfiguration;
			buildSettings = {
				ARCHS = x86_64;
				MACOSX_DEPLOYMENT_TARGET = 10.6;
				PRODUCT_NAME = Distribution;
			};
			name = Release;
		};
		82D814E60F1D81BF00EF8CF5 /* Debug */ = {
			isa = XCBuildConfiguration;
			buildSettings = {
				PRODUCT_NAME = "Build & Install";
			};
			name = Debug;
		};
		82D814E70F1D81BF00EF8CF5 /* Release */ = {
			isa = XCBuildConfiguration;
			buildSettings = {
				PRODUCT_NAME = "Build & Install";
			};
			name = Release;
		};
/* End XCBuildConfiguration section */

/* Begin XCConfigurationList section */
		1DEB913A08733D840010E9CD /* Build configuration list for PBXNativeTarget "Nestopia" */ = {
			isa = XCConfigurationList;
			buildConfigurations = (
				1DEB913B08733D840010E9CD /* Debug */,
				1DEB913C08733D840010E9CD /* Release */,
			);
			defaultConfigurationIsVisible = 0;
			defaultConfigurationName = Release;
		};
		1DEB913E08733D840010E9CD /* Build configuration list for PBXProject "Nestopia" */ = {
			isa = XCConfigurationList;
			buildConfigurations = (
				1DEB913F08733D840010E9CD /* Debug */,
				1DEB914008733D840010E9CD /* Release */,
			);
			defaultConfigurationIsVisible = 0;
			defaultConfigurationName = Release;
		};
		82C9CA6F0F0847160071460B /* Build configuration list for PBXAggregateTarget "Distribution" */ = {
			isa = XCConfigurationList;
			buildConfigurations = (
				82C9CA630F0846D40071460B /* Debug */,
				82C9CA640F0846D40071460B /* Release */,
			);
			defaultConfigurationIsVisible = 0;
			defaultConfigurationName = Release;
		};
		82D814EC0F1D81F100EF8CF5 /* Build configuration list for PBXAggregateTarget "Build & Install Nestopia" */ = {
			isa = XCConfigurationList;
			buildConfigurations = (
				82D814E60F1D81BF00EF8CF5 /* Debug */,
				82D814E70F1D81BF00EF8CF5 /* Release */,
			);
			defaultConfigurationIsVisible = 0;
			defaultConfigurationName = Release;
		};
/* End XCConfigurationList section */
	};
	rootObject = 089C1669FE841209C02AAC07 /* Project object */;
}<|MERGE_RESOLUTION|>--- conflicted
+++ resolved
@@ -35,7 +35,8 @@
 /* End PBXAggregateTarget section */
 
 /* Begin PBXBuildFile section */
-		82444C050F51279C007C171B /* OpenEmuBase.framework in Frameworks */ = {isa = PBXBuildFile; fileRef = 82444BD10F512685007C171B /* OpenEmuBase.framework */; settings = {ATTRIBUTES = (Required, ); }; };
+		3DFAB00C144644A5005EF0C3 /* OpenEmuBase.framework in Frameworks */ = {isa = PBXBuildFile; fileRef = 3DFAB00A144643AA005EF0C3 /* OpenEmuBase.framework */; };
+		82444C050F51279C007C171B /* GameBoy Advance.oesystemplugin in Frameworks */ = {isa = PBXBuildFile; fileRef = 82444BD10F512685007C171B /* GameBoy Advance.oesystemplugin */; settings = {ATTRIBUTES = (Required, ); }; };
 		8249C9A60E89BA140027EFDF /* Menu.xib in Resources */ = {isa = PBXBuildFile; fileRef = 8249C9A50E89BA140027EFDF /* Menu.xib */; };
 		827899CA0E70CFD100C01C82 /* NstApiBarcodeReader.cpp in Sources */ = {isa = PBXBuildFile; fileRef = 8278976E0E70CFC900C01C82 /* NstApiBarcodeReader.cpp */; };
 		827899CB0E70CFD100C01C82 /* NstApiCartridge.cpp in Sources */ = {isa = PBXBuildFile; fileRef = 827897700E70CFC900C01C82 /* NstApiCartridge.cpp */; };
@@ -362,6 +363,13 @@
 			remoteGlobalIDString = 3887A7F61024D1F9000FC4CF;
 			remoteInfo = OESaveStateQLPlugin;
 		};
+		3DFAB009144643AA005EF0C3 /* PBXContainerItemProxy */ = {
+			isa = PBXContainerItemProxy;
+			containerPortal = 82444BC40F512685007C171B /* OpenEmu.xcodeproj */;
+			proxyType = 2;
+			remoteGlobalIDString = 82444BA10F51256C007C171B;
+			remoteInfo = OpenEmuBase;
+		};
 		82444BCC0F512685007C171B /* PBXContainerItemProxy */ = {
 			isa = PBXContainerItemProxy;
 			containerPortal = 82444BC40F512685007C171B /* OpenEmu.xcodeproj */;
@@ -370,16 +378,6 @@
 			remoteInfo = OpenEmu;
 		};
 		82444BD00F512685007C171B /* PBXContainerItemProxy */ = {
-<<<<<<< HEAD
-=======
-			isa = PBXContainerItemProxy;
-			containerPortal = 82444BC40F512685007C171B /* OpenEmu.xcodeproj */;
-			proxyType = 2;
-			remoteGlobalIDString = 82444BA10F51256C007C171B;
-			remoteInfo = OpenEmuBase;
-		};
-		8264167913EDC4A800591582 /* PBXContainerItemProxy */ = {
->>>>>>> 73db4be3
 			isa = PBXContainerItemProxy;
 			containerPortal = 82444BC40F512685007C171B /* OpenEmu.xcodeproj */;
 			proxyType = 2;
@@ -400,14 +398,6 @@
 			remoteGlobalIDString = 8D5B49AC048680CD000E48DA;
 			remoteInfo = Nestopia;
 		};
-<<<<<<< HEAD
-		8317CA0F140E3AAB0050C8A8 /* PBXContainerItemProxy */ = {
-			isa = PBXContainerItemProxy;
-			containerPortal = 82444BC40F512685007C171B /* OpenEmu.xcodeproj */;
-			proxyType = 2;
-			remoteGlobalIDString = C646574813771F12002A4F70;
-			remoteInfo = "GameBoy Advance";
-		};
 		83DB70AE1442F01200850CD8 /* PBXContainerItemProxy */ = {
 			isa = PBXContainerItemProxy;
 			containerPortal = 82444BC40F512685007C171B /* OpenEmu.xcodeproj */;
@@ -415,8 +405,6 @@
 			remoteGlobalIDString = 1415540F1442B3B300A01683;
 			remoteInfo = N64;
 		};
-=======
->>>>>>> 73db4be3
 		C62A2603116F08760003DEE4 /* PBXContainerItemProxy */ = {
 			isa = PBXContainerItemProxy;
 			containerPortal = 82444BC40F512685007C171B /* OpenEmu.xcodeproj */;
@@ -1164,8 +1152,9 @@
 			isa = PBXFrameworksBuildPhase;
 			buildActionMask = 2147483647;
 			files = (
+				3DFAB00C144644A5005EF0C3 /* OpenEmuBase.framework in Frameworks */,
 				8D5B49B4048680CD000E48DA /* Cocoa.framework in Frameworks */,
-				82444C050F51279C007C171B /* OpenEmuBase.framework in Frameworks */,
+				82444C050F51279C007C171B /* GameBoy Advance.oesystemplugin in Frameworks */,
 			);
 			runOnlyForDeploymentPostprocessing = 0;
 		};
@@ -1264,7 +1253,7 @@
 			children = (
 				82444BCD0F512685007C171B /* OpenEmu.app */,
 				C62A2604116F08760003DEE4 /* OpenEmuHelperApp */,
-				82444BD10F512685007C171B /* OpenEmuBase.framework */,
+				3DFAB00A144643AA005EF0C3 /* OpenEmuBase.framework */,
 				C64BB0B21364837C00C1AB23 /* OpenEmuSystem.framework */,
 				37372B14102511E2006ADD56 /* OESaveStateQLPlugin.qlgenerator */,
 				C64BB0B41364837C00C1AB23 /* SegaMasterSystem.oesystemplugin */,
@@ -1272,12 +1261,8 @@
 				C6480FE21364A4BB0094FA33 /* SuperNES.oesystemplugin */,
 				C6B3E6A3136525EB00D34947 /* GameBoy.oesystemplugin */,
 				C6B3E6A5136525EB00D34947 /* Genesis.oesystemplugin */,
-<<<<<<< HEAD
-				8317CA10140E3AAB0050C8A8 /* GameBoy Advance.oesystemplugin */,
+				82444BD10F512685007C171B /* GameBoy Advance.oesystemplugin */,
 				83DB70AF1442F01200850CD8 /* N64.oesystemplugin */,
-=======
-				8264167A13EDC4A800591582 /* GameBoy Advance.oesystemplugin */,
->>>>>>> 73db4be3
 			);
 			name = Products;
 			sourceTree = "<group>";
@@ -2061,6 +2046,13 @@
 			remoteRef = 37372B13102511E2006ADD56 /* PBXContainerItemProxy */;
 			sourceTree = BUILT_PRODUCTS_DIR;
 		};
+		3DFAB00A144643AA005EF0C3 /* OpenEmuBase.framework */ = {
+			isa = PBXReferenceProxy;
+			fileType = wrapper.framework;
+			path = OpenEmuBase.framework;
+			remoteRef = 3DFAB009144643AA005EF0C3 /* PBXContainerItemProxy */;
+			sourceTree = BUILT_PRODUCTS_DIR;
+		};
 		82444BCD0F512685007C171B /* OpenEmu.app */ = {
 			isa = PBXReferenceProxy;
 			fileType = wrapper.application;
@@ -2068,19 +2060,11 @@
 			remoteRef = 82444BCC0F512685007C171B /* PBXContainerItemProxy */;
 			sourceTree = BUILT_PRODUCTS_DIR;
 		};
-		82444BD10F512685007C171B /* OpenEmuBase.framework */ = {
-			isa = PBXReferenceProxy;
-			fileType = wrapper.framework;
-			path = OpenEmuBase.framework;
-			remoteRef = 82444BD00F512685007C171B /* PBXContainerItemProxy */;
-			sourceTree = BUILT_PRODUCTS_DIR;
-		};
-<<<<<<< HEAD
-		8317CA10140E3AAB0050C8A8 /* GameBoy Advance.oesystemplugin */ = {
+		82444BD10F512685007C171B /* GameBoy Advance.oesystemplugin */ = {
 			isa = PBXReferenceProxy;
 			fileType = wrapper.cfbundle;
 			path = "GameBoy Advance.oesystemplugin";
-			remoteRef = 8317CA0F140E3AAB0050C8A8 /* PBXContainerItemProxy */;
+			remoteRef = 82444BD00F512685007C171B /* PBXContainerItemProxy */;
 			sourceTree = BUILT_PRODUCTS_DIR;
 		};
 		83DB70AF1442F01200850CD8 /* N64.oesystemplugin */ = {
@@ -2088,13 +2072,6 @@
 			fileType = wrapper.cfbundle;
 			path = N64.oesystemplugin;
 			remoteRef = 83DB70AE1442F01200850CD8 /* PBXContainerItemProxy */;
-=======
-		8264167A13EDC4A800591582 /* GameBoy Advance.oesystemplugin */ = {
-			isa = PBXReferenceProxy;
-			fileType = wrapper.cfbundle;
-			path = "GameBoy Advance.oesystemplugin";
-			remoteRef = 8264167913EDC4A800591582 /* PBXContainerItemProxy */;
->>>>>>> 73db4be3
 			sourceTree = BUILT_PRODUCTS_DIR;
 		};
 		C62A2604116F08760003DEE4 /* OpenEmuHelperApp */ = {
@@ -2199,11 +2176,7 @@
 			);
 			runOnlyForDeploymentPostprocessing = 0;
 			shellPath = /bin/sh;
-<<<<<<< HEAD
 			shellScript = "mkdir -p \"$USER_LIBRARY_DIR/Application Support/OpenEmu/Cores\"\nrm -rf \"$USER_LIBRARY_DIR/Application Support/OpenEmu/Cores/$PROJECT_NAME.oecoreplugin\"\ncp -rf \"$BUILT_PRODUCTS_DIR/$PROJECT_NAME.oecoreplugin\"{,.dSYM} \"$USER_LIBRARY_DIR/Application Support/OpenEmu/Cores/\"\n";
-=======
-			shellScript = "mkdir -p \"$USER_LIBRARY_DIR/Application Support/OpenEmu/Cores\"\nrm -rf \"$USER_LIBRARY_DIR/Application Support/OpenEmu/Cores/$PROJECT_NAME.oecoreplugin\"{,.dSYM}\ncp -rf \"$BUILT_PRODUCTS_DIR/$PROJECT_NAME.oecoreplugin\"{,.dSYM} \"$USER_LIBRARY_DIR/Application Support/OpenEmu/Cores/\"\n";
->>>>>>> 73db4be3
 		};
 /* End PBXShellScriptBuildPhase section */
 
@@ -2551,6 +2524,7 @@
 				EXPORTED_SYMBOLS_FILE = "";
 				GCC_PRECOMPILE_PREFIX_HEADER = YES;
 				GCC_PREFIX_HEADER = Nestopia_Prefix.pch;
+				GCC_VERSION = com.apple.compilers.llvm.clang.1_0;
 				INFOPLIST_FILE = Info.plist;
 				INSTALL_PATH = "$(HOME)/Library/Application Support/OpenEmu/Cores";
 				LD_RUNPATH_SEARCH_PATHS = "\"~/Library/Graphics/Quartz Composer Plug-Ins/OpenEmuQC.plugin/Contents/Frameworks/\" \"/Library/Graphics/Quartz Composer Plug-Ins/OpenEmuQC.plugin/Contents/Frameworks/\" /Library/Frameworks ~/Library/Frameworks @loader_path/../Frameworks";
@@ -2567,6 +2541,7 @@
 				EXPORTED_SYMBOLS_FILE = "";
 				GCC_PRECOMPILE_PREFIX_HEADER = YES;
 				GCC_PREFIX_HEADER = Nestopia_Prefix.pch;
+				GCC_VERSION = com.apple.compilers.llvm.clang.1_0;
 				INFOPLIST_FILE = Info.plist;
 				INSTALL_PATH = "$(HOME)/Library/Application Support/OpenEmu/Cores";
 				LD_RUNPATH_SEARCH_PATHS = "\"~/Library/Graphics/Quartz Composer Plug-Ins/OpenEmuQC.plugin/Contents/Frameworks/\" \"/Library/Graphics/Quartz Composer Plug-Ins/OpenEmuQC.plugin/Contents/Frameworks/\" /Library/Frameworks ~/Library/Frameworks @loader_path/../Frameworks";
@@ -2596,12 +2571,8 @@
 				);
 				MACOSX_DEPLOYMENT_TARGET = 10.6;
 				ONLY_ACTIVE_ARCH = YES;
-<<<<<<< HEAD
-				SDKROOT = macosx10.6;
+				SDKROOT = macosx;
 				VALID_ARCHS = x86_64;
-=======
-				SDKROOT = macosx;
->>>>>>> 73db4be3
 			};
 			name = Debug;
 		};
@@ -2624,24 +2595,17 @@
 					"core/**",
 				);
 				MACOSX_DEPLOYMENT_TARGET = 10.6;
-<<<<<<< HEAD
-				SDKROOT = macosx10.6;
+				SDKROOT = macosx;
 				VALID_ARCHS = x86_64;
-=======
-				SDKROOT = macosx;
->>>>>>> 73db4be3
 			};
 			name = Release;
 		};
 		82C9CA630F0846D40071460B /* Debug */ = {
 			isa = XCBuildConfiguration;
 			buildSettings = {
-<<<<<<< HEAD
 				ARCHS = x86_64;
+				GCC_VERSION = com.apple.compilers.llvm.clang.1_0;
 				MACOSX_DEPLOYMENT_TARGET = 10.6;
-=======
-				GCC_VERSION = com.apple.compilers.llvm.clang.1_0;
->>>>>>> 73db4be3
 				PRODUCT_NAME = Distribution;
 			};
 			name = Debug;
@@ -2658,6 +2622,7 @@
 		82D814E60F1D81BF00EF8CF5 /* Debug */ = {
 			isa = XCBuildConfiguration;
 			buildSettings = {
+				GCC_VERSION = com.apple.compilers.llvm.clang.1_0;
 				PRODUCT_NAME = "Build & Install";
 			};
 			name = Debug;
@@ -2665,6 +2630,7 @@
 		82D814E70F1D81BF00EF8CF5 /* Release */ = {
 			isa = XCBuildConfiguration;
 			buildSettings = {
+				GCC_VERSION = com.apple.compilers.llvm.clang.1_0;
 				PRODUCT_NAME = "Build & Install";
 			};
 			name = Release;
