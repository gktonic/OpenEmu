--- conflicted
+++ resolved
@@ -111,13 +111,6 @@
 			proxyType = 2;
 			remoteGlobalIDString = 82444BA10F51256C007C171B;
 			remoteInfo = OpenEmuBase;
-		};
-		8306C1CE1508A4B000473DE9 /* PBXContainerItemProxy */ = {
-			isa = PBXContainerItemProxy;
-			containerPortal = 82EA60480F514D80008E18C5 /* OpenEmu.xcodeproj */;
-			proxyType = 2;
-			remoteGlobalIDString = 94D7E8C915073BA000FBDD85;
-			remoteInfo = NDS;
 		};
 		8390474B14597FE200335E4F /* PBXContainerItemProxy */ = {
 			isa = PBXContainerItemProxy;
@@ -411,11 +404,7 @@
 				8390474C14597FE200335E4F /* N64.oesystemplugin */,
 				C6B9E3FD14841AC400836111 /* NeoGeo Pocket.oesystemplugin */,
 				1B32153114DDDB4000C5B50A /* GameGear.oesystemplugin */,
-<<<<<<< HEAD
-				8306C1CF1508A4B000473DE9 /* NDS.oesystemplugin */,
-=======
 				94EE64101508674A00F80F37 /* NDS.oesystemplugin */,
->>>>>>> 86bade26
 			);
 			name = Products;
 			sourceTree = "<group>";
@@ -629,13 +618,6 @@
 			fileType = wrapper.framework;
 			path = OpenEmuBase.framework;
 			remoteRef = 82EA60540F514D80008E18C5 /* PBXContainerItemProxy */;
-			sourceTree = BUILT_PRODUCTS_DIR;
-		};
-		8306C1CF1508A4B000473DE9 /* NDS.oesystemplugin */ = {
-			isa = PBXReferenceProxy;
-			fileType = wrapper.cfbundle;
-			path = NDS.oesystemplugin;
-			remoteRef = 8306C1CE1508A4B000473DE9 /* PBXContainerItemProxy */;
 			sourceTree = BUILT_PRODUCTS_DIR;
 		};
 		8390474C14597FE200335E4F /* N64.oesystemplugin */ = {
