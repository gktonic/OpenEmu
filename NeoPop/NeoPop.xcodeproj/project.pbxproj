--- conflicted
+++ resolved
@@ -70,6 +70,13 @@
 			proxyType = 2;
 			remoteGlobalIDString = 1BEF2A9411682A530090F72B;
 			remoteInfo = OpenEmuHelperApp;
+		};
+		3DFAAFE514464235005EF0C3 /* PBXContainerItemProxy */ = {
+			isa = PBXContainerItemProxy;
+			containerPortal = C66DFD460F51F1840080AA28 /* OpenEmu.xcodeproj */;
+			proxyType = 2;
+			remoteGlobalIDString = 1415540F1442B3B300A01683;
+			remoteInfo = N64;
 		};
 		826415DB13EDC44D00591582 /* PBXContainerItemProxy */ = {
 			isa = PBXContainerItemProxy;
@@ -418,16 +425,13 @@
 				C66DFD530F51F1840080AA28 /* OpenEmuBase.framework */,
 				826415DC13EDC44D00591582 /* OpenEmuSystem.framework */,
 				3746BCA9102942B0007C78A6 /* OESaveStateQLPlugin.qlgenerator */,
-<<<<<<< HEAD
-=======
-				826415DC13EDC44D00591582 /* OpenEmuSystem.framework */,
->>>>>>> 73db4be3
 				826415DE13EDC44D00591582 /* SegaMasterSystem.oesystemplugin */,
 				826415E013EDC44D00591582 /* NES.oesystemplugin */,
 				826415E213EDC44D00591582 /* SuperNES.oesystemplugin */,
 				826415E413EDC44D00591582 /* GameBoy.oesystemplugin */,
 				826415E613EDC44D00591582 /* Genesis.oesystemplugin */,
 				826415E813EDC44D00591582 /* GameBoy Advance.oesystemplugin */,
+				3DFAAFE614464235005EF0C3 /* N64.oesystemplugin */,
 			);
 			name = Products;
 			sourceTree = "<group>";
@@ -460,11 +464,7 @@
 			isa = PBXProject;
 			attributes = {
 				BuildIndependentTargetsInParallel = YES;
-<<<<<<< HEAD
-				LastUpgradeCheck = 0410;
-=======
 				LastUpgradeCheck = 0420;
->>>>>>> 73db4be3
 			};
 			buildConfigurationList = 1DEB913E08733D840010E9CD /* Build configuration list for PBXProject "NeoPop" */;
 			compatibilityVersion = "Xcode 3.2";
@@ -502,6 +502,13 @@
 			fileType = "compiled.mach-o.executable";
 			path = OpenEmuHelperApp;
 			remoteRef = 3D81E2931175814300B37FD5 /* PBXContainerItemProxy */;
+			sourceTree = BUILT_PRODUCTS_DIR;
+		};
+		3DFAAFE614464235005EF0C3 /* N64.oesystemplugin */ = {
+			isa = PBXReferenceProxy;
+			fileType = wrapper.cfbundle;
+			path = N64.oesystemplugin;
+			remoteRef = 3DFAAFE514464235005EF0C3 /* PBXContainerItemProxy */;
 			sourceTree = BUILT_PRODUCTS_DIR;
 		};
 		826415DC13EDC44D00591582 /* OpenEmuSystem.framework */ = {
@@ -659,11 +666,7 @@
 			isa = XCBuildConfiguration;
 			buildSettings = {
 				ALWAYS_SEARCH_USER_PATHS = NO;
-<<<<<<< HEAD
 				EXPORTED_SYMBOLS_FILE = "";
-=======
-				EXPORTED_SYMBOLS_FILE = ../OpenEmu/objc_only.exports;
->>>>>>> 73db4be3
 				GCC_PRECOMPILE_PREFIX_HEADER = YES;
 				GCC_PREFIX_HEADER = NeoPop_Prefix.pch;
 				HEADER_SEARCH_PATHS = "\"$(SRCROOT)/../OpenEmu\"";
