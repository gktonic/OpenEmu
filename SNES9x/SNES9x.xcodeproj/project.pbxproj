--- conflicted
+++ resolved
@@ -511,11 +511,7 @@
 				C6B948331365187100A425F0 /* Genesis.oesystemplugin */,
 				C64657801377290C002A4F70 /* GameBoy Advance.oesystemplugin */,
 				14F584971443C9FD002286BD /* N64.oesystemplugin */,
-<<<<<<< HEAD
-				C6B9E3E4148419AC00836111 /* NeoGeo Pocket.oesystemplugin */,
-=======
 				8397463614868B4E0051A359 /* NeoGeo Pocket.oesystemplugin */,
->>>>>>> 6dc53e01
 			);
 			name = Products;
 			sourceTree = "<group>";
