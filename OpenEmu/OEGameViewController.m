/*
 Copyright (c) 2011, OpenEmu Team
 
 Redistribution and use in source and binary forms, with or without
 modification, are permitted provided that the following conditions are met:
     * Redistributions of source code must retain the above copyright
       notice, this list of conditions and the following disclaimer.
     * Redistributions in binary form must reproduce the above copyright
       notice, this list of conditions and the following disclaimer in the
       documentation and/or other materials provided with the distribution.
     * Neither the name of the OpenEmu Team nor the
       names of its contributors may be used to endorse or promote products
       derived from this software without specific prior written permission.
 
 THIS SOFTWARE IS PROVIDED BY OpenEmu Team ''AS IS'' AND ANY
 EXPRESS OR IMPLIED WARRANTIES, INCLUDING, BUT NOT LIMITED TO, THE IMPLIED
 WARRANTIES OF MERCHANTABILITY AND FITNESS FOR A PARTICULAR PURPOSE ARE
 DISCLAIMED. IN NO EVENT SHALL OpenEmu Team BE LIABLE FOR ANY
 DIRECT, INDIRECT, INCIDENTAL, SPECIAL, EXEMPLARY, OR CONSEQUENTIAL DAMAGES
 (INCLUDING, BUT NOT LIMITED TO, PROCUREMENT OF SUBSTITUTE GOODS OR SERVICES;
  LOSS OF USE, DATA, OR PROFITS; OR BUSINESS INTERRUPTION) HOWEVER CAUSED AND
 ON ANY THEORY OF LIABILITY, WHETHER IN CONTRACT, STRICT LIABILITY, OR TORT
 (INCLUDING NEGLIGENCE OR OTHERWISE) ARISING IN ANY WAY OUT OF THE USE OF THIS
  SOFTWARE, EVEN IF ADVISED OF THE POSSIBILITY OF SUCH DAMAGE.
 */

#import "OEGameViewController.h"
#import "NSViewController+OEAdditions.h"

#import "OEDBRom.h"
#import "OEDBSystem.h"
#import "OEDBGame.h"

#import "OEGameView.h"
#import "OEGameCoreHelper.h"
#import "OEGameCoreManager.h"
#import "OECorePickerController.h"

#import "OESystemPlugin.h"
#import "OESystemResponder.h"
#import "OESystemController.h"
#import "OECorePlugin.h"

#import "OEDBSaveState.h"
#import "OEGameControlsBar.h"

#import "OEGameCore.h"
#import "OEGameDocument.h"

#import "OEHUDAlert+DefaultAlertsAdditions.h"

#import "NSString+UUID.h"
#import "NSURL+OELibraryAdditions.h"

#import "OEPreferencesController.h"

NSString *const OEGameVolumeKey = @"volume";
NSString *const OEGameVideoFilterKey = @"videoFilter";
NSString *const OEGameCoresInBackgroundKey = @"gameCoreInBackgroundThread";
NSString *const OEDontShowGameTitleInWindowKey = @"dontShowGameTitleInWindow";
NSString *const OEAutoSwitchCoreAlertSuppressionKey = @"changeCoreWhenLoadingStateWitoutConfirmation";
NSString *const OEForceCorePicker = @"forceCorePicker";

NSString *const OEDefaultWindowTitle = @"OpenEmu";

<<<<<<< HEAD
#define UDDefaultCoreMappingKeyPrefix   @"defaultCore"
#define UDSystemCoreMappingKeyForSystemIdentifier(_SYSTEM_IDENTIFIER_) [NSString stringWithFormat:@"%@.%@", UDDefaultCoreMappingKeyPrefix, _SYSTEM_IDENTIFIER_]

@interface OEGameViewController ()
{
    NSTimer *systemSleepTimer;
    BOOL _emulationHasBeenSetUp;
=======
extern NSString * const OEPreferencesOpenPaneNotificationName;
extern NSString * const OEPreferencesOpenPanelUserInfoPanelNameKey;
extern NSString * const OEPreferencesOpenPanelUserInfoSystemIdentifierKey;


typedef enum : NSUInteger
{
    OEGameViewControllerEmulationStatusNotStarted  = 0 << 0,
    OEGameViewControllerEmulationStatusPlaying     = 1 << 0,
    OEGameViewControllerEmulationStatusPaused      = 1 << 1,
    OEGameViewControllerEmulationStatusTerminating = 1 << 2,
} OEGameViewControllerEmulationStatus;


#define UDDefaultCoreMappingKeyPrefix   @"defaultCore"
#define UDSystemCoreMappingKeyForSystemIdentifier(_SYSTEM_IDENTIFIER_) [NSString stringWithFormat:@"%@.%@", UDDefaultCoreMappingKeyPrefix, _SYSTEM_IDENTIFIER_]
@interface OEGameViewController () {
    OECorePlugin                        *_corePlugin;
    OEGameViewControllerEmulationStatus  _emulationStatus;
    OEDBSaveState                       *_saveStateForGameStart;
>>>>>>> b92d6ef3
}

+ (OEDBRom *)OE_chooseRomFromGame:(OEDBGame *)game;

<<<<<<< HEAD
- (BOOL)OE_loadFromURL:(NSURL *)aurl core:(OECorePlugin *)core error:(NSError **)outError;
- (OECorePlugin *)OE_coreForSystem:(OESystemPlugin *)system error:(NSError **)outError;
- (BOOL)OE_loadStateFromFile:(NSString *)fileName error:(NSError **)error;
=======
- (BOOL)OE_loadFromURL:(NSURL *)aurl core:(OECorePlugin*)core error:(NSError **)outError;
- (OECorePlugin *)OE_coreForSystem:(OESystemPlugin*)system error:(NSError **)outError;
- (BOOL)OE_loadStateFromFile:(NSString*)fileName;
>>>>>>> b92d6ef3
- (void)OE_captureScreenshotUsingBlock:(void(^)(NSImage *img))block;

- (void)OE_restartUsingCore:(OECorePlugin *)core;

- (void)OE_repositionControlsWindow;
- (void)OE_terminateEmulationWithoutNotification;

@end

@implementation OEGameViewController
@synthesize delegate;
@synthesize rom = _rom, document;
@synthesize controlsWindow;
@synthesize gameView;

- (id)initWithRom:(OEDBRom *)rom
{
    return [self initWithRom:rom core:nil error:nil];
}
- (id)initWithRom:(OEDBRom *)rom core:(OECorePlugin *)core
{
    return [self initWithRom:rom core:core error:nil];
}
- (id)initWithRom:(OEDBRom *)rom error:(NSError **)outError
{
    return [self initWithRom:rom core:nil error:outError];
}

- (id)initWithRom:(OEDBRom *)aRom core:(OECorePlugin *)core error:(NSError **)outError
{
    if((self = [super init]))
    {
        controlsWindow = [[OEGameControlsBar alloc] initWithGameViewController:self];
        [controlsWindow setReleasedWhenClosed:YES];
        
        [self setRom:aRom];        
        NSURL *url = [[self rom] URL];

        if(url == nil)
        {
            // TODO: Implement proper error
            if(outError != NULL)
                *outError = [NSError errorWithDomain:@"OESomeErrorDomain" code:0 userInfo:@{ }];
            return nil;
        }

        NSView *view = [[NSView alloc] initWithFrame:(NSRect){ .size = { 1.0, 1.0 }}];
        [self setView:view];

        NSError *error = nil;
        
        if(![self OE_loadFromURL:url core:core error:&error])
        {
            if(error != nil)
            {
                if(outError != NULL)
                    *outError = error;
                else 
                    [NSApp presentError:error];
            }
            
            return nil;
        }
    }
    
    return self;
}

- (id)initWithGame:(OEDBGame *)game
{
    return [self initWithGame:game core:nil error:nil];
}

- (id)initWithGame:(OEDBGame *)game core:(OECorePlugin*)core
{
    return [self initWithGame:game core:core error:nil];
}

- (id)initWithGame:(OEDBGame *)game error:(NSError **)outError
{
    return [self initWithGame:game core:nil error:outError];
}

- (id)initWithGame:(OEDBGame *)game core:(OECorePlugin *)core error:(NSError **)outError
{
    return [self initWithRom:[OEGameViewController OE_chooseRomFromGame:game] core:core error:outError];
}

- (id)initWithSaveState:(OEDBSaveState *)state
{
    return [self initWithSaveState:state error:nil];
}

- (id)initWithSaveState:(OEDBSaveState *)state error:(NSError **)outError
{
    OEDBRom      *rom            = [state rom];
    NSString     *coreIdentifier = [state coreIdentifier];
    OECorePlugin *core           = [OECorePlugin corePluginWithBundleIdentifier:coreIdentifier];
    
<<<<<<< HEAD
    if((self = [self initWithRom:rom core:core error:outError]))
        [self loadState:state];
    
=======
    if((self = [self initWithRom:rom core:core error:outError])) _saveStateForGameStart = state;

>>>>>>> b92d6ef3
    return self;
}

- (void)dealloc
{
    NSNotificationCenter *nc = [NSNotificationCenter defaultCenter];
    [nc removeObserver:self name:NSViewFrameDidChangeNotification object:gameView];
    
    [controlsWindow close];
    controlsWindow = nil;
    gameView = nil;
}

#pragma mark -

- (void)viewDidAppear
{
    [super viewDidAppear];
    
    if([controlsWindow parentWindow] != nil) [[controlsWindow parentWindow] removeChildWindow:controlsWindow];
    
    NSWindow *window = [gameView window];
    if(window == nil) return;
    
    if([window parentWindow] != nil) window = [window parentWindow];

    [window addChildWindow:controlsWindow ordered:NSWindowAbove];
    
    [self OE_repositionControlsWindow];
    
    [controlsWindow orderFront:self];
    [window makeFirstResponder:gameView];
    
    if(![[NSUserDefaults standardUserDefaults] boolForKey:OEDontShowGameTitleInWindowKey])
    {
        [window setTitle:[[[self rom] game] name]];
        gameView.gameTitle = [[[self rom] game] name];
    }
}

- (void)viewWillDisappear
{
    [super viewWillDisappear];
    
    NSWindow *window = [gameView window];
    
    if([window parentWindow]) window = [window parentWindow];
    if(![[NSUserDefaults standardUserDefaults] boolForKey:OEDontShowGameTitleInWindowKey])
        [window setTitle:OEDefaultWindowTitle];
    
    [[self controlsWindow] hide];
    [self terminateEmulation];
}

#pragma mark - OS Sleep Handling

- (void)preventSystemSleepTimer:(NSTimer *)aTimer;
{
    UpdateSystemActivity(OverallAct);
}

- (void)enableOSSleep
{
    if(systemSleepTimer == nil) return;
    
    [systemSleepTimer invalidate];
    systemSleepTimer = nil;
}

- (void)disableOSSleep
{
    if(systemSleepTimer != nil) return;
    
<<<<<<< HEAD
    systemSleepTimer = [NSTimer scheduledTimerWithTimeInterval:30.0 target:self selector:@selector(preventSystemSleepTimer:) userInfo:nil repeats:YES];
=======
    CFRunLoopTimerContext context = { 0, NULL, NULL, NULL, NULL };
    timer = CFRunLoopTimerCreate(NULL, CFAbsoluteTimeGetCurrent(), 30, 0, 0, updateSystemActivity, &context);
    if (timer != NULL) CFRunLoopAddTimer(CFRunLoopGetCurrent(), timer, kCFRunLoopCommonModes);
>>>>>>> b92d6ef3
}

#pragma mark - Controlling Emulation

- (void)resetGame
{
<<<<<<< HEAD
    if([[OEHUDAlert resetSystemAlert] runModal] == NSAlertDefaultReturn)
        [[rootProxy gameCore] resetEmulation];
    
    // TODO: draw one frame to reflect reset
=======
    if([[OEHUDAlert resetSystemAlert] runModal]==NSAlertDefaultReturn)
    {
        [[rootProxy gameCore] resetEmulation];
        [self playGame:self];
    }
>>>>>>> b92d6ef3
}

- (void)terminateEmulation
{
<<<<<<< HEAD
    if(!emulationRunning) return;
    
    emulationRunning = NO;
    NSLog(@"terminateEmulation");
    
=======
    if(_emulationStatus == OEGameViewControllerEmulationStatusNotStarted || _emulationStatus == OEGameViewControllerEmulationStatusTerminating) return;

>>>>>>> b92d6ef3
    [self enableOSSleep];
    [self pauseGame:self];
    
    [[self controlsWindow] setCanShow:NO];
    
    if([[OEHUDAlert saveAutoSaveGameAlert] runModal])
        [self saveStateWithName:OESaveStateAutosaveName];

    _emulationStatus = OEGameViewControllerEmulationStatusTerminating;

    [NSApp sendAction:@selector(emulationWillFinishForGameViewController:) to:nil from:self];

    [self OE_terminateEmulationWithoutNotification];
    
    [NSApp sendAction:@selector(emulationDidFinishForGameViewController:) to:nil from:self];
    
    [[self document] close];
}

- (void)OE_terminateEmulationWithoutNotification
{
    [[NSNotificationCenter defaultCenter] removeObserver:self name:NSViewFrameDidChangeNotification object:gameView];

    _emulationStatus = OEGameViewControllerEmulationStatusNotStarted;

    [gameView setRootProxy:nil];
    [gameView setGameResponder:nil];

    gameView = nil;
    
    [gameController removeSettingObserver:[rootProxy gameCore]];
    
    gameSystemController = nil;
    gameSystemResponder  = nil;
    
    // kill our background friend
    [gameCoreManager stop];
    
    gameCoreManager = nil;
    rootProxy = nil;
    gameController = nil;
}

- (void)OE_startEmulation
{
    if(_emulationStatus != OEGameViewControllerEmulationStatusNotStarted) return;

    gameController = [_corePlugin controller];

    NSError *error;
    Class managerClass = ([[NSUserDefaults standardUserDefaults] boolForKey:OEGameCoresInBackgroundKey]
                          ? [OEGameCoreThreadManager  class]
                          : [OEGameCoreProcessManager class]);
    gameCoreManager = [[managerClass alloc] initWithROMAtPath:[[[self rom] URL] path] corePlugin:_corePlugin owner:gameController error:&error];

    if(!gameCoreManager)
    {
        [[self document] presentError:error];

        if([[self delegate] respondsToSelector:@selector(emulationDidFinishForGameViewController:)])
            [[self delegate] emulationDidFinishForGameViewController:self];

        [[self document] close];
    }

    rootProxy = [gameCoreManager rootProxy];
    [rootProxy setupEmulation];
    _emulationStatus = OEGameViewControllerEmulationStatusPlaying;

    // set initial volume
    [self setVolume:[[NSUserDefaults standardUserDefaults] floatForKey:OEGameVolumeKey] asDefault:NO];

    OEGameCore *gameCore = [rootProxy gameCore];
    gameSystemController = [[[[[self rom] game] system] plugin] controller];
    gameSystemResponder  = [gameSystemController newGameSystemResponder];
    [gameSystemResponder setClient:gameCore];

    gameView = [[OEGameView alloc] initWithFrame:[[self view] bounds]];
    [gameView setRootProxy:rootProxy];
    [gameView setGameResponder:gameSystemResponder];
    [gameView setAutoresizingMask:NSViewWidthSizable | NSViewHeightSizable];
    [[self view] addSubview:gameView];
    [gameView resizeSubviewsWithOldSize:[[self view] frame].size];

    NSNotificationCenter *nc = [NSNotificationCenter defaultCenter];
    [nc addObserver:self selector:@selector(viewDidChangeFrame:) name:NSViewFrameDidChangeNotification object:gameView];

    NSWindow *window = [gameView window];
    if([window parentWindow]) window = [window parentWindow];
    [window makeFirstResponder:gameView];

    [self disableOSSleep];

    [[self controlsWindow] reflectEmulationRunning:YES];

    if(_saveStateForGameStart)
    {
        [self loadState:_saveStateForGameStart];
        _saveStateForGameStart = nil;
    }
}

- (IBAction)pauseGame:(id)sender
{
    if(_emulationStatus == OEGameViewControllerEmulationStatusPlaying) [self setPauseEmulation:YES];
}

- (IBAction)playGame:(id)sender
{
    if(_emulationStatus == OEGameViewControllerEmulationStatusNotStarted) [self OE_startEmulation];
    else if(_emulationStatus == OEGameViewControllerEmulationStatusPaused) [self setPauseEmulation:NO];
}

- (void)toggleEmulationPaused
{
    [self setPauseEmulation:(_emulationStatus == OEGameViewControllerEmulationStatusPlaying)];
}

- (void)setPauseEmulation:(BOOL)pauseEmulation
{
    if(pauseEmulation)
    {
        [self enableOSSleep];
        _emulationStatus = OEGameViewControllerEmulationStatusPaused;
    }
    else
    {
        [self disableOSSleep];
        [[self rom] markAsPlayedNow];
        _emulationStatus = OEGameViewControllerEmulationStatusPlaying;
    }

    [rootProxy setPauseEmulation:pauseEmulation];
    [[self controlsWindow] reflectEmulationRunning:!pauseEmulation];
}

#pragma mark - HUD Bar Actions

// switchCore:: expects sender or [sender representedObject] to be an OECorePlugin object and prompts the user for confirmation
- (void)switchCore:(id)sender
{
    OECorePlugin *plugin;
    if([sender isKindOfClass:[OECorePlugin class]])
        plugin = sender;
    else if([sender respondsToSelector:@selector(representedObject)] && [[sender representedObject] isKindOfClass:[OECorePlugin class]])
        plugin = [sender representedObject];
    else
    {
        DLog(@"Invalid argument passed: %@", sender);
        return;
    }
    
    if([[plugin bundleIdentifier] isEqualTo:[self coreIdentifier]]) return;
    
    OEHUDAlert *alert = [OEHUDAlert alertWithMessageText:@"If you change the core you current progress will be lost and save states will not work anymore." defaultButton:@"Change Core" alternateButton:@"Cancel"];
    [alert showSuppressionButtonForUDKey:OEAutoSwitchCoreAlertSuppressionKey];
    
    [alert setCallbackHandler:
     ^(OEHUDAlert *alert, NSUInteger result)
     {
         if(result == NSAlertDefaultReturn)
         {
             NSUserDefaults* standardUserDefaults = [NSUserDefaults standardUserDefaults];
             NSString* systemIdentifier = [self systemIdentifier];
             [standardUserDefaults setValue:[plugin bundleIdentifier] forKey:UDSystemCoreMappingKeyForSystemIdentifier(systemIdentifier)];
             
             [self OE_restartUsingCore:plugin];
         }
     }];
    
    [alert runModal];
}

- (void)OE_restartUsingCore:(OECorePlugin*)core
{
    if(core == [gameCoreManager plugin])
        [[rootProxy gameCore] resetEmulation];
<<<<<<< HEAD
    else
    {
        [self OE_terminateEmulationWithoutNotification];
        
        NSURL   *url   = [[self rom] URL];
        NSError *error = nil;
        
        if(![self OE_loadFromURL:url core:core error:&error])
        {
            [NSApp presentError:error];
            
            if([[self delegate] respondsToSelector:@selector(emulationDidFinishForGameViewController:)])
                [[self delegate] emulationDidFinishForGameViewController:self];
            
            [[self document] close];   
        }
=======
        return;
    }

    [self OE_terminateEmulationWithoutNotification];

    NSURL   *url   = [[self rom] URL];
    NSError *error = nil;
    if(![self OE_loadFromURL:url core:core error:&error])
    {
        [NSApp presentError:error];

        if([[self delegate] respondsToSelector:@selector(emulationDidFinishForGameViewController:)])
            [[self delegate] emulationDidFinishForGameViewController:self];

        [[self document] close];
        return;
>>>>>>> b92d6ef3
    }

    [self OE_startEmulation];
}

- (void)editControls:(id)sender
{
    NSString *systemIdentifier = [self systemIdentifier];
    NSDictionary *userInfo = @{
        OEPreferencesOpenPanelUserInfoPanelNameKey : @"Controls",
        OEPreferencesOpenPanelUserInfoSystemIdentifierKey : systemIdentifier,
    };
    
    [[NSNotificationCenter defaultCenter] postNotificationName:OEPreferencesOpenPaneNotificationName object:nil userInfo:userInfo];
}

- (void)selectFilter:(id)sender
{
    NSString *filterName;
    if([sender isKindOfClass:[NSString class]])
        filterName = sender;
    else if([sender respondsToSelector:@selector(representedObject)] && [[sender representedObject] isKindOfClass:[NSString class]])
        filterName = [sender representedObject];
    else if([sender respondsToSelector:@selector(title)] && [[sender title] isKindOfClass:[NSString class]])
        filterName = [sender title];
    else
        DLog(@"Invalid argument passed: %@", sender);
    
    [[NSUserDefaults standardUserDefaults] setObject:filterName forKey:OEGameVideoFilterKey];
}

#pragma mark - Volume

- (void)setVolume:(float)volume asDefault:(BOOL)defaultFlag
{
    [rootProxy setVolume:volume];
    [[self controlsWindow] reflectVolume:volume];
    
    if(defaultFlag)
        [[NSUserDefaults standardUserDefaults] setValue:[NSNumber numberWithFloat:volume] forKey:OEGameVolumeKey];
}

- (void)changeVolume:(id)sender
{
    if([sender respondsToSelector:@selector(floatValue)])
        [self setVolume:[sender floatValue] asDefault:YES];
    else if([sender respondsToSelector:@selector(representedObject)] && [[sender representedObject] respondsToSelector:@selector(floatValue)])
        [self setVolume:[[sender representedObject] floatValue] asDefault:YES];
    else
       DLog(@"Invalid argument passed: %@", sender);
}

- (IBAction)volumeUp:(id)sender
{
}

- (IBAction)volumeDown:(id)sender
{
}

- (void)mute:(id)sender
{
    [self setVolume:0.0 asDefault:NO];
}

- (void)unmute:(id)sender
{
    [self setVolume:1.0 asDefault:YES];
}

#pragma mark - Saving States

- (IBAction)saveState:(id)sender
{
    NSInteger   saveGameNo    = [[self rom] saveStateCount]+1;
    // TODO: properly format date
    NSString    *proposedName = [NSString stringWithFormat:@"%@%ld %@", NSLocalizedString(@"Save-Game-", @""), saveGameNo, [NSDate date]];
    OEHUDAlert  *alert        = [OEHUDAlert saveGameAlertWithProposedName:proposedName];

    [alert setWindow:[[self view] window]];
    [alert setCallbackHandler:
     ^(OEHUDAlert *alert, NSUInteger result)
     {
         if(result == NSAlertDefaultReturn)
             [self saveStateWithName:[alert stringValue]];
         
         [self playGame:nil];
     }];
    
    [alert runModal];
}

- (IBAction)quickSave:(id)sender;
{
    [self saveStateWithName:OESaveStateQuicksaveName];
}

- (void)saveStateWithName:(NSString *)stateName
{
    NSAssert(_emulationStatus != OEGameViewControllerEmulationStatusNotStarted, @"Cannot save state if emulation has not been set up");

    // calling pauseGame here because it might need some time to execute
<<<<<<< HEAD
    BOOL paused = [self isEmulationPaused]; 
    
    if(!paused) [self pauseGame:self];
 
    if([self rom] == nil)
    {
        NSLog(@"Error: Can not save states without rom");
        [self playGame:self];
        return;
    }
    
    __block BOOL     success                = NO;
    NSString        *temporaryDirectoryPath = NSTemporaryDirectory();
    NSURL           *temporaryDirectoryURL  = [NSURL fileURLWithPath:temporaryDirectoryPath];
    NSURL           *temporaryStateFileURL  = [NSURL URLWithString:[NSString stringWithUUID] relativeToURL:temporaryDirectoryURL];
    
    temporaryStateFileURL = [temporaryStateFileURL uniqueURLUsingBlock:
                             ^ NSURL * (NSInteger triesCount)
                             {
                                 [self playGame:self];
                                 return [NSURL URLWithString:[NSString stringWithUUID] relativeToURL:temporaryDirectoryURL];
                             }];
    
    success = [rootProxy saveStateToFileAtPath:[temporaryStateFileURL path]];
    if(!success)
    {
        NSLog(@"Could not create save state file at url: %@", temporaryStateFileURL);
        [self playGame:self];
        return;
    }
    
    BOOL isSpecialSaveState = [stateName hasPrefix:OESaveStateSpecialNamePrefix];
    OEDBSaveState *state;
    if(isSpecialSaveState) state = [[self rom] saveStateWithName:stateName];
    
    if(state == nil)
        state = [OEDBSaveState createSaveStateNamed:stateName forRom:[self rom] core:[gameCoreManager plugin] withFile:temporaryStateFileURL];
    else
    {
        [state replaceStateFileWithFile:temporaryStateFileURL];
        [state setTimestamp:[NSDate date]];
        [state rewriteInfoPlist];
    }
    
    [self OE_captureScreenshotUsingBlock:
     ^(NSImage *img)
     {
         if(img == nil)
         {
             success = NO;
             return;
         }
         success = [[img TIFFRepresentation] writeToURL:[state screenshotURL] atomically:YES];
     }];
    
    if(!success)
=======
    BOOL wasPreviouslyPlaying = (_emulationStatus == OEGameViewControllerEmulationStatusPlaying);
    if(wasPreviouslyPlaying) [self pauseGame:self];

    @try
    {
         if([self rom] == nil)
        {
            NSLog(@"Error: Can not save states without rom");
            return;
        }

        __block BOOL    success                 = NO;
        NSString        *temporaryDirectoryPath = NSTemporaryDirectory();
        NSURL           *temporaryDirectoryURL  = [NSURL fileURLWithPath:temporaryDirectoryPath];
        NSURL           *temporaryStateFileURL  = [NSURL URLWithString:[NSString stringWithUUID] relativeToURL:temporaryDirectoryURL];

        temporaryStateFileURL = [temporaryStateFileURL uniqueURLUsingBlock:^NSURL *(NSInteger triesCount) {
            return [NSURL URLWithString:[NSString stringWithUUID] relativeToURL:temporaryDirectoryURL];
        }];

        success = [rootProxy saveStateToFileAtPath:[temporaryStateFileURL path]];
        if(!success)
        {
            NSLog(@"Could not create save state file at url: %@", temporaryStateFileURL);
            return;
        }

        BOOL isSpecialSaveState = [stateName hasPrefix:OESaveStateSpecialNamePrefix];
        OEDBSaveState *state;
        if(isSpecialSaveState)
        {
            state = [[self rom] saveStateWithName:stateName];
        }

        if(!state)
            state = [OEDBSaveState createSaveStateNamed:stateName forRom:[self rom] core:[gameCoreManager plugin] withFile:temporaryStateFileURL];
        else
        {
            [state replaceStateFileWithFile:temporaryStateFileURL];
            [state setTimestamp:[NSDate date]];
            [state rewriteInfoPlist];
        }

        [self OE_captureScreenshotUsingBlock:^(NSImage *img) {
            success = [[img TIFFRepresentation] writeToURL:[state screenshotURL] atomically:YES];
        }];
        
        if(!success) NSLog(@"Could not create screenshot at url: %@", [state screenshotURL]);
    }
    @finally
>>>>>>> b92d6ef3
    {
        if(wasPreviouslyPlaying) [self playGame:self];
    }
<<<<<<< HEAD
    
    if(!paused) [self playGame:self];
=======
>>>>>>> b92d6ef3
}

#pragma mark - Loading States

- (IBAction)loadState:(id)sender
{
    // calling pauseGame here because it might need some time to execute
<<<<<<< HEAD
    [self pauseGame:self];
    
    OEDBSaveState *state;
    if([sender isKindOfClass:[OEDBSaveState class]])
        state = sender;
    else if([sender respondsToSelector:@selector(representedObject)] && [[sender representedObject] isKindOfClass:[OEDBSaveState class]])
        state = [sender representedObject];
    else
    {
        DLog(@"Invalid argument passed: %@", sender);
        return;        
    }
=======
    BOOL wasPreviouslyPlaying = (_emulationStatus == OEGameViewControllerEmulationStatusPlaying);
    if(wasPreviouslyPlaying) [self pauseGame:self];
>>>>>>> b92d6ef3

    @try
    {
<<<<<<< HEAD
        NSLog(@"Invalid save state for current rom");
        [self playGame:self];
        return;
    }
    
    if(![[self coreIdentifier] isEqual:[state coreIdentifier]])
    {
        OEHUDAlert *alert = [OEHUDAlert alertWithMessageText:@"This save state was created with a different core. Do you want to switch to that core now?" defaultButton:@"OK" alternateButton:@"Cancel"];
        [alert showSuppressionButtonForUDKey:OEAutoSwitchCoreAlertSuppressionKey];
        if([alert runModal])
        {
            OECorePlugin *core = [OECorePlugin corePluginWithBundleIdentifier:[state coreIdentifier]];
            [self OE_restartUsingCore:core];
=======
        OEDBSaveState *state;
        if([sender isKindOfClass:[OEDBSaveState class]])
            state = sender;
        else if([sender respondsToSelector:@selector(representedObject)] && [[sender representedObject] isKindOfClass:[OEDBSaveState class]])
            state = [sender representedObject];
        else {
            DLog(@"Invalid argument passed: %@", sender);
            return;
>>>>>>> b92d6ef3
        }

        if([state rom] != [self rom])
        {
            NSLog(@"Invalid save state for current rom");
            return;
        }

        if([[self coreIdentifier] isNotEqualTo:[state coreIdentifier]])
        {
            OEHUDAlert *alert = [OEHUDAlert alertWithMessageText:@"This save state was created with a different core. Do you want to switch to that core now?" defaultButton:@"OK" alternateButton:@"Cancel"];
            [alert showSuppressionButtonForUDKey:OEAutoSwitchCoreAlertSuppressionKey];
            if([alert runModal])
            {
                OECorePlugin *core = [OECorePlugin corePluginWithBundleIdentifier:[state coreIdentifier]];
                [self OE_restartUsingCore:core];
            }
            else
            {
                return;
            }
        }
        
        NSString *path = [[state stateFileURL] path];
        [self OE_loadStateFromFile:path];
    }
    @finally
    {
        if(wasPreviouslyPlaying) [self playGame:self];
    }
}

- (IBAction)quickLoad:(id)sender;
{
    OEDBSaveState *quicksaveState = [[self rom] quickSaveStateInSlot:0];
    if(quicksaveState)
        [self loadState:quicksaveState];
}

- (BOOL)OE_loadStateFromFile:(NSString*)fileName
{
    return [rootProxy loadStateFromFileAtPath:fileName];
}

#pragma mark

// delete save state expects sender or [sender representedObject] to be an OEDBSaveState object and prompts the user for confirmation
- (void)deleteSaveState:(id)sender
{
    OEDBSaveState *state;
    if([sender isKindOfClass:[OEDBSaveState class]])
        state = sender;
    else if([sender respondsToSelector:@selector(representedObject)] && [[sender representedObject] isKindOfClass:[OEDBSaveState class]])
        state = [sender representedObject];
    else
    {
        DLog(@"Invalid argument passed: %@", sender);
        return;        
    }

    NSString *stateName = [state name];
    OEHUDAlert *alert = [OEHUDAlert deleteStateAlertWithStateName:stateName];
    
    NSUInteger result = [alert runModal];
    if(result) [state remove];
}

#pragma mark -

- (void)OE_captureScreenshotUsingBlock:(void(^)(NSImage *img))block
{
    [gameView captureScreenshotUsingBlock:block];
}

#pragma mark - Menu Items

- (BOOL)validateMenuItem:(NSMenuItem *)menuItem
{
    SEL action = [menuItem action];
    
<<<<<<< HEAD
    if(action == @selector(quickLoad:))
        return [[self rom] quickSaveStateInSlot:0] != nil;
    else if(action == @selector(pauseGame:))
        return ![self isEmulationPaused];
    else if(action == @selector(playGame:))
        return [self isEmulationPaused];
=======
    if(action==@selector(quickLoad:))
        return [[self rom] quickSaveStateInSlot:0]!=nil;
    else if(action==@selector(pauseGame:))
        return _emulationStatus == OEGameViewControllerEmulationStatusPlaying;
    else if(action==@selector(playGame:))
        return _emulationStatus == OEGameViewControllerEmulationStatusPaused;
>>>>>>> b92d6ef3
    
    return YES;
}

#pragma mark - Info

- (NSSize)defaultScreenSize
{
    NSAssert(rootProxy, @"Default screen size requires a running rootProxy");

    OEGameCore *gameCore = [rootProxy gameCore];
    OEIntRect screenRect = [gameCore screenRect];
    
    float wr = (float) rootProxy.aspectSize.width / screenRect.size.width;
    float hr = (float) rootProxy.aspectSize.height / screenRect.size.height;
    float ratio = MAX(hr, wr);
    NSSize scaled = NSMakeSize((wr / ratio), (hr / ratio));
    
    return NSMakeSize(screenRect.size.width * scaled.width, screenRect.size.height * scaled.height);
}

- (NSString *)systemIdentifier
{
    return [gameSystemController systemIdentifier];
}

- (NSString *)coreIdentifier
{
    return [[gameCoreManager plugin] bundleIdentifier];
}

#pragma mark - Private Methods

+ (OEDBRom *)OE_chooseRomFromGame:(OEDBGame *)game
{
    // TODO: we could display a list of roms here if we wanted to, do we?
    return [game defaultROM];
}

- (BOOL)OE_loadFromURL:(NSURL *)aurl core:(OECorePlugin *)core error:(NSError **)outError
{
    NSString *romPath = [aurl path];
    if(![[NSFileManager defaultManager] fileExistsAtPath:romPath])
    {
<<<<<<< HEAD
        NSNotificationCenter *nc = [NSNotificationCenter defaultCenter];
        
        gameView = [[OEGameView alloc] initWithFrame:[[self view] bounds]];
        [gameView setAutoresizingMask:NSViewWidthSizable | NSViewHeightSizable];
        [[self view] addSubview:gameView];
        [nc addObserver:self selector:@selector(viewDidChangeFrame:) name:NSViewFrameDidChangeNotification object:gameView];
        
        if(core == nil)
            core = [self OE_coreForSystem:[[[[self rom] game] system] plugin] error:outError];
        
        if(core == nil)
            return NO;
        
        gameController = [core controller];

        Class managerClass = ([[NSUserDefaults standardUserDefaults] boolForKey:OEGameCoresInBackgroundKey]
                              ? [OEGameCoreThreadManager  class]
                              : [OEGameCoreProcessManager class]);
        
        gameCoreManager = [[managerClass alloc] initWithROMAtPath:romPath corePlugin:core owner:gameController error:outError];
        
        if(gameCoreManager != nil)
=======
        if(outError != NULL)
>>>>>>> b92d6ef3
        {
            *outError = [NSError errorWithDomain:OEGameDocumentErrorDomain
                                            code:OEFileDoesNotExistError
                                        userInfo:
                         [NSDictionary dictionaryWithObjectsAndKeys:
                          NSLocalizedString(@"The file you selected doesn't exist", @"Inexistent file error reason."),
                          NSLocalizedFailureReasonErrorKey,
                          NSLocalizedString(@"Choose a valid file.", @"Inexistent file error recovery suggestion."),
                          NSLocalizedRecoverySuggestionErrorKey,
                          nil]];
        }

        return NO;
    }
<<<<<<< HEAD
    else if(outError != NULL)
    {
        *outError = [NSError errorWithDomain:OEGameDocumentErrorDomain
                                        code:OEFileDoesNotExistError
                                    userInfo:@{
                         NSLocalizedFailureReasonErrorKey      : NSLocalizedString(@"The file you selected doesn't exist", @"Inexistent file error reason."),
                         NSLocalizedRecoverySuggestionErrorKey : NSLocalizedString(@"Choose a valid file.", @"Inexistent file error recovery suggestion.")
                     }];
    }
    
    return NO;
}

- (void)OE_setupEmulation
{
    if(_emulationHasBeenSetUp) return;
=======

    if(!core) core = [self OE_coreForSystem:[[[[self rom] game] system] plugin] error:outError];
    if(!core) return NO;
    
    _corePlugin = core;
>>>>>>> b92d6ef3

    return YES;
}

- (void)OE_repositionControlsWindow
{
    NSWindow *gameWindow = [[self view] window];
    if(gameWindow == nil) return;
    
    NSPoint origin = [gameWindow convertBaseToScreen:[gameView frame].origin];
    origin.x += ([gameView frame].size.width - [controlsWindow frame].size.width) / 2;
    origin.y += 19;

    [controlsWindow setFrameOrigin:origin];
}

<<<<<<< HEAD
=======

>>>>>>> b92d6ef3
#pragma mark - Notifications

- (void)viewDidChangeFrame:(NSNotification*)notification
{
    [self OE_repositionControlsWindow];
}

#pragma mark - Plugin discovery

- (OECorePlugin *)OE_coreForSystem:(OESystemPlugin *)system error:(NSError **)outError
{
    OECorePlugin *chosenCore = nil;
    NSArray *validPlugins = [OECorePlugin corePluginsForSystemIdentifier:[system systemIdentifier]];
    
    if([validPlugins count] == 0 && outError != nil)
    {
        *outError = [NSError errorWithDomain:OEGameDocumentErrorDomain
                                        code:OEIncorrectFileError
                                    userInfo: @{
           NSLocalizedFailureReasonErrorKey : NSLocalizedString(@"The launched file isn't handled by OpenEmu", @"Incorrect file error reason."),
      NSLocalizedRecoverySuggestionErrorKey : NSLocalizedString(@"Choose a file with a supported file format or download an appropriate OpenEmu plugin.", @"Incorrect file error recovery suggestion."),
                     }];
        chosenCore = nil;
    }
    else if([validPlugins count] == 1)
        chosenCore = [validPlugins lastObject];
    else
    {
        NSUserDefaults *standardUserDefaults = [NSUserDefaults standardUserDefaults];
        BOOL forceCorePicker = [standardUserDefaults boolForKey:OEForceCorePicker];
        NSString *coreIdentifier = [standardUserDefaults valueForKey:UDSystemCoreMappingKeyForSystemIdentifier([system systemIdentifier])];
        chosenCore = [OECorePlugin corePluginWithBundleIdentifier:coreIdentifier];
        if(chosenCore == nil && !forceCorePicker)
        {
            validPlugins = [validPlugins sortedArrayUsingComparator:
                            ^ NSComparisonResult (id obj1, id obj2)
                            {
                                return [[obj1 displayName] compare:[obj2 displayName]];
                            }];
            
            chosenCore = [validPlugins objectAtIndex:0];
            [standardUserDefaults setValue:[chosenCore bundleIdentifier] forKey:UDSystemCoreMappingKeyForSystemIdentifier([system systemIdentifier])];
        }
        
        if(forceCorePicker)
        {
            OECorePickerController *c = [[OECorePickerController alloc] initWithCoreList:validPlugins];
            if([[NSApplication sharedApplication] runModalForWindow:[c window]] == 1)
                chosenCore = [c selectedCore];
        }
    }
    
    return chosenCore;
}

#pragma mark - TaskWrapper delegate methods

- (void)appendOutput:(NSString *)output fromProcess:(OETaskWrapper *)aTask
{
    // printf("%s", [output UTF8String]);
}    

- (void)processStarted:(OETaskWrapper *)aTask
{
}

- (void)processFinished:(OETaskWrapper *)aTask withStatus:(NSInteger)statusCode
{
}

@end<|MERGE_RESOLUTION|>--- conflicted
+++ resolved
@@ -63,20 +63,6 @@
 
 NSString *const OEDefaultWindowTitle = @"OpenEmu";
 
-<<<<<<< HEAD
-#define UDDefaultCoreMappingKeyPrefix   @"defaultCore"
-#define UDSystemCoreMappingKeyForSystemIdentifier(_SYSTEM_IDENTIFIER_) [NSString stringWithFormat:@"%@.%@", UDDefaultCoreMappingKeyPrefix, _SYSTEM_IDENTIFIER_]
-
-@interface OEGameViewController ()
-{
-    NSTimer *systemSleepTimer;
-    BOOL _emulationHasBeenSetUp;
-=======
-extern NSString * const OEPreferencesOpenPaneNotificationName;
-extern NSString * const OEPreferencesOpenPanelUserInfoPanelNameKey;
-extern NSString * const OEPreferencesOpenPanelUserInfoSystemIdentifierKey;
-
-
 typedef enum : NSUInteger
 {
     OEGameViewControllerEmulationStatusNotStarted  = 0 << 0,
@@ -88,24 +74,19 @@
 
 #define UDDefaultCoreMappingKeyPrefix   @"defaultCore"
 #define UDSystemCoreMappingKeyForSystemIdentifier(_SYSTEM_IDENTIFIER_) [NSString stringWithFormat:@"%@.%@", UDDefaultCoreMappingKeyPrefix, _SYSTEM_IDENTIFIER_]
-@interface OEGameViewController () {
+@interface OEGameViewController ()
+{
+    NSTimer                             *_systemSleepTimer;
     OECorePlugin                        *_corePlugin;
     OEGameViewControllerEmulationStatus  _emulationStatus;
     OEDBSaveState                       *_saveStateForGameStart;
->>>>>>> b92d6ef3
 }
 
 + (OEDBRom *)OE_chooseRomFromGame:(OEDBGame *)game;
 
-<<<<<<< HEAD
 - (BOOL)OE_loadFromURL:(NSURL *)aurl core:(OECorePlugin *)core error:(NSError **)outError;
 - (OECorePlugin *)OE_coreForSystem:(OESystemPlugin *)system error:(NSError **)outError;
-- (BOOL)OE_loadStateFromFile:(NSString *)fileName error:(NSError **)error;
-=======
-- (BOOL)OE_loadFromURL:(NSURL *)aurl core:(OECorePlugin*)core error:(NSError **)outError;
-- (OECorePlugin *)OE_coreForSystem:(OESystemPlugin*)system error:(NSError **)outError;
-- (BOOL)OE_loadStateFromFile:(NSString*)fileName;
->>>>>>> b92d6ef3
+- (BOOL)OE_loadStateFromFile:(NSString *)fileName;
 - (void)OE_captureScreenshotUsingBlock:(void(^)(NSImage *img))block;
 
 - (void)OE_restartUsingCore:(OECorePlugin *)core;
@@ -205,14 +186,8 @@
     NSString     *coreIdentifier = [state coreIdentifier];
     OECorePlugin *core           = [OECorePlugin corePluginWithBundleIdentifier:coreIdentifier];
     
-<<<<<<< HEAD
-    if((self = [self initWithRom:rom core:core error:outError]))
-        [self loadState:state];
-    
-=======
     if((self = [self initWithRom:rom core:core error:outError])) _saveStateForGameStart = state;
 
->>>>>>> b92d6ef3
     return self;
 }
 
@@ -276,55 +251,36 @@
 
 - (void)enableOSSleep
 {
-    if(systemSleepTimer == nil) return;
-    
-    [systemSleepTimer invalidate];
-    systemSleepTimer = nil;
+    if(_systemSleepTimer == nil) return;
+    
+    [_systemSleepTimer invalidate];
+    _systemSleepTimer = nil;
 }
 
 - (void)disableOSSleep
 {
-    if(systemSleepTimer != nil) return;
-    
-<<<<<<< HEAD
-    systemSleepTimer = [NSTimer scheduledTimerWithTimeInterval:30.0 target:self selector:@selector(preventSystemSleepTimer:) userInfo:nil repeats:YES];
-=======
-    CFRunLoopTimerContext context = { 0, NULL, NULL, NULL, NULL };
-    timer = CFRunLoopTimerCreate(NULL, CFAbsoluteTimeGetCurrent(), 30, 0, 0, updateSystemActivity, &context);
-    if (timer != NULL) CFRunLoopAddTimer(CFRunLoopGetCurrent(), timer, kCFRunLoopCommonModes);
->>>>>>> b92d6ef3
+    if(_systemSleepTimer != nil) return;
+    
+    _systemSleepTimer = [NSTimer scheduledTimerWithTimeInterval:30.0 target:self selector:@selector(preventSystemSleepTimer:) userInfo:nil repeats:YES];
 }
 
 #pragma mark - Controlling Emulation
 
 - (void)resetGame
 {
-<<<<<<< HEAD
     if([[OEHUDAlert resetSystemAlert] runModal] == NSAlertDefaultReturn)
-        [[rootProxy gameCore] resetEmulation];
-    
-    // TODO: draw one frame to reflect reset
-=======
-    if([[OEHUDAlert resetSystemAlert] runModal]==NSAlertDefaultReturn)
     {
         [[rootProxy gameCore] resetEmulation];
         [self playGame:self];
     }
->>>>>>> b92d6ef3
 }
 
 - (void)terminateEmulation
 {
-<<<<<<< HEAD
-    if(!emulationRunning) return;
-    
-    emulationRunning = NO;
-    NSLog(@"terminateEmulation");
-    
-=======
-    if(_emulationStatus == OEGameViewControllerEmulationStatusNotStarted || _emulationStatus == OEGameViewControllerEmulationStatusTerminating) return;
-
->>>>>>> b92d6ef3
+    if(_emulationStatus == OEGameViewControllerEmulationStatusNotStarted ||
+       _emulationStatus == OEGameViewControllerEmulationStatusTerminating)
+        return;
+
     [self enableOSSleep];
     [self pauseGame:self];
     
@@ -501,25 +457,8 @@
 - (void)OE_restartUsingCore:(OECorePlugin*)core
 {
     if(core == [gameCoreManager plugin])
+    {
         [[rootProxy gameCore] resetEmulation];
-<<<<<<< HEAD
-    else
-    {
-        [self OE_terminateEmulationWithoutNotification];
-        
-        NSURL   *url   = [[self rom] URL];
-        NSError *error = nil;
-        
-        if(![self OE_loadFromURL:url core:core error:&error])
-        {
-            [NSApp presentError:error];
-            
-            if([[self delegate] respondsToSelector:@selector(emulationDidFinishForGameViewController:)])
-                [[self delegate] emulationDidFinishForGameViewController:self];
-            
-            [[self document] close];   
-        }
-=======
         return;
     }
 
@@ -536,7 +475,6 @@
 
         [[self document] close];
         return;
->>>>>>> b92d6ef3
     }
 
     [self OE_startEmulation];
@@ -639,64 +577,6 @@
     NSAssert(_emulationStatus != OEGameViewControllerEmulationStatusNotStarted, @"Cannot save state if emulation has not been set up");
 
     // calling pauseGame here because it might need some time to execute
-<<<<<<< HEAD
-    BOOL paused = [self isEmulationPaused]; 
-    
-    if(!paused) [self pauseGame:self];
- 
-    if([self rom] == nil)
-    {
-        NSLog(@"Error: Can not save states without rom");
-        [self playGame:self];
-        return;
-    }
-    
-    __block BOOL     success                = NO;
-    NSString        *temporaryDirectoryPath = NSTemporaryDirectory();
-    NSURL           *temporaryDirectoryURL  = [NSURL fileURLWithPath:temporaryDirectoryPath];
-    NSURL           *temporaryStateFileURL  = [NSURL URLWithString:[NSString stringWithUUID] relativeToURL:temporaryDirectoryURL];
-    
-    temporaryStateFileURL = [temporaryStateFileURL uniqueURLUsingBlock:
-                             ^ NSURL * (NSInteger triesCount)
-                             {
-                                 [self playGame:self];
-                                 return [NSURL URLWithString:[NSString stringWithUUID] relativeToURL:temporaryDirectoryURL];
-                             }];
-    
-    success = [rootProxy saveStateToFileAtPath:[temporaryStateFileURL path]];
-    if(!success)
-    {
-        NSLog(@"Could not create save state file at url: %@", temporaryStateFileURL);
-        [self playGame:self];
-        return;
-    }
-    
-    BOOL isSpecialSaveState = [stateName hasPrefix:OESaveStateSpecialNamePrefix];
-    OEDBSaveState *state;
-    if(isSpecialSaveState) state = [[self rom] saveStateWithName:stateName];
-    
-    if(state == nil)
-        state = [OEDBSaveState createSaveStateNamed:stateName forRom:[self rom] core:[gameCoreManager plugin] withFile:temporaryStateFileURL];
-    else
-    {
-        [state replaceStateFileWithFile:temporaryStateFileURL];
-        [state setTimestamp:[NSDate date]];
-        [state rewriteInfoPlist];
-    }
-    
-    [self OE_captureScreenshotUsingBlock:
-     ^(NSImage *img)
-     {
-         if(img == nil)
-         {
-             success = NO;
-             return;
-         }
-         success = [[img TIFFRepresentation] writeToURL:[state screenshotURL] atomically:YES];
-     }];
-    
-    if(!success)
-=======
     BOOL wasPreviouslyPlaying = (_emulationStatus == OEGameViewControllerEmulationStatusPlaying);
     if(wasPreviouslyPlaying) [self pauseGame:self];
 
@@ -747,15 +627,9 @@
         if(!success) NSLog(@"Could not create screenshot at url: %@", [state screenshotURL]);
     }
     @finally
->>>>>>> b92d6ef3
     {
         if(wasPreviouslyPlaying) [self playGame:self];
     }
-<<<<<<< HEAD
-    
-    if(!paused) [self playGame:self];
-=======
->>>>>>> b92d6ef3
 }
 
 #pragma mark - Loading States
@@ -763,41 +637,11 @@
 - (IBAction)loadState:(id)sender
 {
     // calling pauseGame here because it might need some time to execute
-<<<<<<< HEAD
-    [self pauseGame:self];
-    
-    OEDBSaveState *state;
-    if([sender isKindOfClass:[OEDBSaveState class]])
-        state = sender;
-    else if([sender respondsToSelector:@selector(representedObject)] && [[sender representedObject] isKindOfClass:[OEDBSaveState class]])
-        state = [sender representedObject];
-    else
-    {
-        DLog(@"Invalid argument passed: %@", sender);
-        return;        
-    }
-=======
     BOOL wasPreviouslyPlaying = (_emulationStatus == OEGameViewControllerEmulationStatusPlaying);
     if(wasPreviouslyPlaying) [self pauseGame:self];
->>>>>>> b92d6ef3
 
     @try
     {
-<<<<<<< HEAD
-        NSLog(@"Invalid save state for current rom");
-        [self playGame:self];
-        return;
-    }
-    
-    if(![[self coreIdentifier] isEqual:[state coreIdentifier]])
-    {
-        OEHUDAlert *alert = [OEHUDAlert alertWithMessageText:@"This save state was created with a different core. Do you want to switch to that core now?" defaultButton:@"OK" alternateButton:@"Cancel"];
-        [alert showSuppressionButtonForUDKey:OEAutoSwitchCoreAlertSuppressionKey];
-        if([alert runModal])
-        {
-            OECorePlugin *core = [OECorePlugin corePluginWithBundleIdentifier:[state coreIdentifier]];
-            [self OE_restartUsingCore:core];
-=======
         OEDBSaveState *state;
         if([sender isKindOfClass:[OEDBSaveState class]])
             state = sender;
@@ -806,7 +650,6 @@
         else {
             DLog(@"Invalid argument passed: %@", sender);
             return;
->>>>>>> b92d6ef3
         }
 
         if([state rom] != [self rom])
@@ -887,21 +730,12 @@
 {
     SEL action = [menuItem action];
     
-<<<<<<< HEAD
-    if(action == @selector(quickLoad:))
-        return [[self rom] quickSaveStateInSlot:0] != nil;
-    else if(action == @selector(pauseGame:))
-        return ![self isEmulationPaused];
-    else if(action == @selector(playGame:))
-        return [self isEmulationPaused];
-=======
     if(action==@selector(quickLoad:))
         return [[self rom] quickSaveStateInSlot:0]!=nil;
     else if(action==@selector(pauseGame:))
         return _emulationStatus == OEGameViewControllerEmulationStatusPlaying;
     else if(action==@selector(playGame:))
         return _emulationStatus == OEGameViewControllerEmulationStatusPaused;
->>>>>>> b92d6ef3
     
     return YES;
 }
@@ -946,32 +780,7 @@
     NSString *romPath = [aurl path];
     if(![[NSFileManager defaultManager] fileExistsAtPath:romPath])
     {
-<<<<<<< HEAD
-        NSNotificationCenter *nc = [NSNotificationCenter defaultCenter];
-        
-        gameView = [[OEGameView alloc] initWithFrame:[[self view] bounds]];
-        [gameView setAutoresizingMask:NSViewWidthSizable | NSViewHeightSizable];
-        [[self view] addSubview:gameView];
-        [nc addObserver:self selector:@selector(viewDidChangeFrame:) name:NSViewFrameDidChangeNotification object:gameView];
-        
-        if(core == nil)
-            core = [self OE_coreForSystem:[[[[self rom] game] system] plugin] error:outError];
-        
-        if(core == nil)
-            return NO;
-        
-        gameController = [core controller];
-
-        Class managerClass = ([[NSUserDefaults standardUserDefaults] boolForKey:OEGameCoresInBackgroundKey]
-                              ? [OEGameCoreThreadManager  class]
-                              : [OEGameCoreProcessManager class]);
-        
-        gameCoreManager = [[managerClass alloc] initWithROMAtPath:romPath corePlugin:core owner:gameController error:outError];
-        
-        if(gameCoreManager != nil)
-=======
         if(outError != NULL)
->>>>>>> b92d6ef3
         {
             *outError = [NSError errorWithDomain:OEGameDocumentErrorDomain
                                             code:OEFileDoesNotExistError
@@ -986,30 +795,11 @@
 
         return NO;
     }
-<<<<<<< HEAD
-    else if(outError != NULL)
-    {
-        *outError = [NSError errorWithDomain:OEGameDocumentErrorDomain
-                                        code:OEFileDoesNotExistError
-                                    userInfo:@{
-                         NSLocalizedFailureReasonErrorKey      : NSLocalizedString(@"The file you selected doesn't exist", @"Inexistent file error reason."),
-                         NSLocalizedRecoverySuggestionErrorKey : NSLocalizedString(@"Choose a valid file.", @"Inexistent file error recovery suggestion.")
-                     }];
-    }
-    
-    return NO;
-}
-
-- (void)OE_setupEmulation
-{
-    if(_emulationHasBeenSetUp) return;
-=======
 
     if(!core) core = [self OE_coreForSystem:[[[[self rom] game] system] plugin] error:outError];
     if(!core) return NO;
     
     _corePlugin = core;
->>>>>>> b92d6ef3
 
     return YES;
 }
@@ -1026,10 +816,6 @@
     [controlsWindow setFrameOrigin:origin];
 }
 
-<<<<<<< HEAD
-=======
-
->>>>>>> b92d6ef3
 #pragma mark - Notifications
 
 - (void)viewDidChangeFrame:(NSNotification*)notification
