--- conflicted
+++ resolved
@@ -101,8 +101,6 @@
     NSRectFill(dirtyRect);
 }
 
-<<<<<<< HEAD
-=======
 @end
 
 @implementation OEMainWindowContentView
@@ -139,5 +137,4 @@
     return NO;
 }
 
->>>>>>> 49a7377a
 @end